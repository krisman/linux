/*
 * SAMSUNG SMDK5420 board device tree source
 *
 * Copyright (c) 2013 Samsung Electronics Co., Ltd.
 *		http://www.samsung.com
 *
 * This program is free software; you can redistribute it and/or modify
 * it under the terms of the GNU General Public License version 2 as
 * published by the Free Software Foundation.
*/

/dts-v1/;
#include "exynos5420.dtsi"

/ {
	model = "Samsung SMDK5420 board based on EXYNOS5420";
	compatible = "samsung,smdk5420", "samsung,exynos5420";

	memory {
		reg = <0x20000000 0x80000000>;
	};

	chosen {
		bootargs = "console=ttySAC2,115200 init=/linuxrc";
	};

	fixed-rate-clocks {
		oscclk {
			compatible = "samsung,exynos5420-oscclk";
			clock-frequency = <24000000>;
		};
	};

	dp-controller@145B0000 {
		pinctrl-names = "default";
		pinctrl-0 = <&dp_hpd>;
		samsung,color-space = <0>;
		samsung,dynamic-range = <0>;
		samsung,ycbcr-coeff = <0>;
		samsung,color-depth = <1>;
		samsung,link-rate = <0x0a>;
		samsung,lane-count = <4>;
		status = "okay";
	};

	fimd@14400000 {
		status = "okay";
		display-timings {
			native-mode = <&timing0>;
			timing0: timing@0 {
				clock-frequency = <50000>;
				hactive = <2560>;
				vactive = <1600>;
				hfront-porch = <48>;
				hback-porch = <80>;
				hsync-len = <32>;
				vback-porch = <16>;
				vfront-porch = <8>;
				vsync-len = <6>;
			};
		};
	};

<<<<<<< HEAD
=======
	pinctrl@13400000 {
		hdmi_hpd_irq: hdmi-hpd-irq {
			samsung,pins = "gpx3-7";
			samsung,pin-function = <0>;
			samsung,pin-pud = <1>;
			samsung,pin-drv = <0>;
		};
	};

	hdmi@14530000 {
		status = "okay";
		hpd-gpio = <&gpx3 7 0>;
		pinctrl-names = "default";
		pinctrl-0 = <&hdmi_hpd_irq>;
	};

	i2c_2: i2c@12C80000 {
		samsung,i2c-sda-delay = <100>;
		samsung,i2c-max-bus-freq = <66000>;
		status = "okay";

		hdmiddc@50 {
			compatible = "samsung,exynos4210-hdmiddc";
			reg = <0x50>;
		};
	};
>>>>>>> d8ec26d7
};<|MERGE_RESOLUTION|>--- conflicted
+++ resolved
@@ -61,8 +61,6 @@
 		};
 	};
 
-<<<<<<< HEAD
-=======
 	pinctrl@13400000 {
 		hdmi_hpd_irq: hdmi-hpd-irq {
 			samsung,pins = "gpx3-7";
@@ -89,5 +87,4 @@
 			reg = <0x50>;
 		};
 	};
->>>>>>> d8ec26d7
 };