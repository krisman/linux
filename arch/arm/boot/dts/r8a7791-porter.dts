--- conflicted
+++ resolved
@@ -147,14 +147,6 @@
 		function = "scif0";
 	};
 
-<<<<<<< HEAD
-	scif_clk_pins: scif_clk {
-		groups = "scif_clk";
-		function = "scif_clk";
-	};
-
-=======
->>>>>>> c531fb27
 	ether_pins: ether {
 		groups = "eth_link", "eth_mdio", "eth_rmii";
 		function = "eth";
