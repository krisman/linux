// SPDX-License-Identifier: GPL-2.0
/* This is included from relocs_32/64.c */

#define ElfW(type)		_ElfW(ELF_BITS, type)
#define _ElfW(bits, type)	__ElfW(bits, type)
#define __ElfW(bits, type)	Elf##bits##_##type

#define Elf_Addr		ElfW(Addr)
#define Elf_Ehdr		ElfW(Ehdr)
#define Elf_Phdr		ElfW(Phdr)
#define Elf_Shdr		ElfW(Shdr)
#define Elf_Sym			ElfW(Sym)

static Elf_Ehdr			ehdr;
static unsigned long		shnum;
static unsigned int		shstrndx;
static unsigned int		shsymtabndx;
static unsigned int		shxsymtabndx;

static int sym_index(Elf_Sym *sym);

struct relocs {
				uint32_t	*offset;
				unsigned long	count;
				unsigned long	size;
};

static struct relocs		relocs16;
static struct relocs		relocs32;

#if ELF_BITS == 64
static struct relocs		relocs32neg;
static struct relocs		relocs64;
# define FMT PRIu64
#else
# define FMT PRIu32
#endif

struct section {
				Elf_Shdr       shdr;
				struct section *link;
				Elf_Sym        *symtab;
				Elf32_Word     *xsymtab;
				Elf_Rel        *reltab;
				char           *strtab;
};
static struct section		*secs;

static const char * const	sym_regex_kernel[S_NSYMTYPES] = {
/*
 * Following symbols have been audited. There values are constant and do
 * not change if bzImage is loaded at a different physical address than
 * the address for which it has been compiled. Don't warn user about
 * absolute relocations present w.r.t these symbols.
 */
	[S_ABS] =
	"^(xen_irq_disable_direct_reloc$|"
	"xen_save_fl_direct_reloc$|"
	"VDSO|"
	"__kcfi_typeid_|"
	"__crc_)",

/*
 * These symbols are known to be relative, even if the linker marks them
 * as absolute (typically defined outside any section in the linker script.)
 */
	[S_REL] =
	"^(__init_(begin|end)|"
	"__x86_cpu_dev_(start|end)|"
	"__alt_instructions(_end)?|"
	"(__iommu_table|__apicdrivers|__smp_locks)(_end)?|"
	"__(start|end)_pci_.*|"
#if CONFIG_FW_LOADER
	"__(start|end)_builtin_fw|"
#endif
	"__(start|stop)___ksymtab(_gpl)?|"
	"__(start|stop)___kcrctab(_gpl)?|"
	"__(start|stop)___param|"
	"__(start|stop)___modver|"
	"__(start|stop)___bug_table|"
	"__tracedata_(start|end)|"
	"__(start|stop)_notes|"
	"__end_rodata|"
	"__end_rodata_aligned|"
	"__initramfs_start|"
	"(jiffies|jiffies_64)|"
#if ELF_BITS == 64
	"__per_cpu_load|"
	"init_per_cpu__.*|"
	"__end_rodata_hpage_align|"
#endif
	"__vvar_page|"
	"_end)$"
};


static const char * const sym_regex_realmode[S_NSYMTYPES] = {
/*
 * These symbols are known to be relative, even if the linker marks them
 * as absolute (typically defined outside any section in the linker script.)
 */
	[S_REL] =
	"^pa_",

/*
 * These are 16-bit segment symbols when compiling 16-bit code.
 */
	[S_SEG] =
	"^real_mode_seg$",

/*
 * These are offsets belonging to segments, as opposed to linear addresses,
 * when compiling 16-bit code.
 */
	[S_LIN] =
	"^pa_",
};

static const char * const	*sym_regex;

static regex_t			sym_regex_c[S_NSYMTYPES];

static int is_reloc(enum symtype type, const char *sym_name)
{
	return sym_regex[type] && !regexec(&sym_regex_c[type], sym_name, 0, NULL, 0);
}

static void regex_init(int use_real_mode)
{
        char errbuf[128];
        int err;
	int i;

	if (use_real_mode)
		sym_regex = sym_regex_realmode;
	else
		sym_regex = sym_regex_kernel;

	for (i = 0; i < S_NSYMTYPES; i++) {
		if (!sym_regex[i])
			continue;

		err = regcomp(&sym_regex_c[i], sym_regex[i], REG_EXTENDED|REG_NOSUB);

		if (err) {
			regerror(err, &sym_regex_c[i], errbuf, sizeof(errbuf));
			die("%s", errbuf);
		}
        }
}

static const char *sym_type(unsigned type)
{
	static const char *type_name[] = {
#define SYM_TYPE(X) [X] = #X
		SYM_TYPE(STT_NOTYPE),
		SYM_TYPE(STT_OBJECT),
		SYM_TYPE(STT_FUNC),
		SYM_TYPE(STT_SECTION),
		SYM_TYPE(STT_FILE),
		SYM_TYPE(STT_COMMON),
		SYM_TYPE(STT_TLS),
#undef SYM_TYPE
	};
	const char *name = "unknown sym type name";

	if (type < ARRAY_SIZE(type_name))
		name = type_name[type];

	return name;
}

static const char *sym_bind(unsigned bind)
{
	static const char *bind_name[] = {
#define SYM_BIND(X) [X] = #X
		SYM_BIND(STB_LOCAL),
		SYM_BIND(STB_GLOBAL),
		SYM_BIND(STB_WEAK),
#undef SYM_BIND
	};
	const char *name = "unknown sym bind name";

	if (bind < ARRAY_SIZE(bind_name))
		name = bind_name[bind];

	return name;
}

static const char *sym_visibility(unsigned visibility)
{
	static const char *visibility_name[] = {
#define SYM_VISIBILITY(X) [X] = #X
		SYM_VISIBILITY(STV_DEFAULT),
		SYM_VISIBILITY(STV_INTERNAL),
		SYM_VISIBILITY(STV_HIDDEN),
		SYM_VISIBILITY(STV_PROTECTED),
#undef SYM_VISIBILITY
	};
	const char *name = "unknown sym visibility name";

	if (visibility < ARRAY_SIZE(visibility_name))
		name = visibility_name[visibility];

	return name;
}

static const char *rel_type(unsigned type)
{
	static const char *type_name[] = {
#define REL_TYPE(X) [X] = #X
#if ELF_BITS == 64
		REL_TYPE(R_X86_64_NONE),
		REL_TYPE(R_X86_64_64),
		REL_TYPE(R_X86_64_PC64),
		REL_TYPE(R_X86_64_PC32),
		REL_TYPE(R_X86_64_GOT32),
		REL_TYPE(R_X86_64_PLT32),
		REL_TYPE(R_X86_64_COPY),
		REL_TYPE(R_X86_64_GLOB_DAT),
		REL_TYPE(R_X86_64_JUMP_SLOT),
		REL_TYPE(R_X86_64_RELATIVE),
		REL_TYPE(R_X86_64_GOTPCREL),
		REL_TYPE(R_X86_64_32),
		REL_TYPE(R_X86_64_32S),
		REL_TYPE(R_X86_64_16),
		REL_TYPE(R_X86_64_PC16),
		REL_TYPE(R_X86_64_8),
		REL_TYPE(R_X86_64_PC8),
#else
		REL_TYPE(R_386_NONE),
		REL_TYPE(R_386_32),
		REL_TYPE(R_386_PC32),
		REL_TYPE(R_386_GOT32),
		REL_TYPE(R_386_PLT32),
		REL_TYPE(R_386_COPY),
		REL_TYPE(R_386_GLOB_DAT),
		REL_TYPE(R_386_JMP_SLOT),
		REL_TYPE(R_386_RELATIVE),
		REL_TYPE(R_386_GOTOFF),
		REL_TYPE(R_386_GOTPC),
		REL_TYPE(R_386_8),
		REL_TYPE(R_386_PC8),
		REL_TYPE(R_386_16),
		REL_TYPE(R_386_PC16),
#endif
#undef REL_TYPE
	};
	const char *name = "unknown type rel type name";

	if (type < ARRAY_SIZE(type_name) && type_name[type])
		name = type_name[type];

	return name;
}

static const char *sec_name(unsigned shndx)
{
	const char *sec_strtab;
	const char *name;
	sec_strtab = secs[shstrndx].strtab;
	name = "<noname>";

	if (shndx < shnum)
		name = sec_strtab + secs[shndx].shdr.sh_name;
	else if (shndx == SHN_ABS)
		name = "ABSOLUTE";
	else if (shndx == SHN_COMMON)
		name = "COMMON";

	return name;
}

static const char *sym_name(const char *sym_strtab, Elf_Sym *sym)
{
	const char *name;
	name = "<noname>";

	if (sym->st_name)
		name = sym_strtab + sym->st_name;
	else
		name = sec_name(sym_index(sym));

	return name;
}

static Elf_Sym *sym_lookup(const char *symname)
{
	int i;

	for (i = 0; i < shnum; i++) {
		struct section *sec = &secs[i];
		long nsyms;
		char *strtab;
		Elf_Sym *symtab;
		Elf_Sym *sym;

		if (sec->shdr.sh_type != SHT_SYMTAB)
			continue;

		nsyms = sec->shdr.sh_size/sizeof(Elf_Sym);
		symtab = sec->symtab;
		strtab = sec->link->strtab;

		for (sym = symtab; --nsyms >= 0; sym++) {
			if (!sym->st_name)
				continue;
			if (strcmp(symname, strtab + sym->st_name) == 0)
				return sym;
		}
	}
	return 0;
}

#if BYTE_ORDER == LITTLE_ENDIAN
# define le16_to_cpu(val)	(val)
# define le32_to_cpu(val)	(val)
# define le64_to_cpu(val)	(val)
#endif

#if BYTE_ORDER == BIG_ENDIAN
# define le16_to_cpu(val)	bswap_16(val)
# define le32_to_cpu(val)	bswap_32(val)
# define le64_to_cpu(val)	bswap_64(val)
#endif

static uint16_t elf16_to_cpu(uint16_t val)
{
	return le16_to_cpu(val);
}

static uint32_t elf32_to_cpu(uint32_t val)
{
	return le32_to_cpu(val);
}

#define elf_half_to_cpu(x)	elf16_to_cpu(x)
#define elf_word_to_cpu(x)	elf32_to_cpu(x)

#if ELF_BITS == 64
static uint64_t elf64_to_cpu(uint64_t val)
{
        return le64_to_cpu(val);
}
# define elf_addr_to_cpu(x)	elf64_to_cpu(x)
# define elf_off_to_cpu(x)	elf64_to_cpu(x)
# define elf_xword_to_cpu(x)	elf64_to_cpu(x)
#else
# define elf_addr_to_cpu(x)	elf32_to_cpu(x)
# define elf_off_to_cpu(x)	elf32_to_cpu(x)
# define elf_xword_to_cpu(x)	elf32_to_cpu(x)
#endif

static int sym_index(Elf_Sym *sym)
{
	Elf_Sym *symtab = secs[shsymtabndx].symtab;
	Elf32_Word *xsymtab = secs[shxsymtabndx].xsymtab;
	unsigned long offset;
	int index;

	if (sym->st_shndx != SHN_XINDEX)
		return sym->st_shndx;

	/* calculate offset of sym from head of table. */
	offset = (unsigned long)sym - (unsigned long)symtab;
	index = offset / sizeof(*sym);

	return elf32_to_cpu(xsymtab[index]);
}

static void read_ehdr(FILE *fp)
{
	if (fread(&ehdr, sizeof(ehdr), 1, fp) != 1)
		die("Cannot read ELF header: %s\n", strerror(errno));
	if (memcmp(ehdr.e_ident, ELFMAG, SELFMAG) != 0)
		die("No ELF magic\n");
	if (ehdr.e_ident[EI_CLASS] != ELF_CLASS)
		die("Not a %d bit executable\n", ELF_BITS);
	if (ehdr.e_ident[EI_DATA] != ELFDATA2LSB)
		die("Not a LSB ELF executable\n");
	if (ehdr.e_ident[EI_VERSION] != EV_CURRENT)
		die("Unknown ELF version\n");

	/* Convert the fields to native endian */
	ehdr.e_type      = elf_half_to_cpu(ehdr.e_type);
	ehdr.e_machine   = elf_half_to_cpu(ehdr.e_machine);
	ehdr.e_version   = elf_word_to_cpu(ehdr.e_version);
	ehdr.e_entry     = elf_addr_to_cpu(ehdr.e_entry);
	ehdr.e_phoff     = elf_off_to_cpu(ehdr.e_phoff);
	ehdr.e_shoff     = elf_off_to_cpu(ehdr.e_shoff);
	ehdr.e_flags     = elf_word_to_cpu(ehdr.e_flags);
	ehdr.e_ehsize    = elf_half_to_cpu(ehdr.e_ehsize);
	ehdr.e_phentsize = elf_half_to_cpu(ehdr.e_phentsize);
	ehdr.e_phnum     = elf_half_to_cpu(ehdr.e_phnum);
	ehdr.e_shentsize = elf_half_to_cpu(ehdr.e_shentsize);
	ehdr.e_shnum     = elf_half_to_cpu(ehdr.e_shnum);
	ehdr.e_shstrndx  = elf_half_to_cpu(ehdr.e_shstrndx);

	shnum = ehdr.e_shnum;
	shstrndx = ehdr.e_shstrndx;

	if ((ehdr.e_type != ET_EXEC) && (ehdr.e_type != ET_DYN))
		die("Unsupported ELF header type\n");
	if (ehdr.e_machine != ELF_MACHINE)
		die("Not for %s\n", ELF_MACHINE_NAME);
	if (ehdr.e_version != EV_CURRENT)
		die("Unknown ELF version\n");
	if (ehdr.e_ehsize != sizeof(Elf_Ehdr))
		die("Bad ELF header size\n");
	if (ehdr.e_phentsize != sizeof(Elf_Phdr))
		die("Bad program header entry\n");
	if (ehdr.e_shentsize != sizeof(Elf_Shdr))
		die("Bad section header entry\n");


	if (shnum == SHN_UNDEF || shstrndx == SHN_XINDEX) {
		Elf_Shdr shdr;

		if (fseek(fp, ehdr.e_shoff, SEEK_SET) < 0)
			die("Seek to %" FMT " failed: %s\n", ehdr.e_shoff, strerror(errno));

		if (fread(&shdr, sizeof(shdr), 1, fp) != 1)
			die("Cannot read initial ELF section header: %s\n", strerror(errno));

		if (shnum == SHN_UNDEF)
			shnum = elf_xword_to_cpu(shdr.sh_size);

		if (shstrndx == SHN_XINDEX)
			shstrndx = elf_word_to_cpu(shdr.sh_link);
	}

	if (shstrndx >= shnum)
		die("String table index out of bounds\n");
}

static void read_shdrs(FILE *fp)
{
	int i;
	Elf_Shdr shdr;

	secs = calloc(shnum, sizeof(struct section));
	if (!secs)
		die("Unable to allocate %ld section headers\n", shnum);

	if (fseek(fp, ehdr.e_shoff, SEEK_SET) < 0)
		die("Seek to %" FMT " failed: %s\n", ehdr.e_shoff, strerror(errno));

	for (i = 0; i < shnum; i++) {
		struct section *sec = &secs[i];

		if (fread(&shdr, sizeof(shdr), 1, fp) != 1)
			die("Cannot read ELF section headers %d/%ld: %s\n", i, shnum, strerror(errno));

		sec->shdr.sh_name      = elf_word_to_cpu(shdr.sh_name);
		sec->shdr.sh_type      = elf_word_to_cpu(shdr.sh_type);
		sec->shdr.sh_flags     = elf_xword_to_cpu(shdr.sh_flags);
		sec->shdr.sh_addr      = elf_addr_to_cpu(shdr.sh_addr);
		sec->shdr.sh_offset    = elf_off_to_cpu(shdr.sh_offset);
		sec->shdr.sh_size      = elf_xword_to_cpu(shdr.sh_size);
		sec->shdr.sh_link      = elf_word_to_cpu(shdr.sh_link);
		sec->shdr.sh_info      = elf_word_to_cpu(shdr.sh_info);
		sec->shdr.sh_addralign = elf_xword_to_cpu(shdr.sh_addralign);
		sec->shdr.sh_entsize   = elf_xword_to_cpu(shdr.sh_entsize);
		if (sec->shdr.sh_link < shnum)
			sec->link = &secs[sec->shdr.sh_link];
	}

}

static void read_strtabs(FILE *fp)
{
	int i;

	for (i = 0; i < shnum; i++) {
		struct section *sec = &secs[i];

		if (sec->shdr.sh_type != SHT_STRTAB)
			continue;

		sec->strtab = malloc(sec->shdr.sh_size);
		if (!sec->strtab)
			die("malloc of %" FMT " bytes for strtab failed\n", sec->shdr.sh_size);

		if (fseek(fp, sec->shdr.sh_offset, SEEK_SET) < 0)
			die("Seek to %" FMT " failed: %s\n", sec->shdr.sh_offset, strerror(errno));

		if (fread(sec->strtab, 1, sec->shdr.sh_size, fp) != sec->shdr.sh_size)
			die("Cannot read symbol table: %s\n", strerror(errno));
	}
}

static void read_symtabs(FILE *fp)
{
	int i, j;

	for (i = 0; i < shnum; i++) {
		struct section *sec = &secs[i];
		int num_syms;

		switch (sec->shdr.sh_type) {
		case SHT_SYMTAB_SHNDX:
			sec->xsymtab = malloc(sec->shdr.sh_size);
			if (!sec->xsymtab)
				die("malloc of %" FMT " bytes for xsymtab failed\n", sec->shdr.sh_size);

			if (fseek(fp, sec->shdr.sh_offset, SEEK_SET) < 0)
				die("Seek to %" FMT " failed: %s\n", sec->shdr.sh_offset, strerror(errno));

			if (fread(sec->xsymtab, 1, sec->shdr.sh_size, fp) != sec->shdr.sh_size)
				die("Cannot read extended symbol table: %s\n", strerror(errno));

			shxsymtabndx = i;
			continue;

		case SHT_SYMTAB:
			num_syms = sec->shdr.sh_size / sizeof(Elf_Sym);

			sec->symtab = malloc(sec->shdr.sh_size);
			if (!sec->symtab)
				die("malloc of %" FMT " bytes for symtab failed\n", sec->shdr.sh_size);

			if (fseek(fp, sec->shdr.sh_offset, SEEK_SET) < 0)
				die("Seek to %" FMT " failed: %s\n", sec->shdr.sh_offset, strerror(errno));

			if (fread(sec->symtab, 1, sec->shdr.sh_size, fp) != sec->shdr.sh_size)
				die("Cannot read symbol table: %s\n", strerror(errno));

			for (j = 0; j < num_syms; j++) {
				Elf_Sym *sym = &sec->symtab[j];

				sym->st_name  = elf_word_to_cpu(sym->st_name);
				sym->st_value = elf_addr_to_cpu(sym->st_value);
				sym->st_size  = elf_xword_to_cpu(sym->st_size);
				sym->st_shndx = elf_half_to_cpu(sym->st_shndx);
			}
			shsymtabndx = i;
			continue;

		default:
			continue;
		}
	}
}


static void read_relocs(FILE *fp)
{
	int i, j;

	for (i = 0; i < shnum; i++) {
		struct section *sec = &secs[i];

		if (sec->shdr.sh_type != SHT_REL_TYPE)
			continue;

		sec->reltab = malloc(sec->shdr.sh_size);
		if (!sec->reltab)
			die("malloc of %" FMT " bytes for relocs failed\n", sec->shdr.sh_size);

		if (fseek(fp, sec->shdr.sh_offset, SEEK_SET) < 0)
			die("Seek to %" FMT " failed: %s\n", sec->shdr.sh_offset, strerror(errno));

		if (fread(sec->reltab, 1, sec->shdr.sh_size, fp) != sec->shdr.sh_size)
			die("Cannot read symbol table: %s\n", strerror(errno));

		for (j = 0; j < sec->shdr.sh_size/sizeof(Elf_Rel); j++) {
			Elf_Rel *rel = &sec->reltab[j];

			rel->r_offset = elf_addr_to_cpu(rel->r_offset);
			rel->r_info   = elf_xword_to_cpu(rel->r_info);
#if (SHT_REL_TYPE == SHT_RELA)
			rel->r_addend = elf_xword_to_cpu(rel->r_addend);
#endif
		}
	}
}


static void print_absolute_symbols(void)
{
	int i;
	const char *format;

	if (ELF_BITS == 64)
		format = "%5d %016"PRIx64" %5"PRId64" %10s %10s %12s %s\n";
	else
		format = "%5d %08"PRIx32"  %5"PRId32" %10s %10s %12s %s\n";

	printf("Absolute symbols\n");
	printf(" Num:    Value Size  Type       Bind        Visibility  Name\n");

	for (i = 0; i < shnum; i++) {
		struct section *sec = &secs[i];
		char *sym_strtab;
		int j;

		if (sec->shdr.sh_type != SHT_SYMTAB)
			continue;

		sym_strtab = sec->link->strtab;

		for (j = 0; j < sec->shdr.sh_size/sizeof(Elf_Sym); j++) {
			Elf_Sym *sym;
			const char *name;

			sym = &sec->symtab[j];
			name = sym_name(sym_strtab, sym);

			if (sym->st_shndx != SHN_ABS)
				continue;

			printf(format,
				j, sym->st_value, sym->st_size,
				sym_type(ELF_ST_TYPE(sym->st_info)),
				sym_bind(ELF_ST_BIND(sym->st_info)),
				sym_visibility(ELF_ST_VISIBILITY(sym->st_other)),
				name);
		}
	}
	printf("\n");
}

static void print_absolute_relocs(void)
{
	int i, printed = 0;
	const char *format;

	if (ELF_BITS == 64)
		format = "%016"PRIx64" %016"PRIx64" %10s %016"PRIx64"  %s\n";
	else
		format = "%08"PRIx32" %08"PRIx32" %10s %08"PRIx32"  %s\n";

	for (i = 0; i < shnum; i++) {
		struct section *sec = &secs[i];
		struct section *sec_applies, *sec_symtab;
		char *sym_strtab;
		Elf_Sym *sh_symtab;
		int j;

		if (sec->shdr.sh_type != SHT_REL_TYPE)
			continue;

		sec_symtab  = sec->link;
		sec_applies = &secs[sec->shdr.sh_info];
		if (!(sec_applies->shdr.sh_flags & SHF_ALLOC))
			continue;
<<<<<<< HEAD
		}
=======

>>>>>>> 0c383648
		/*
		 * Do not perform relocations in .notes section; any
		 * values there are meant for pre-boot consumption (e.g.
		 * startup_xen).
		 */
<<<<<<< HEAD
		if (sec_applies->shdr.sh_type == SHT_NOTE) {
			continue;
		}
=======
		if (sec_applies->shdr.sh_type == SHT_NOTE)
			continue;

>>>>>>> 0c383648
		sh_symtab  = sec_symtab->symtab;
		sym_strtab = sec_symtab->link->strtab;

		for (j = 0; j < sec->shdr.sh_size/sizeof(Elf_Rel); j++) {
			Elf_Rel *rel;
			Elf_Sym *sym;
			const char *name;

			rel = &sec->reltab[j];
			sym = &sh_symtab[ELF_R_SYM(rel->r_info)];
			name = sym_name(sym_strtab, sym);

			if (sym->st_shndx != SHN_ABS)
				continue;

			/* Absolute symbols are not relocated if bzImage is
			 * loaded at a non-compiled address. Display a warning
			 * to user at compile time about the absolute
			 * relocations present.
			 *
			 * User need to audit the code to make sure
			 * some symbols which should have been section
			 * relative have not become absolute because of some
			 * linker optimization or wrong programming usage.
			 *
			 * Before warning check if this absolute symbol
			 * relocation is harmless.
			 */
			if (is_reloc(S_ABS, name) || is_reloc(S_REL, name))
				continue;

			if (!printed) {
				printf("WARNING: Absolute relocations present\n");
				printf("Offset     Info     Type     Sym.Value Sym.Name\n");
				printed = 1;
			}

			printf(format,
				rel->r_offset,
				rel->r_info,
				rel_type(ELF_R_TYPE(rel->r_info)),
				sym->st_value,
				name);
		}
	}

	if (printed)
		printf("\n");
}

static void add_reloc(struct relocs *r, uint32_t offset)
{
	if (r->count == r->size) {
		unsigned long newsize = r->size + 50000;
		void *mem = realloc(r->offset, newsize * sizeof(r->offset[0]));

		if (!mem)
			die("realloc of %ld entries for relocs failed\n", newsize);

		r->offset = mem;
		r->size = newsize;
	}
	r->offset[r->count++] = offset;
}

static void walk_relocs(int (*process)(struct section *sec, Elf_Rel *rel,
			Elf_Sym *sym, const char *symname))
{
	int i;

	/* Walk through the relocations */
	for (i = 0; i < shnum; i++) {
		char *sym_strtab;
		Elf_Sym *sh_symtab;
		struct section *sec_applies, *sec_symtab;
		int j;
		struct section *sec = &secs[i];

		if (sec->shdr.sh_type != SHT_REL_TYPE)
			continue;

		sec_symtab  = sec->link;
		sec_applies = &secs[sec->shdr.sh_info];
		if (!(sec_applies->shdr.sh_flags & SHF_ALLOC))
			continue;

		/*
		 * Do not perform relocations in .notes sections; any
		 * values there are meant for pre-boot consumption (e.g.
		 * startup_xen).
		 */
		if (sec_applies->shdr.sh_type == SHT_NOTE)
			continue;

		sh_symtab = sec_symtab->symtab;
		sym_strtab = sec_symtab->link->strtab;

		for (j = 0; j < sec->shdr.sh_size/sizeof(Elf_Rel); j++) {
			Elf_Rel *rel = &sec->reltab[j];
			Elf_Sym *sym = &sh_symtab[ELF_R_SYM(rel->r_info)];
			const char *symname = sym_name(sym_strtab, sym);

			process(sec, rel, sym, symname);
		}
	}
}

/*
 * The .data..percpu section is a special case for x86_64 SMP kernels.
 * It is used to initialize the actual per_cpu areas and to provide
 * definitions for the per_cpu variables that correspond to their offsets
 * within the percpu area. Since the values of all of the symbols need
 * to be offsets from the start of the per_cpu area the virtual address
 * (sh_addr) of .data..percpu is 0 in SMP kernels.
 *
 * This means that:
 *
 *	Relocations that reference symbols in the per_cpu area do not
 *	need further relocation (since the value is an offset relative
 *	to the start of the per_cpu area that does not change).
 *
 *	Relocations that apply to the per_cpu area need to have their
 *	offset adjusted by by the value of __per_cpu_load to make them
 *	point to the correct place in the loaded image (because the
 *	virtual address of .data..percpu is 0).
 *
 * For non SMP kernels .data..percpu is linked as part of the normal
 * kernel data and does not require special treatment.
 *
 */
static int per_cpu_shndx = -1;
static Elf_Addr per_cpu_load_addr;

static void percpu_init(void)
{
	int i;

	for (i = 0; i < shnum; i++) {
		ElfW(Sym) *sym;

		if (strcmp(sec_name(i), ".data..percpu"))
			continue;

		if (secs[i].shdr.sh_addr != 0)	/* non SMP kernel */
			return;

		sym = sym_lookup("__per_cpu_load");
		if (!sym)
			die("can't find __per_cpu_load\n");

		per_cpu_shndx = i;
		per_cpu_load_addr = sym->st_value;

		return;
	}
}

#if ELF_BITS == 64

/*
 * Check to see if a symbol lies in the .data..percpu section.
 *
 * The linker incorrectly associates some symbols with the
 * .data..percpu section so we also need to check the symbol
 * name to make sure that we classify the symbol correctly.
 *
 * The GNU linker incorrectly associates:
 *	__init_begin
 *	__per_cpu_load
 *
 * The "gold" linker incorrectly associates:
 *	init_per_cpu__fixed_percpu_data
 *	init_per_cpu__gdt_page
 */
static int is_percpu_sym(ElfW(Sym) *sym, const char *symname)
{
	int shndx = sym_index(sym);

	return (shndx == per_cpu_shndx) &&
		strcmp(symname, "__init_begin") &&
		strcmp(symname, "__per_cpu_load") &&
		strncmp(symname, "init_per_cpu_", 13);
}


static int do_reloc64(struct section *sec, Elf_Rel *rel, ElfW(Sym) *sym,
		      const char *symname)
{
	unsigned r_type = ELF64_R_TYPE(rel->r_info);
	ElfW(Addr) offset = rel->r_offset;
	int shn_abs = (sym->st_shndx == SHN_ABS) && !is_reloc(S_REL, symname);

	if (sym->st_shndx == SHN_UNDEF)
		return 0;

	/*
	 * Adjust the offset if this reloc applies to the percpu section.
	 */
	if (sec->shdr.sh_info == per_cpu_shndx)
		offset += per_cpu_load_addr;

	switch (r_type) {
	case R_X86_64_NONE:
		/* NONE can be ignored. */
		break;

	case R_X86_64_PC32:
	case R_X86_64_PLT32:
		/*
		 * PC relative relocations don't need to be adjusted unless
		 * referencing a percpu symbol.
		 *
		 * NB: R_X86_64_PLT32 can be treated as R_X86_64_PC32.
		 */
		if (is_percpu_sym(sym, symname))
			add_reloc(&relocs32neg, offset);
		break;

	case R_X86_64_PC64:
		/*
		 * Only used by jump labels
		 */
		if (is_percpu_sym(sym, symname))
			die("Invalid R_X86_64_PC64 relocation against per-CPU symbol %s\n", symname);
		break;

	case R_X86_64_32:
	case R_X86_64_32S:
	case R_X86_64_64:
		/*
		 * References to the percpu area don't need to be adjusted.
		 */
		if (is_percpu_sym(sym, symname))
			break;

		if (shn_abs) {
			/*
			 * Whitelisted absolute symbols do not require
			 * relocation.
			 */
			if (is_reloc(S_ABS, symname))
				break;

			die("Invalid absolute %s relocation: %s\n", rel_type(r_type), symname);
			break;
		}

		/*
		 * Relocation offsets for 64 bit kernels are output
		 * as 32 bits and sign extended back to 64 bits when
		 * the relocations are processed.
		 * Make sure that the offset will fit.
		 */
		if ((int32_t)offset != (int64_t)offset)
			die("Relocation offset doesn't fit in 32 bits\n");

		if (r_type == R_X86_64_64)
			add_reloc(&relocs64, offset);
		else
			add_reloc(&relocs32, offset);
		break;

	default:
		die("Unsupported relocation type: %s (%d)\n", rel_type(r_type), r_type);
		break;
	}

	return 0;
}

#else

static int do_reloc32(struct section *sec, Elf_Rel *rel, Elf_Sym *sym,
		      const char *symname)
{
	unsigned r_type = ELF32_R_TYPE(rel->r_info);
	int shn_abs = (sym->st_shndx == SHN_ABS) && !is_reloc(S_REL, symname);

	switch (r_type) {
	case R_386_NONE:
	case R_386_PC32:
	case R_386_PC16:
	case R_386_PC8:
	case R_386_PLT32:
		/*
		 * NONE can be ignored and PC relative relocations don't need
		 * to be adjusted. Because sym must be defined, R_386_PLT32 can
		 * be treated the same way as R_386_PC32.
		 */
		break;

	case R_386_32:
		if (shn_abs) {
			/*
			 * Whitelisted absolute symbols do not require
			 * relocation.
			 */
			if (is_reloc(S_ABS, symname))
				break;

			die("Invalid absolute %s relocation: %s\n", rel_type(r_type), symname);
			break;
		}

		add_reloc(&relocs32, rel->r_offset);
		break;

	default:
		die("Unsupported relocation type: %s (%d)\n", rel_type(r_type), r_type);
		break;
	}

	return 0;
}

static int do_reloc_real(struct section *sec, Elf_Rel *rel, Elf_Sym *sym, const char *symname)
{
	unsigned r_type = ELF32_R_TYPE(rel->r_info);
	int shn_abs = (sym->st_shndx == SHN_ABS) && !is_reloc(S_REL, symname);

	switch (r_type) {
	case R_386_NONE:
	case R_386_PC32:
	case R_386_PC16:
	case R_386_PC8:
	case R_386_PLT32:
		/*
		 * NONE can be ignored and PC relative relocations don't need
		 * to be adjusted. Because sym must be defined, R_386_PLT32 can
		 * be treated the same way as R_386_PC32.
		 */
		break;

	case R_386_16:
		if (shn_abs) {
			/*
			 * Whitelisted absolute symbols do not require
			 * relocation.
			 */
			if (is_reloc(S_ABS, symname))
				break;

			if (is_reloc(S_SEG, symname)) {
				add_reloc(&relocs16, rel->r_offset);
				break;
			}
		} else {
			if (!is_reloc(S_LIN, symname))
				break;
		}
		die("Invalid %s %s relocation: %s\n", shn_abs ? "absolute" : "relative", rel_type(r_type), symname);
		break;

	case R_386_32:
		if (shn_abs) {
			/*
			 * Whitelisted absolute symbols do not require
			 * relocation.
			 */
			if (is_reloc(S_ABS, symname))
				break;

			if (is_reloc(S_REL, symname)) {
				add_reloc(&relocs32, rel->r_offset);
				break;
			}
		} else {
			if (is_reloc(S_LIN, symname))
				add_reloc(&relocs32, rel->r_offset);
			break;
		}
		die("Invalid %s %s relocation: %s\n", shn_abs ? "absolute" : "relative", rel_type(r_type), symname);
		break;

	default:
		die("Unsupported relocation type: %s (%d)\n", rel_type(r_type), r_type);
		break;
	}

	return 0;
}

#endif

static int cmp_relocs(const void *va, const void *vb)
{
	const uint32_t *a, *b;

	a = va;
	b = vb;

	return (*a == *b)? 0 : (*a > *b)? 1 : -1;
}

static void sort_relocs(struct relocs *r)
{
	qsort(r->offset, r->count, sizeof(r->offset[0]), cmp_relocs);
}

static int write32(uint32_t v, FILE *f)
{
	unsigned char buf[4];

	put_unaligned_le32(v, buf);

	return fwrite(buf, 1, 4, f) == 4 ? 0 : -1;
}

static int write32_as_text(uint32_t v, FILE *f)
{
	return fprintf(f, "\t.long 0x%08"PRIx32"\n", v) > 0 ? 0 : -1;
}

static void emit_relocs(int as_text, int use_real_mode)
{
	int i;
	int (*write_reloc)(uint32_t, FILE *) = write32;
	int (*do_reloc)(struct section *sec, Elf_Rel *rel, Elf_Sym *sym, const char *symname);

#if ELF_BITS == 64
	if (!use_real_mode)
		do_reloc = do_reloc64;
	else
		die("--realmode not valid for a 64-bit ELF file");
#else
	if (!use_real_mode)
		do_reloc = do_reloc32;
	else
		do_reloc = do_reloc_real;
#endif

	/* Collect up the relocations */
	walk_relocs(do_reloc);

	if (relocs16.count && !use_real_mode)
		die("Segment relocations found but --realmode not specified\n");

	/* Order the relocations for more efficient processing */
	sort_relocs(&relocs32);
#if ELF_BITS == 64
	sort_relocs(&relocs32neg);
	sort_relocs(&relocs64);
#else
	sort_relocs(&relocs16);
#endif

	/* Print the relocations */
	if (as_text) {
		/* Print the relocations in a form suitable that
		 * gas will like.
		 */
		printf(".section \".data.reloc\",\"a\"\n");
		printf(".balign 4\n");
		write_reloc = write32_as_text;
	}

	if (use_real_mode) {
		write_reloc(relocs16.count, stdout);
		for (i = 0; i < relocs16.count; i++)
			write_reloc(relocs16.offset[i], stdout);

		write_reloc(relocs32.count, stdout);
		for (i = 0; i < relocs32.count; i++)
			write_reloc(relocs32.offset[i], stdout);
	} else {
#if ELF_BITS == 64
		/* Print a stop */
		write_reloc(0, stdout);

		/* Now print each relocation */
		for (i = 0; i < relocs64.count; i++)
			write_reloc(relocs64.offset[i], stdout);

		/* Print a stop */
		write_reloc(0, stdout);

		/* Now print each inverse 32-bit relocation */
		for (i = 0; i < relocs32neg.count; i++)
			write_reloc(relocs32neg.offset[i], stdout);
#endif

		/* Print a stop */
		write_reloc(0, stdout);

		/* Now print each relocation */
		for (i = 0; i < relocs32.count; i++)
			write_reloc(relocs32.offset[i], stdout);
	}
}

/*
 * As an aid to debugging problems with different linkers
 * print summary information about the relocs.
 * Since different linkers tend to emit the sections in
 * different orders we use the section names in the output.
 */
static int do_reloc_info(struct section *sec, Elf_Rel *rel, ElfW(Sym) *sym,
				const char *symname)
{
	printf("%s\t%s\t%s\t%s\n",
		sec_name(sec->shdr.sh_info),
		rel_type(ELF_R_TYPE(rel->r_info)),
		symname,
		sec_name(sym_index(sym)));

	return 0;
}

static void print_reloc_info(void)
{
	printf("reloc section\treloc type\tsymbol\tsymbol section\n");
	walk_relocs(do_reloc_info);
}

#if ELF_BITS == 64
# define process process_64
#else
# define process process_32
#endif

void process(FILE *fp, int use_real_mode, int as_text,
	     int show_absolute_syms, int show_absolute_relocs,
	     int show_reloc_info)
{
	regex_init(use_real_mode);
	read_ehdr(fp);
	read_shdrs(fp);
	read_strtabs(fp);
	read_symtabs(fp);
	read_relocs(fp);

	if (ELF_BITS == 64)
		percpu_init();

	if (show_absolute_syms) {
		print_absolute_symbols();
		return;
	}

	if (show_absolute_relocs) {
		print_absolute_relocs();
		return;
	}

	if (show_reloc_info) {
		print_reloc_info();
		return;
	}

	emit_relocs(as_text, use_real_mode);
}<|MERGE_RESOLUTION|>--- conflicted
+++ resolved
@@ -644,25 +644,15 @@
 		sec_applies = &secs[sec->shdr.sh_info];
 		if (!(sec_applies->shdr.sh_flags & SHF_ALLOC))
 			continue;
-<<<<<<< HEAD
-		}
-=======
-
->>>>>>> 0c383648
+
 		/*
 		 * Do not perform relocations in .notes section; any
 		 * values there are meant for pre-boot consumption (e.g.
 		 * startup_xen).
 		 */
-<<<<<<< HEAD
-		if (sec_applies->shdr.sh_type == SHT_NOTE) {
-			continue;
-		}
-=======
 		if (sec_applies->shdr.sh_type == SHT_NOTE)
 			continue;
 
->>>>>>> 0c383648
 		sh_symtab  = sec_symtab->symtab;
 		sym_strtab = sec_symtab->link->strtab;
 
