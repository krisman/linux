--- conflicted
+++ resolved
@@ -379,46 +379,6 @@
 
 static int blkdev_iomap_begin(struct inode *inode, loff_t offset, loff_t length,
 		unsigned int flags, struct iomap *iomap, struct iomap *srcmap)
-<<<<<<< HEAD
-{
-	struct block_device *bdev = I_BDEV(inode);
-	loff_t isize = i_size_read(inode);
-
-	iomap->bdev = bdev;
-	iomap->offset = ALIGN_DOWN(offset, bdev_logical_block_size(bdev));
-	if (iomap->offset >= isize)
-		return -EIO;
-	iomap->type = IOMAP_MAPPED;
-	iomap->addr = iomap->offset;
-	iomap->length = isize - iomap->offset;
-	iomap->flags |= IOMAP_F_BUFFER_HEAD; /* noop for !CONFIG_BUFFER_HEAD */
-	return 0;
-}
-
-static const struct iomap_ops blkdev_iomap_ops = {
-	.iomap_begin		= blkdev_iomap_begin,
-};
-
-#ifdef CONFIG_BUFFER_HEAD
-static int blkdev_get_block(struct inode *inode, sector_t iblock,
-		struct buffer_head *bh, int create)
-{
-	bh->b_bdev = I_BDEV(inode);
-	bh->b_blocknr = iblock;
-	set_buffer_mapped(bh);
-	return 0;
-}
-
-/*
- * We cannot call mpage_writepages() as it does not take the buffer lock.
- * We must use block_write_full_folio() directly which holds the buffer
- * lock.  The buffer lock provides the synchronisation with writeback
- * that filesystems rely on when they use the blockdev's mapping.
- */
-static int blkdev_writepages(struct address_space *mapping,
-		struct writeback_control *wbc)
-{
-=======
 {
 	struct block_device *bdev = I_BDEV(inode);
 	loff_t isize = i_size_read(inode);
@@ -457,7 +417,6 @@
 static int blkdev_writepages(struct address_space *mapping,
 		struct writeback_control *wbc)
 {
->>>>>>> 0c383648
 	struct blk_plug plug;
 	int err;
 
@@ -704,13 +663,8 @@
 static ssize_t blkdev_write_iter(struct kiocb *iocb, struct iov_iter *from)
 {
 	struct file *file = iocb->ki_filp;
-<<<<<<< HEAD
-	struct block_device *bdev = I_BDEV(file->f_mapping->host);
-	struct inode *bd_inode = bdev->bd_inode;
-=======
 	struct inode *bd_inode = bdev_file_inode(file);
 	struct block_device *bdev = I_BDEV(bd_inode);
->>>>>>> 0c383648
 	loff_t size = bdev_nr_bytes(bdev);
 	size_t shorted = 0;
 	ssize_t ret;
