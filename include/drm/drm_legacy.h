#ifndef __DRM_DRM_LEGACY_H__
#define __DRM_DRM_LEGACY_H__
/*
 * Legacy driver interfaces for the Direct Rendering Manager
 *
 * Copyright 1999 Precision Insight, Inc., Cedar Park, Texas.
 * Copyright 2000 VA Linux Systems, Inc., Sunnyvale, California.
 * Copyright (c) 2009-2010, Code Aurora Forum.
 * All rights reserved.
 * Copyright © 2014 Intel Corporation
 *   Daniel Vetter <daniel.vetter@ffwll.ch>
 *
 * Author: Rickard E. (Rik) Faith <faith@valinux.com>
 * Author: Gareth Hughes <gareth@valinux.com>
 *
 * Permission is hereby granted, free of charge, to any person obtaining a
 * copy of this software and associated documentation files (the "Software"),
 * to deal in the Software without restriction, including without limitation
 * the rights to use, copy, modify, merge, publish, distribute, sublicense,
 * and/or sell copies of the Software, and to permit persons to whom the
 * Software is furnished to do so, subject to the following conditions:
 *
 * The above copyright notice and this permission notice (including the next
 * paragraph) shall be included in all copies or substantial portions of the
 * Software.
 *
 * THE SOFTWARE IS PROVIDED "AS IS", WITHOUT WARRANTY OF ANY KIND, EXPRESS OR
 * IMPLIED, INCLUDING BUT NOT LIMITED TO THE WARRANTIES OF MERCHANTABILITY,
 * FITNESS FOR A PARTICULAR PURPOSE AND NONINFRINGEMENT.  IN NO EVENT SHALL
 * VA LINUX SYSTEMS AND/OR ITS SUPPLIERS BE LIABLE FOR ANY CLAIM, DAMAGES OR
 * OTHER LIABILITY, WHETHER IN AN ACTION OF CONTRACT, TORT OR OTHERWISE,
 * ARISING FROM, OUT OF OR IN CONNECTION WITH THE SOFTWARE OR THE USE OR
 * OTHER DEALINGS IN THE SOFTWARE.
 */

#include <drm/drm.h>
#include <drm/drm_auth.h>
#include <drm/drm_hashtab.h>

struct drm_device;
struct drm_driver;
struct file;
struct pci_driver;

/*
 * Legacy Support for palateontologic DRM drivers
 *
 * If you add a new driver and it uses any of these functions or structures,
 * you're doing it terribly wrong.
 */

/**
 * DMA buffer.
 */
struct drm_buf {
	int idx;		       /**< Index into master buflist */
	int total;		       /**< Buffer size */
	int order;		       /**< log-base-2(total) */
	int used;		       /**< Amount of buffer in use (for DMA) */
	unsigned long offset;	       /**< Byte offset (used internally) */
	void *address;		       /**< Address of buffer */
	unsigned long bus_address;     /**< Bus address of buffer */
	struct drm_buf *next;	       /**< Kernel-only: used for free list */
	__volatile__ int waiting;      /**< On kernel DMA queue */
	__volatile__ int pending;      /**< On hardware DMA queue */
	struct drm_file *file_priv;    /**< Private of holding file descr */
	int context;		       /**< Kernel queue for this buffer */
	int while_locked;	       /**< Dispatch this buffer while locked */
	enum {
		DRM_LIST_NONE = 0,
		DRM_LIST_FREE = 1,
		DRM_LIST_WAIT = 2,
		DRM_LIST_PEND = 3,
		DRM_LIST_PRIO = 4,
		DRM_LIST_RECLAIM = 5
	} list;			       /**< Which list we're on */

	int dev_priv_size;		 /**< Size of buffer private storage */
	void *dev_private;		 /**< Per-buffer private storage */
};

typedef struct drm_dma_handle {
	dma_addr_t busaddr;
	void *vaddr;
	size_t size;
} drm_dma_handle_t;

/**
 * Buffer entry.  There is one of this for each buffer size order.
 */
struct drm_buf_entry {
	int buf_size;			/**< size */
	int buf_count;			/**< number of buffers */
	struct drm_buf *buflist;		/**< buffer list */
	int seg_count;
	int page_order;
	struct drm_dma_handle **seglist;

	int low_mark;			/**< Low water mark */
	int high_mark;			/**< High water mark */
};

/**
 * DMA data.
 */
struct drm_device_dma {

	struct drm_buf_entry bufs[DRM_MAX_ORDER + 1];	/**< buffers, grouped by their size order */
	int buf_count;			/**< total number of buffers */
	struct drm_buf **buflist;		/**< Vector of pointers into drm_device_dma::bufs */
	int seg_count;
	int page_count;			/**< number of pages */
	unsigned long *pagelist;	/**< page list */
	unsigned long byte_count;
	enum {
		_DRM_DMA_USE_AGP = 0x01,
		_DRM_DMA_USE_SG = 0x02,
		_DRM_DMA_USE_FB = 0x04,
		_DRM_DMA_USE_PCI_RO = 0x08
	} flags;

};

/**
 * Scatter-gather memory.
 */
struct drm_sg_mem {
	unsigned long handle;
	void *virtual;
	int pages;
	struct page **pagelist;
	dma_addr_t *busaddr;
};

/**
 * Kernel side of a mapping
 */
struct drm_local_map {
	dma_addr_t offset;	 /**< Requested physical address (0 for SAREA)*/
	unsigned long size;	 /**< Requested physical size (bytes) */
	enum drm_map_type type;	 /**< Type of memory to map */
	enum drm_map_flags flags;	 /**< Flags */
	void *handle;		 /**< User-space: "Handle" to pass to mmap() */
				 /**< Kernel-space: kernel-virtual address */
	int mtrr;		 /**< MTRR slot used */
};

typedef struct drm_local_map drm_local_map_t;

/**
 * Mappings list
 */
struct drm_map_list {
	struct list_head head;		/**< list head */
	struct drm_hash_item hash;
	struct drm_local_map *map;	/**< mapping */
	uint64_t user_token;
	struct drm_master *master;
};

int drm_legacy_addmap(struct drm_device *d, resource_size_t offset,
		      unsigned int size, enum drm_map_type type,
		      enum drm_map_flags flags, struct drm_local_map **map_p);
struct drm_local_map *drm_legacy_findmap(struct drm_device *dev, unsigned int token);
void drm_legacy_rmmap(struct drm_device *d, struct drm_local_map *map);
int drm_legacy_rmmap_locked(struct drm_device *d, struct drm_local_map *map);
struct drm_local_map *drm_legacy_getsarea(struct drm_device *dev);
int drm_legacy_mmap(struct file *filp, struct vm_area_struct *vma);

int drm_legacy_addbufs_agp(struct drm_device *d, struct drm_buf_desc *req);
int drm_legacy_addbufs_pci(struct drm_device *d, struct drm_buf_desc *req);

/**
 * Test that the hardware lock is held by the caller, returning otherwise.
 *
 * \param dev DRM device.
 * \param filp file pointer of the caller.
 */
#define LOCK_TEST_WITH_RETURN( dev, _file_priv )				\
do {										\
	if (!_DRM_LOCK_IS_HELD(_file_priv->master->lock.hw_lock->lock) ||	\
	    _file_priv->master->lock.file_priv != _file_priv)	{		\
		DRM_ERROR( "%s called without lock held, held  %d owner %p %p\n",\
			   __func__, _DRM_LOCK_IS_HELD(_file_priv->master->lock.hw_lock->lock),\
			   _file_priv->master->lock.file_priv, _file_priv);	\
		return -EINVAL;							\
	}									\
} while (0)

void drm_legacy_idlelock_take(struct drm_lock_data *lock);
void drm_legacy_idlelock_release(struct drm_lock_data *lock);

/* drm_pci.c */

#ifdef CONFIG_PCI

<<<<<<< HEAD
void __drm_legacy_pci_free(struct drm_device *dev, drm_dma_handle_t * dmah);
=======
>>>>>>> 04d5ce62
int drm_legacy_pci_init(struct drm_driver *driver, struct pci_driver *pdriver);
void drm_legacy_pci_exit(struct drm_driver *driver, struct pci_driver *pdriver);

#else

<<<<<<< HEAD
static inline void __drm_legacy_pci_free(struct drm_device *dev,
					 drm_dma_handle_t *dmah)
{
}

=======
>>>>>>> 04d5ce62
static inline int drm_legacy_pci_init(struct drm_driver *driver,
				      struct pci_driver *pdriver)
{
	return -EINVAL;
}

static inline void drm_legacy_pci_exit(struct drm_driver *driver,
				       struct pci_driver *pdriver)
{
}

#endif

/* drm_memory.c */
void drm_legacy_ioremap(struct drm_local_map *map, struct drm_device *dev);
void drm_legacy_ioremap_wc(struct drm_local_map *map, struct drm_device *dev);
void drm_legacy_ioremapfree(struct drm_local_map *map, struct drm_device *dev);

#endif /* __DRM_DRM_LEGACY_H__ */<|MERGE_RESOLUTION|>--- conflicted
+++ resolved
@@ -194,23 +194,11 @@
 
 #ifdef CONFIG_PCI
 
-<<<<<<< HEAD
-void __drm_legacy_pci_free(struct drm_device *dev, drm_dma_handle_t * dmah);
-=======
->>>>>>> 04d5ce62
 int drm_legacy_pci_init(struct drm_driver *driver, struct pci_driver *pdriver);
 void drm_legacy_pci_exit(struct drm_driver *driver, struct pci_driver *pdriver);
 
 #else
 
-<<<<<<< HEAD
-static inline void __drm_legacy_pci_free(struct drm_device *dev,
-					 drm_dma_handle_t *dmah)
-{
-}
-
-=======
->>>>>>> 04d5ce62
 static inline int drm_legacy_pci_init(struct drm_driver *driver,
 				      struct pci_driver *pdriver)
 {
