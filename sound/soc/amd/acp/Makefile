--- conflicted
+++ resolved
@@ -5,25 +5,6 @@
 # Copyright(c) 2021 Advanced Micro Devices, Inc. All rights reserved.
 
 #common acp driver
-<<<<<<< HEAD
-snd-acp-pcm-objs     := acp-platform.o
-snd-acp-i2s-objs     := acp-i2s.o
-snd-acp-pdm-objs     := acp-pdm.o
-snd-acp-legacy-common-objs   := acp-legacy-common.o
-snd-acp-pci-objs     := acp-pci.o
-snd-amd-sdw-acpi-objs := amd-sdw-acpi.o
-
-#platform specific driver
-snd-acp-renoir-objs     := acp-renoir.o
-snd-acp-rembrandt-objs  := acp-rembrandt.o
-snd-acp63-objs := acp63.o
-snd-acp70-objs := acp70.o
-
-#machine specific driver
-snd-acp-mach-objs     := acp-mach-common.o
-snd-acp-legacy-mach-objs     := acp-legacy-mach.o acp3x-es83xx/acp3x-es83xx.o
-snd-acp-sof-mach-objs     := acp-sof-mach.o
-=======
 snd-acp-pcm-y     := acp-platform.o
 snd-acp-i2s-y     := acp-i2s.o
 snd-acp-pdm-y     := acp-pdm.o
@@ -41,7 +22,6 @@
 snd-acp-mach-y     := acp-mach-common.o
 snd-acp-legacy-mach-y     := acp-legacy-mach.o acp3x-es83xx/acp3x-es83xx.o
 snd-acp-sof-mach-y     := acp-sof-mach.o
->>>>>>> 0c383648
 
 obj-$(CONFIG_SND_SOC_AMD_ACP_PCM) += snd-acp-pcm.o
 obj-$(CONFIG_SND_SOC_AMD_ACP_I2S) += snd-acp-i2s.o
