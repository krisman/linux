--- conflicted
+++ resolved
@@ -474,15 +474,10 @@
 		dsa_ds_unapply(dst, ds);
 	}
 
-<<<<<<< HEAD
-	if (dst->cpu_dp)
+	if (dst->cpu_dp) {
 		dsa_cpu_port_ethtool_restore(dst->cpu_dp);
-=======
-	if (dst->cpu_switch) {
-		dsa_cpu_port_ethtool_restore(dst->cpu_switch);
-		dst->cpu_switch = NULL;
-	}
->>>>>>> b29794ec
+		dst->cpu_dp = NULL;
+	}
 
 	pr_info("DSA: tree %d unapplied\n", dst->tree);
 	dst->applied = false;
