--- conflicted
+++ resolved
@@ -30,52 +30,6 @@
 #include "include/policy_unpack.h"
 #include "include/policy_compat.h"
 
-
-<<<<<<< HEAD
-=======
-/*
- * The AppArmor interface treats data as a type byte followed by the
- * actual data.  The interface has the notion of a named entry
- * which has a name (AA_NAME typecode followed by name string) followed by
- * the entries typecode and data.  Named types allow for optional
- * elements and extensions to be added and tested for without breaking
- * backwards compatibility.
- */
-
-enum aa_code {
-	AA_U8,
-	AA_U16,
-	AA_U32,
-	AA_U64,
-	AA_NAME,		/* same as string except it is items name */
-	AA_STRING,
-	AA_BLOB,
-	AA_STRUCT,
-	AA_STRUCTEND,
-	AA_LIST,
-	AA_LISTEND,
-	AA_ARRAY,
-	AA_ARRAYEND,
-};
-
-/*
- * aa_ext is the read of the buffer containing the serialized profile.  The
- * data is copied into a kernel buffer in apparmorfs and then handed off to
- * the unpack routines.
- */
-struct aa_ext {
-	void *start;
-	void *end;
-	void *pos;		/* pointer to current position in the buffer */
-	u32 version;
-};
-
-#define tri int
-#define TRI_TRUE 1
-#define TRI_NONE 0
-#define TRI_FALSE -1
-
->>>>>>> 4295c60b
 /* audit callback for unpack fields */
 static void audit_cb(struct audit_buffer *ab, void *va)
 {
@@ -359,32 +313,21 @@
 }
 EXPORT_SYMBOL_IF_KUNIT(aa_unpack_u64);
 
-<<<<<<< HEAD
-VISIBLE_IF_KUNIT size_t aa_unpack_array(struct aa_ext *e, const char *name)
+VISIBLE_IF_KUNIT bool aa_unpack_array(struct aa_ext *e, const char *name, u16 *size)
 {
 	void *pos = e->pos;
 
 	if (aa_unpack_nameX(e, AA_ARRAY, name)) {
-		int size;
 		if (!aa_inbounds(e, sizeof(u16)))
-=======
-static tri unpack_array(struct aa_ext *e, const char *name, u16 *size)
-{
-	void *pos = e->pos;
-
-	if (unpack_nameX(e, AA_ARRAY, name)) {
-		if (!inbounds(e, sizeof(u16)))
->>>>>>> 4295c60b
 			goto fail;
 		*size = le16_to_cpu(get_unaligned((__le16 *) e->pos));
 		e->pos += sizeof(u16);
-		return TRI_TRUE;
-	}
-
-	return TRI_NONE;
+		return true;
+	}
+
 fail:
 	e->pos = pos;
-	return TRI_FALSE;
+	return false;
 }
 EXPORT_SYMBOL_IF_KUNIT(aa_unpack_array);
 
@@ -504,26 +447,17 @@
 	char **table = NULL;
 
 	/* exec table is optional */
-<<<<<<< HEAD
 	if (aa_unpack_nameX(e, AA_STRUCT, "xtable")) {
-		int i, size;
-
-		size = aa_unpack_array(e, NULL);
-		/* currently 4 exec bits and entries 0-3 are reserved iupcx */
-		if (size > 16 - 4)
-=======
-	if (unpack_nameX(e, AA_STRUCT, "xtable")) {
 		u16 size;
 		int i;
 
-		if (unpack_array(e, NULL, &size) != TRI_TRUE)
+		if (!aa_unpack_array(e, NULL, &size))
 			/*
 			 * Note: index into trans table array is a max
 			 * of 2^24, but unpack array can only unpack
 			 * an array of 2^16 in size atm so no need
 			 * for size check here
 			 */
->>>>>>> 4295c60b
 			goto fail;
 		table = kcalloc(size, sizeof(char *), GFP_KERNEL);
 		if (!table)
@@ -587,31 +521,18 @@
 {
 	void *pos = e->pos;
 
-<<<<<<< HEAD
 	if (aa_unpack_nameX(e, AA_STRUCT, "xattrs")) {
-		int i, size;
-
-		size = aa_unpack_array(e, NULL);
-		profile->xattr_count = size;
-		profile->xattrs = kcalloc(size, sizeof(char *), GFP_KERNEL);
-		if (!profile->xattrs)
-			goto fail;
-		for (i = 0; i < size; i++) {
-			if (!aa_unpack_strdup(e, &profile->xattrs[i], NULL))
-=======
-	if (unpack_nameX(e, AA_STRUCT, "xattrs")) {
 		u16 size;
 		int i;
 
-		if (unpack_array(e, NULL, &size) != TRI_TRUE)
+		if (!aa_unpack_array(e, NULL, &size))
 			goto fail;
 		profile->attach.xattr_count = size;
 		profile->attach.xattrs = kcalloc(size, sizeof(char *), GFP_KERNEL);
 		if (!profile->attach.xattrs)
 			goto fail;
 		for (i = 0; i < size; i++) {
-			if (!unpack_strdup(e, &profile->attach.xattrs[i], NULL))
->>>>>>> 4295c60b
+			if (!aa_unpack_strdup(e, &profile->attach.xattrs[i], NULL))
 				goto fail;
 		}
 		if (!aa_unpack_nameX(e, AA_ARRAYEND, NULL))
@@ -633,14 +554,9 @@
 	u16 size;
 	int i;
 
-<<<<<<< HEAD
 	if (aa_unpack_nameX(e, AA_STRUCT, "secmark")) {
-		size = aa_unpack_array(e, NULL);
-=======
-	if (unpack_nameX(e, AA_STRUCT, "secmark")) {
-		if (unpack_array(e, NULL, &size) != TRI_TRUE)
-			goto fail;
->>>>>>> 4295c60b
+		if (!aa_unpack_array(e, NULL, &size))
+			goto fail;
 
 		rules->secmark = kcalloc(size, sizeof(struct aa_secmark),
 					   GFP_KERNEL);
@@ -654,11 +570,7 @@
 				goto fail;
 			if (!unpack_u8(e, &rules->secmark[i].deny, NULL))
 				goto fail;
-<<<<<<< HEAD
-			if (!aa_unpack_strdup(e, &profile->secmark[i].label, NULL))
-=======
-			if (!unpack_strdup(e, &rules->secmark[i].label, NULL))
->>>>>>> 4295c60b
+			if (!aa_unpack_strdup(e, &rules->secmark[i].label, NULL))
 				goto fail;
 		}
 		if (!aa_unpack_nameX(e, AA_ARRAYEND, NULL))
@@ -687,26 +599,16 @@
 	void *pos = e->pos;
 
 	/* rlimits are optional */
-<<<<<<< HEAD
 	if (aa_unpack_nameX(e, AA_STRUCT, "rlimits")) {
-		int i, size;
-=======
-	if (unpack_nameX(e, AA_STRUCT, "rlimits")) {
 		u16 size;
 		int i;
->>>>>>> 4295c60b
 		u32 tmp = 0;
 		if (!aa_unpack_u32(e, &tmp, NULL))
 			goto fail;
 		rules->rlimits.mask = tmp;
 
-<<<<<<< HEAD
-		size = aa_unpack_array(e, NULL);
-		if (size > RLIM_NLIMITS)
-=======
-		if (unpack_array(e, NULL, &size) != TRI_TRUE ||
+		if (!aa_unpack_array(e, NULL, &size) ||
 		    size > RLIM_NLIMITS)
->>>>>>> 4295c60b
 			goto fail;
 		for (i = 0; i < size; i++) {
 			u64 tmp2 = 0;
@@ -729,27 +631,23 @@
 
 static bool unpack_perm(struct aa_ext *e, u32 version, struct aa_perms *perm)
 {
-	bool res;
-
 	if (version != 1)
 		return false;
 
-	res = unpack_u32(e, &perm->allow, NULL);
-	res = res && unpack_u32(e, &perm->allow, NULL);
-	res = res && unpack_u32(e, &perm->deny, NULL);
-	res = res && unpack_u32(e, &perm->subtree, NULL);
-	res = res && unpack_u32(e, &perm->cond, NULL);
-	res = res && unpack_u32(e, &perm->kill, NULL);
-	res = res && unpack_u32(e, &perm->complain, NULL);
-	res = res && unpack_u32(e, &perm->prompt, NULL);
-	res = res && unpack_u32(e, &perm->audit, NULL);
-	res = res && unpack_u32(e, &perm->quiet, NULL);
-	res = res && unpack_u32(e, &perm->hide, NULL);
-	res = res && unpack_u32(e, &perm->xindex, NULL);
-	res = res && unpack_u32(e, &perm->tag, NULL);
-	res = res && unpack_u32(e, &perm->label, NULL);
-
-	return res;
+	return	aa_unpack_u32(e, &perm->allow, NULL) &&
+		aa_unpack_u32(e, &perm->allow, NULL) &&
+		aa_unpack_u32(e, &perm->deny, NULL) &&
+		aa_unpack_u32(e, &perm->subtree, NULL) &&
+		aa_unpack_u32(e, &perm->cond, NULL) &&
+		aa_unpack_u32(e, &perm->kill, NULL) &&
+		aa_unpack_u32(e, &perm->complain, NULL) &&
+		aa_unpack_u32(e, &perm->prompt, NULL) &&
+		aa_unpack_u32(e, &perm->audit, NULL) &&
+		aa_unpack_u32(e, &perm->quiet, NULL) &&
+		aa_unpack_u32(e, &perm->hide, NULL) &&
+		aa_unpack_u32(e, &perm->xindex, NULL) &&
+		aa_unpack_u32(e, &perm->tag, NULL) &&
+		aa_unpack_u32(e, &perm->label, NULL);
 }
 
 static ssize_t unpack_perms_table(struct aa_ext *e, struct aa_perms **perms)
@@ -762,13 +660,13 @@
 	 * policy perms are optional, in which case perms are embedded
 	 * in the dfa accept table
 	 */
-	if (unpack_nameX(e, AA_STRUCT, "perms")) {
+	if (aa_unpack_nameX(e, AA_STRUCT, "perms")) {
 		int i;
 		u32 version;
 
-		if (!unpack_u32(e, &version, "version"))
+		if (!aa_unpack_u32(e, &version, "version"))
 			goto fail_reset;
-		if (unpack_array(e, NULL, &size) != TRI_TRUE)
+		if (!aa_unpack_array(e, NULL, &size))
 			goto fail_reset;
 		*perms = kcalloc(size, sizeof(struct aa_perms), GFP_KERNEL);
 		if (!*perms)
@@ -777,9 +675,9 @@
 			if (!unpack_perm(e, version, &(*perms)[i]))
 				goto fail;
 		}
-		if (!unpack_nameX(e, AA_ARRAYEND, NULL))
-			goto fail;
-		if (!unpack_nameX(e, AA_STRUCTEND, NULL))
+		if (!aa_unpack_nameX(e, AA_ARRAYEND, NULL))
+			goto fail;
+		if (!aa_unpack_nameX(e, AA_STRUCTEND, NULL))
 			goto fail;
 	} else
 		*perms = NULL;
@@ -839,10 +737,10 @@
 	 * sadly start was given different names for file and policydb
 	 * but since it is optional we can try both
 	 */
-	if (!unpack_u32(e, &policy->start[0], "start"))
+	if (!aa_unpack_u32(e, &policy->start[0], "start"))
 		/* default start state */
 		policy->start[0] = DFA_START;
-	if (!unpack_u32(e, &policy->start[AA_CLASS_FILE], "dfa_start")) {
+	if (!aa_unpack_u32(e, &policy->start[AA_CLASS_FILE], "dfa_start")) {
 		/* default start state for xmatch and file dfa */
 		policy->start[AA_CLASS_FILE] = DFA_START;
 	}	/* setup class index */
@@ -934,11 +832,7 @@
 	(void) aa_unpack_str(e, &profile->rename, "rename");
 
 	/* attachment string is optional */
-<<<<<<< HEAD
-	(void) aa_unpack_str(e, &profile->attach, "attach");
-=======
-	(void) unpack_str(e, &profile->attach.xmatch_str, "attach");
->>>>>>> 4295c60b
+	(void) aa_unpack_str(e, &profile->attach.xmatch_str, "attach");
 
 	/* xmatch is optional and may be NULL */
 	error = unpack_pdb(e, &profile->attach.xmatch, false, false, &info);
@@ -946,16 +840,10 @@
 		info = "bad xmatch";
 		goto fail;
 	}
-<<<<<<< HEAD
-	/* xmatch_len is not optional if xmatch is set */
-	if (profile->xmatch) {
-		if (!aa_unpack_u32(e, &tmp, NULL)) {
-=======
 
 	/* neither xmatch_len not xmatch_perms are optional if xmatch is set */
 	if (profile->attach.xmatch.dfa) {
-		if (!unpack_u32(e, &tmp, NULL)) {
->>>>>>> 4295c60b
+		if (!aa_unpack_u32(e, &tmp, NULL)) {
 			info = "missing xmatch len";
 			goto fail;
 		}
@@ -1018,19 +906,11 @@
 		profile->path_flags = PATH_MEDIATE_DELETED;
 
 	info = "failed to unpack profile capabilities";
-<<<<<<< HEAD
-	if (!aa_unpack_u32(e, &(profile->caps.allow.cap[0]), NULL))
-		goto fail;
-	if (!aa_unpack_u32(e, &(profile->caps.audit.cap[0]), NULL))
-		goto fail;
-	if (!aa_unpack_u32(e, &(profile->caps.quiet.cap[0]), NULL))
-=======
-	if (!unpack_u32(e, &(rules->caps.allow.cap[0]), NULL))
-		goto fail;
-	if (!unpack_u32(e, &(rules->caps.audit.cap[0]), NULL))
-		goto fail;
-	if (!unpack_u32(e, &(rules->caps.quiet.cap[0]), NULL))
->>>>>>> 4295c60b
+	if (!aa_unpack_u32(e, &(rules->caps.allow.cap[0]), NULL))
+		goto fail;
+	if (!aa_unpack_u32(e, &(rules->caps.audit.cap[0]), NULL))
+		goto fail;
+	if (!aa_unpack_u32(e, &(rules->caps.quiet.cap[0]), NULL))
 		goto fail;
 	if (!aa_unpack_u32(e, &tmpcap.cap[0], NULL))
 		goto fail;
@@ -1038,19 +918,11 @@
 	info = "failed to unpack upper profile capabilities";
 	if (aa_unpack_nameX(e, AA_STRUCT, "caps64")) {
 		/* optional upper half of 64 bit caps */
-<<<<<<< HEAD
-		if (!aa_unpack_u32(e, &(profile->caps.allow.cap[1]), NULL))
-			goto fail;
-		if (!aa_unpack_u32(e, &(profile->caps.audit.cap[1]), NULL))
-			goto fail;
-		if (!aa_unpack_u32(e, &(profile->caps.quiet.cap[1]), NULL))
-=======
-		if (!unpack_u32(e, &(rules->caps.allow.cap[1]), NULL))
-			goto fail;
-		if (!unpack_u32(e, &(rules->caps.audit.cap[1]), NULL))
-			goto fail;
-		if (!unpack_u32(e, &(rules->caps.quiet.cap[1]), NULL))
->>>>>>> 4295c60b
+		if (!aa_unpack_u32(e, &(rules->caps.allow.cap[1]), NULL))
+			goto fail;
+		if (!aa_unpack_u32(e, &(rules->caps.audit.cap[1]), NULL))
+			goto fail;
+		if (!aa_unpack_u32(e, &(rules->caps.quiet.cap[1]), NULL))
 			goto fail;
 		if (!aa_unpack_u32(e, &(tmpcap.cap[1]), NULL))
 			goto fail;
@@ -1061,15 +933,9 @@
 	info = "failed to unpack extended profile capabilities";
 	if (aa_unpack_nameX(e, AA_STRUCT, "capsx")) {
 		/* optional extended caps mediation mask */
-<<<<<<< HEAD
-		if (!aa_unpack_u32(e, &(profile->caps.extended.cap[0]), NULL))
-			goto fail;
-		if (!aa_unpack_u32(e, &(profile->caps.extended.cap[1]), NULL))
-=======
-		if (!unpack_u32(e, &(rules->caps.extended.cap[0]), NULL))
-			goto fail;
-		if (!unpack_u32(e, &(rules->caps.extended.cap[1]), NULL))
->>>>>>> 4295c60b
+		if (!aa_unpack_u32(e, &(rules->caps.extended.cap[0]), NULL))
+			goto fail;
+		if (!aa_unpack_u32(e, &(rules->caps.extended.cap[1]), NULL))
 			goto fail;
 		if (!aa_unpack_nameX(e, AA_STRUCTEND, NULL))
 			goto fail;
@@ -1097,20 +963,6 @@
 				   &info);
 		if (error)
 			goto fail;
-<<<<<<< HEAD
-		}
-		if (!aa_unpack_u32(e, &profile->policy.start[0], "start"))
-			/* default start state */
-			profile->policy.start[0] = DFA_START;
-		/* setup class index */
-		for (i = AA_CLASS_FILE; i <= AA_CLASS_LAST; i++) {
-			profile->policy.start[i] =
-				aa_dfa_next(profile->policy.dfa,
-					    profile->policy.start[0],
-					    i);
-		}
-		if (!aa_unpack_nameX(e, AA_STRUCTEND, NULL))
-=======
 		/* Fixup: drop when we get rid of start array */
 		if (aa_dfa_next(rules->policy.dfa, rules->policy.start[0],
 				AA_CLASS_FILE))
@@ -1118,8 +970,7 @@
 			  aa_dfa_next(rules->policy.dfa,
 				      rules->policy.start[0],
 				      AA_CLASS_FILE);
-		if (!unpack_nameX(e, AA_STRUCTEND, NULL))
->>>>>>> 4295c60b
+		if (!aa_unpack_nameX(e, AA_STRUCTEND, NULL))
 			goto fail;
 		error = aa_compat_map_policy(&rules->policy, e->version);
 		if (error) {
@@ -1133,16 +984,6 @@
 	error = unpack_pdb(e, &rules->file, false, true, &info);
 	if (error) {
 		goto fail;
-<<<<<<< HEAD
-	} else if (profile->file.dfa) {
-		if (!aa_unpack_u32(e, &profile->file.start, "dfa_start"))
-			/* default start state */
-			profile->file.start = DFA_START;
-	} else if (profile->policy.dfa &&
-		   profile->policy.start[AA_CLASS_FILE]) {
-		profile->file.dfa = aa_get_dfa(profile->policy.dfa);
-		profile->file.start = profile->policy.start[AA_CLASS_FILE];
-=======
 	} else if (rules->file.dfa) {
 		error = aa_compat_map_file(&rules->file);
 		if (error) {
@@ -1153,16 +994,11 @@
 		   rules->policy.start[AA_CLASS_FILE]) {
 		rules->file.dfa = aa_get_dfa(rules->policy.dfa);
 		rules->file.start[AA_CLASS_FILE] = rules->policy.start[AA_CLASS_FILE];
->>>>>>> 4295c60b
 	} else
 		rules->file.dfa = aa_get_dfa(nulldfa);
 
-<<<<<<< HEAD
+	error = -EPROTO;
 	if (aa_unpack_nameX(e, AA_STRUCT, "data")) {
-=======
-	error = -EPROTO;
-	if (unpack_nameX(e, AA_STRUCT, "data")) {
->>>>>>> 4295c60b
 		info = "out of memory";
 		profile->data = kzalloc(sizeof(*profile->data), GFP_KERNEL);
 		if (!profile->data) {
