/* SPDX-License-Identifier: GPL-2.0 */
/*
 * kselftest.h:	low-level kselftest framework to include from
 *		selftest programs. When possible, please use
 *		kselftest_harness.h instead.
 *
 * Copyright (c) 2014 Shuah Khan <shuahkh@osg.samsung.com>
 * Copyright (c) 2014 Samsung Electronics Co., Ltd.
 *
 * Using this API consists of first counting how many tests your code
 * has to run, and then starting up the reporting:
 *
 *     ksft_print_header();
 *     ksft_set_plan(total_number_of_tests);
 *
 * For each test, report any progress, debugging, etc with:
 *
 *     ksft_print_msg(fmt, ...);
 *     ksft_perror(msg);
 *
 * and finally report the pass/fail/skip/xfail state of the test with one of:
 *
 *     ksft_test_result(condition, fmt, ...);
 *     ksft_test_result_report(result, fmt, ...);
 *     ksft_test_result_pass(fmt, ...);
 *     ksft_test_result_fail(fmt, ...);
 *     ksft_test_result_skip(fmt, ...);
 *     ksft_test_result_xfail(fmt, ...);
 *     ksft_test_result_error(fmt, ...);
 *     ksft_test_result_code(exit_code, test_name, fmt, ...);
 *
 * When all tests are finished, clean up and exit the program with one of:
 *
 *    ksft_finished();
 *    ksft_exit(condition);
 *    ksft_exit_pass();
 *    ksft_exit_fail();
 *
 * If the program wants to report details on why the entire program has
 * failed, it can instead exit with a message (this is usually done when
 * the program is aborting before finishing all tests):
 *
 *    ksft_exit_fail_msg(fmt, ...);
 *    ksft_exit_fail_perror(msg);
 *
 */
#ifndef __KSELFTEST_H
#define __KSELFTEST_H

#ifndef NOLIBC
#include <errno.h>
#include <stdlib.h>
#include <unistd.h>
#include <stdarg.h>
#include <string.h>
#include <stdio.h>
#include <sys/utsname.h>
#endif

#ifndef ARRAY_SIZE
#define ARRAY_SIZE(arr) (sizeof(arr) / sizeof((arr)[0]))
#endif

/*
 * gcc cpuid.h provides __cpuid_count() since v4.4.
 * Clang/LLVM cpuid.h provides  __cpuid_count() since v3.4.0.
 *
 * Provide local define for tests needing __cpuid_count() because
 * selftests need to work in older environments that do not yet
 * have __cpuid_count().
 */
#ifndef __cpuid_count
#define __cpuid_count(level, count, a, b, c, d)				\
	__asm__ __volatile__ ("cpuid\n\t"				\
			      : "=a" (a), "=b" (b), "=c" (c), "=d" (d)	\
			      : "0" (level), "2" (count))
#endif

/* define kselftest exit codes */
#define KSFT_PASS  0
#define KSFT_FAIL  1
#define KSFT_XFAIL 2
#define KSFT_XPASS 3
#define KSFT_SKIP  4

#ifndef __noreturn
#define __noreturn       __attribute__((__noreturn__))
#endif
#define __printf(a, b)   __attribute__((format(printf, a, b)))

/* counters */
struct ksft_count {
	unsigned int ksft_pass;
	unsigned int ksft_fail;
	unsigned int ksft_xfail;
	unsigned int ksft_xpass;
	unsigned int ksft_xskip;
	unsigned int ksft_error;
};

static struct ksft_count ksft_cnt;
static unsigned int ksft_plan;

static inline unsigned int ksft_test_num(void)
{
	return ksft_cnt.ksft_pass + ksft_cnt.ksft_fail +
		ksft_cnt.ksft_xfail + ksft_cnt.ksft_xpass +
		ksft_cnt.ksft_xskip + ksft_cnt.ksft_error;
}

static inline void ksft_inc_pass_cnt(void) { ksft_cnt.ksft_pass++; }
static inline void ksft_inc_fail_cnt(void) { ksft_cnt.ksft_fail++; }
static inline void ksft_inc_xfail_cnt(void) { ksft_cnt.ksft_xfail++; }
static inline void ksft_inc_xpass_cnt(void) { ksft_cnt.ksft_xpass++; }
static inline void ksft_inc_xskip_cnt(void) { ksft_cnt.ksft_xskip++; }
static inline void ksft_inc_error_cnt(void) { ksft_cnt.ksft_error++; }

static inline int ksft_get_pass_cnt(void) { return ksft_cnt.ksft_pass; }
static inline int ksft_get_fail_cnt(void) { return ksft_cnt.ksft_fail; }
static inline int ksft_get_xfail_cnt(void) { return ksft_cnt.ksft_xfail; }
static inline int ksft_get_xpass_cnt(void) { return ksft_cnt.ksft_xpass; }
static inline int ksft_get_xskip_cnt(void) { return ksft_cnt.ksft_xskip; }
static inline int ksft_get_error_cnt(void) { return ksft_cnt.ksft_error; }

static inline void ksft_print_header(void)
{
	/*
	 * Force line buffering; If stdout is not connected to a terminal, it
	 * will otherwise default to fully buffered, which can cause output
	 * duplication if there is content in the buffer when fork()ing. If
	 * there is a crash, line buffering also means the most recent output
	 * line will be visible.
	 */
	setvbuf(stdout, NULL, _IOLBF, 0);

	if (!(getenv("KSFT_TAP_LEVEL")))
		printf("TAP version 13\n");
}

static inline void ksft_set_plan(unsigned int plan)
{
	ksft_plan = plan;
	printf("1..%u\n", ksft_plan);
}

static inline void ksft_print_cnts(void)
{
	if (ksft_plan != ksft_test_num())
		printf("# Planned tests != run tests (%u != %u)\n",
			ksft_plan, ksft_test_num());
	printf("# Totals: pass:%u fail:%u xfail:%u xpass:%u skip:%u error:%u\n",
		ksft_cnt.ksft_pass, ksft_cnt.ksft_fail,
		ksft_cnt.ksft_xfail, ksft_cnt.ksft_xpass,
		ksft_cnt.ksft_xskip, ksft_cnt.ksft_error);
}

static inline __printf(1, 2) void ksft_print_msg(const char *msg, ...)
{
	int saved_errno = errno;
	va_list args;

	va_start(args, msg);
	printf("# ");
	errno = saved_errno;
	vprintf(msg, args);
	va_end(args);
}

static inline void ksft_perror(const char *msg)
{
#ifndef NOLIBC
	ksft_print_msg("%s: %s (%d)\n", msg, strerror(errno), errno);
#else
	/*
	 * nolibc doesn't provide strerror() and it seems
	 * inappropriate to add one, just print the errno.
	 */
	ksft_print_msg("%s: %d)\n", msg, errno);
#endif
}

static inline __printf(1, 2) void ksft_test_result_pass(const char *msg, ...)
{
	int saved_errno = errno;
	va_list args;

	ksft_cnt.ksft_pass++;

	va_start(args, msg);
	printf("ok %u ", ksft_test_num());
	errno = saved_errno;
	vprintf(msg, args);
	va_end(args);
}

static inline __printf(1, 2) void ksft_test_result_fail(const char *msg, ...)
{
	int saved_errno = errno;
	va_list args;

	ksft_cnt.ksft_fail++;

	va_start(args, msg);
	printf("not ok %u ", ksft_test_num());
	errno = saved_errno;
	vprintf(msg, args);
	va_end(args);
}

/**
 * ksft_test_result() - Report test success based on truth of condition
 *
 * @condition: if true, report test success, otherwise failure.
 */
#define ksft_test_result(condition, fmt, ...) do {	\
	if (!!(condition))				\
		ksft_test_result_pass(fmt, ##__VA_ARGS__);\
	else						\
		ksft_test_result_fail(fmt, ##__VA_ARGS__);\
	} while (0)

static inline __printf(1, 2) void ksft_test_result_xfail(const char *msg, ...)
{
	int saved_errno = errno;
	va_list args;

	ksft_cnt.ksft_xfail++;

	va_start(args, msg);
	printf("ok %u # XFAIL ", ksft_test_num());
	errno = saved_errno;
	vprintf(msg, args);
	va_end(args);
}

static inline __printf(1, 2) void ksft_test_result_skip(const char *msg, ...)
{
	int saved_errno = errno;
	va_list args;

	ksft_cnt.ksft_xskip++;

	va_start(args, msg);
	printf("ok %u # SKIP ", ksft_test_num());
	errno = saved_errno;
	vprintf(msg, args);
	va_end(args);
}

/* TODO: how does "error" differ from "fail" or "skip"? */
static inline __printf(1, 2) void ksft_test_result_error(const char *msg, ...)
{
	int saved_errno = errno;
	va_list args;

	ksft_cnt.ksft_error++;

	va_start(args, msg);
	printf("not ok %u # error ", ksft_test_num());
	errno = saved_errno;
	vprintf(msg, args);
	va_end(args);
}

static inline __printf(3, 4)
void ksft_test_result_code(int exit_code, const char *test_name,
			   const char *msg, ...)
{
	const char *tap_code = "ok";
	const char *directive = "";
	int saved_errno = errno;
	va_list args;

	switch (exit_code) {
	case KSFT_PASS:
		ksft_cnt.ksft_pass++;
		break;
	case KSFT_XFAIL:
		directive = " # XFAIL ";
		ksft_cnt.ksft_xfail++;
		break;
	case KSFT_XPASS:
		directive = " # XPASS ";
		ksft_cnt.ksft_xpass++;
		break;
	case KSFT_SKIP:
		directive = " # SKIP ";
		ksft_cnt.ksft_xskip++;
		break;
	case KSFT_FAIL:
	default:
		tap_code = "not ok";
		ksft_cnt.ksft_fail++;
		break;
	}

	/* Docs seem to call for double space if directive is absent */
	if (!directive[0] && msg)
		directive = " #  ";

	printf("%s %u %s%s", tap_code, ksft_test_num(), test_name, directive);
	errno = saved_errno;
	if (msg) {
		va_start(args, msg);
		vprintf(msg, args);
		va_end(args);
	}
	printf("\n");
}

<<<<<<< HEAD
static inline __noreturn int ksft_exit_pass(void)
=======
/**
 * ksft_test_result() - Report test success based on truth of condition
 *
 * @condition: if true, report test success, otherwise failure.
 */
#define ksft_test_result_report(result, fmt, ...) do {		\
	switch (result) {					\
	case KSFT_PASS:						\
		ksft_test_result_pass(fmt, ##__VA_ARGS__);	\
		break;						\
	case KSFT_FAIL:						\
		ksft_test_result_fail(fmt, ##__VA_ARGS__);	\
		break;						\
	case KSFT_XFAIL:					\
		ksft_test_result_xfail(fmt, ##__VA_ARGS__);	\
		break;						\
	case KSFT_SKIP:						\
		ksft_test_result_skip(fmt, ##__VA_ARGS__);	\
		break;						\
	} } while (0)

static inline __noreturn void ksft_exit_pass(void)
>>>>>>> 0c383648
{
	ksft_print_cnts();
	exit(KSFT_PASS);
}

<<<<<<< HEAD
static inline __noreturn int ksft_exit_fail(void)
=======
static inline __noreturn void ksft_exit_fail(void)
>>>>>>> 0c383648
{
	ksft_print_cnts();
	exit(KSFT_FAIL);
}

/**
 * ksft_exit() - Exit selftest based on truth of condition
 *
 * @condition: if true, exit self test with success, otherwise fail.
 */
#define ksft_exit(condition) do {	\
	if (!!(condition))		\
		ksft_exit_pass();	\
	else				\
		ksft_exit_fail();	\
	} while (0)

/**
 * ksft_finished() - Exit selftest with success if all tests passed
 */
#define ksft_finished()			\
	ksft_exit(ksft_plan ==		\
		  ksft_cnt.ksft_pass +	\
		  ksft_cnt.ksft_xfail +	\
		  ksft_cnt.ksft_xskip)

<<<<<<< HEAD
static inline __noreturn __printf(1, 2) int ksft_exit_fail_msg(const char *msg, ...)
=======
static inline __noreturn __printf(1, 2) void ksft_exit_fail_msg(const char *msg, ...)
>>>>>>> 0c383648
{
	int saved_errno = errno;
	va_list args;

	va_start(args, msg);
	printf("Bail out! ");
	errno = saved_errno;
	vprintf(msg, args);
	va_end(args);

	ksft_print_cnts();
	exit(KSFT_FAIL);
}

<<<<<<< HEAD
static inline __noreturn int ksft_exit_xfail(void)
=======
static inline __noreturn void ksft_exit_fail_perror(const char *msg)
{
#ifndef NOLIBC
	ksft_exit_fail_msg("%s: %s (%d)\n", msg, strerror(errno), errno);
#else
	/*
	 * nolibc doesn't provide strerror() and it seems
	 * inappropriate to add one, just print the errno.
	 */
	ksft_exit_fail_msg("%s: %d)\n", msg, errno);
#endif
}

static inline __noreturn void ksft_exit_xfail(void)
>>>>>>> 0c383648
{
	ksft_print_cnts();
	exit(KSFT_XFAIL);
}

<<<<<<< HEAD
static inline __noreturn int ksft_exit_xpass(void)
=======
static inline __noreturn void ksft_exit_xpass(void)
>>>>>>> 0c383648
{
	ksft_print_cnts();
	exit(KSFT_XPASS);
}

<<<<<<< HEAD
static inline __noreturn __printf(1, 2) int ksft_exit_skip(const char *msg, ...)
=======
static inline __noreturn __printf(1, 2) void ksft_exit_skip(const char *msg, ...)
>>>>>>> 0c383648
{
	int saved_errno = errno;
	va_list args;

	va_start(args, msg);

	/*
	 * FIXME: several tests misuse ksft_exit_skip so produce
	 * something sensible if some tests have already been run
	 * or a plan has been printed.  Those tests should use
	 * ksft_test_result_skip or ksft_exit_fail_msg instead.
	 */
	if (ksft_plan || ksft_test_num()) {
		ksft_cnt.ksft_xskip++;
		printf("ok %d # SKIP ", 1 + ksft_test_num());
	} else {
		printf("1..0 # SKIP ");
	}
	if (msg) {
		errno = saved_errno;
		vprintf(msg, args);
		va_end(args);
	}
	if (ksft_test_num())
		ksft_print_cnts();
	exit(KSFT_SKIP);
}

static inline int ksft_min_kernel_version(unsigned int min_major,
					  unsigned int min_minor)
{
#ifdef NOLIBC
	ksft_print_msg("NOLIBC: Can't check kernel version: Function not implemented\n");
	return 0;
#else
	unsigned int major, minor;
	struct utsname info;

	if (uname(&info) || sscanf(info.release, "%u.%u.", &major, &minor) != 2)
		ksft_exit_fail_msg("Can't parse kernel version\n");

	return major > min_major || (major == min_major && minor >= min_minor);
#endif
}

#endif /* __KSELFTEST_H */<|MERGE_RESOLUTION|>--- conflicted
+++ resolved
@@ -308,9 +308,6 @@
 	printf("\n");
 }
 
-<<<<<<< HEAD
-static inline __noreturn int ksft_exit_pass(void)
-=======
 /**
  * ksft_test_result() - Report test success based on truth of condition
  *
@@ -333,17 +330,12 @@
 	} } while (0)
 
 static inline __noreturn void ksft_exit_pass(void)
->>>>>>> 0c383648
 {
 	ksft_print_cnts();
 	exit(KSFT_PASS);
 }
 
-<<<<<<< HEAD
-static inline __noreturn int ksft_exit_fail(void)
-=======
 static inline __noreturn void ksft_exit_fail(void)
->>>>>>> 0c383648
 {
 	ksft_print_cnts();
 	exit(KSFT_FAIL);
@@ -370,11 +362,7 @@
 		  ksft_cnt.ksft_xfail +	\
 		  ksft_cnt.ksft_xskip)
 
-<<<<<<< HEAD
-static inline __noreturn __printf(1, 2) int ksft_exit_fail_msg(const char *msg, ...)
-=======
 static inline __noreturn __printf(1, 2) void ksft_exit_fail_msg(const char *msg, ...)
->>>>>>> 0c383648
 {
 	int saved_errno = errno;
 	va_list args;
@@ -389,9 +377,6 @@
 	exit(KSFT_FAIL);
 }
 
-<<<<<<< HEAD
-static inline __noreturn int ksft_exit_xfail(void)
-=======
 static inline __noreturn void ksft_exit_fail_perror(const char *msg)
 {
 #ifndef NOLIBC
@@ -406,27 +391,18 @@
 }
 
 static inline __noreturn void ksft_exit_xfail(void)
->>>>>>> 0c383648
 {
 	ksft_print_cnts();
 	exit(KSFT_XFAIL);
 }
 
-<<<<<<< HEAD
-static inline __noreturn int ksft_exit_xpass(void)
-=======
 static inline __noreturn void ksft_exit_xpass(void)
->>>>>>> 0c383648
 {
 	ksft_print_cnts();
 	exit(KSFT_XPASS);
 }
 
-<<<<<<< HEAD
-static inline __noreturn __printf(1, 2) int ksft_exit_skip(const char *msg, ...)
-=======
 static inline __noreturn __printf(1, 2) void ksft_exit_skip(const char *msg, ...)
->>>>>>> 0c383648
 {
 	int saved_errno = errno;
 	va_list args;
