// SPDX-License-Identifier: GPL-2.0
#include <linux/kernel.h>
#include <linux/errno.h>
#include <linux/file.h>
#include <linux/slab.h>
#include <linux/net.h>
#include <linux/compat.h>
#include <net/compat.h>
#include <linux/io_uring.h>

#include <uapi/linux/io_uring.h>

#include "io_uring.h"
#include "kbuf.h"
#include "alloc_cache.h"
#include "net.h"
#include "notif.h"
#include "rsrc.h"

#if defined(CONFIG_NET)
struct io_shutdown {
	struct file			*file;
	int				how;
};

struct io_accept {
	struct file			*file;
	struct sockaddr __user		*addr;
	int __user			*addr_len;
	int				flags;
	int				iou_flags;
	u32				file_slot;
	unsigned long			nofile;
};

struct io_socket {
	struct file			*file;
	int				domain;
	int				type;
	int				protocol;
	int				flags;
	u32				file_slot;
	unsigned long			nofile;
};

struct io_connect {
	struct file			*file;
	struct sockaddr __user		*addr;
	int				addr_len;
	bool				in_progress;
	bool				seen_econnaborted;
};

struct io_sr_msg {
	struct file			*file;
	union {
		struct compat_msghdr __user	*umsg_compat;
		struct user_msghdr __user	*umsg;
		void __user			*buf;
	};
	int				len;
	unsigned			done_io;
	unsigned			msg_flags;
	unsigned			nr_multishot_loops;
	u16				flags;
	/* initialised and used only by !msg send variants */
	u16				addr_len;
	u16				buf_group;
	void __user			*addr;
	void __user			*msg_control;
	/* used only for send zerocopy */
	struct io_kiocb 		*notif;
};

/*
 * Number of times we'll try and do receives if there's more data. If we
 * exceed this limit, then add us to the back of the queue and retry from
 * there. This helps fairness between flooding clients.
 */
#define MULTISHOT_MAX_RETRY	32

int io_shutdown_prep(struct io_kiocb *req, const struct io_uring_sqe *sqe)
{
	struct io_shutdown *shutdown = io_kiocb_to_cmd(req, struct io_shutdown);

	if (unlikely(sqe->off || sqe->addr || sqe->rw_flags ||
		     sqe->buf_index || sqe->splice_fd_in))
		return -EINVAL;

	shutdown->how = READ_ONCE(sqe->len);
	req->flags |= REQ_F_FORCE_ASYNC;
	return 0;
}

int io_shutdown(struct io_kiocb *req, unsigned int issue_flags)
{
	struct io_shutdown *shutdown = io_kiocb_to_cmd(req, struct io_shutdown);
	struct socket *sock;
	int ret;

	WARN_ON_ONCE(issue_flags & IO_URING_F_NONBLOCK);

	sock = sock_from_file(req->file);
	if (unlikely(!sock))
		return -ENOTSOCK;

	ret = __sys_shutdown_sock(sock, shutdown->how);
	io_req_set_res(req, ret, 0);
	return IOU_OK;
}

static bool io_net_retry(struct socket *sock, int flags)
{
	if (!(flags & MSG_WAITALL))
		return false;
	return sock->type == SOCK_STREAM || sock->type == SOCK_SEQPACKET;
}

static void io_netmsg_iovec_free(struct io_async_msghdr *kmsg)
{
	if (kmsg->free_iov) {
		kfree(kmsg->free_iov);
		kmsg->free_iov_nr = 0;
		kmsg->free_iov = NULL;
	}
}

static void io_netmsg_recycle(struct io_kiocb *req, unsigned int issue_flags)
{
	struct io_async_msghdr *hdr = req->async_data;
	struct iovec *iov;

	/* can't recycle, ensure we free the iovec if we have one */
	if (unlikely(issue_flags & IO_URING_F_UNLOCKED)) {
		io_netmsg_iovec_free(hdr);
		return;
	}

	/* Let normal cleanup path reap it if we fail adding to the cache */
	iov = hdr->free_iov;
	if (io_alloc_cache_put(&req->ctx->netmsg_cache, hdr)) {
		if (iov)
			kasan_mempool_poison_object(iov);
		req->async_data = NULL;
		req->flags &= ~REQ_F_ASYNC_DATA;
	}
}

static struct io_async_msghdr *io_msg_alloc_async(struct io_kiocb *req)
{
	struct io_ring_ctx *ctx = req->ctx;
	struct io_async_msghdr *hdr;

	hdr = io_alloc_cache_get(&ctx->netmsg_cache);
	if (hdr) {
		if (hdr->free_iov) {
			kasan_mempool_unpoison_object(hdr->free_iov,
				hdr->free_iov_nr * sizeof(struct iovec));
			req->flags |= REQ_F_NEED_CLEANUP;
		}
		req->flags |= REQ_F_ASYNC_DATA;
		req->async_data = hdr;
		return hdr;
	}

	if (!io_alloc_async_data(req)) {
		hdr = req->async_data;
		hdr->free_iov_nr = 0;
		hdr->free_iov = NULL;
		return hdr;
	}
	return NULL;
}

/* assign new iovec to kmsg, if we need to */
static int io_net_vec_assign(struct io_kiocb *req, struct io_async_msghdr *kmsg,
			     struct iovec *iov)
{
	if (iov) {
		req->flags |= REQ_F_NEED_CLEANUP;
		kmsg->free_iov_nr = kmsg->msg.msg_iter.nr_segs;
		if (kmsg->free_iov)
			kfree(kmsg->free_iov);
		kmsg->free_iov = iov;
	}
	return 0;
}

static inline void io_mshot_prep_retry(struct io_kiocb *req,
				       struct io_async_msghdr *kmsg)
{
	struct io_sr_msg *sr = io_kiocb_to_cmd(req, struct io_sr_msg);

	req->flags &= ~REQ_F_BL_EMPTY;
	sr->done_io = 0;
	sr->len = 0; /* get from the provided buffer */
	req->buf_index = sr->buf_group;
}

#ifdef CONFIG_COMPAT
static int io_compat_msg_copy_hdr(struct io_kiocb *req,
				  struct io_async_msghdr *iomsg,
				  struct compat_msghdr *msg, int ddir)
{
	struct io_sr_msg *sr = io_kiocb_to_cmd(req, struct io_sr_msg);
	struct compat_iovec __user *uiov;
	struct iovec *iov;
	int ret, nr_segs;

	if (iomsg->free_iov) {
		nr_segs = iomsg->free_iov_nr;
		iov = iomsg->free_iov;
	} else {
		iov = &iomsg->fast_iov;
		nr_segs = 1;
	}
<<<<<<< HEAD
	req->flags |= REQ_F_NEED_CLEANUP;
	memcpy(async_msg, kmsg, sizeof(*kmsg));
	if (async_msg->msg.msg_name)
		async_msg->msg.msg_name = &async_msg->addr;

	if ((req->flags & REQ_F_BUFFER_SELECT) && !async_msg->msg.msg_iter.nr_segs)
		return -EAGAIN;

	/* if were using fast_iov, set it to the new one */
	if (iter_is_iovec(&kmsg->msg.msg_iter) && !kmsg->free_iov) {
		size_t fast_idx = iter_iov(&kmsg->msg.msg_iter) - kmsg->fast_iov;
		async_msg->msg.msg_iter.__iov = &async_msg->fast_iov[fast_idx];
=======

	if (copy_from_user(msg, sr->umsg_compat, sizeof(*msg)))
		return -EFAULT;

	uiov = compat_ptr(msg->msg_iov);
	if (req->flags & REQ_F_BUFFER_SELECT) {
		compat_ssize_t clen;

		if (msg->msg_iovlen == 0) {
			sr->len = iov->iov_len = 0;
			iov->iov_base = NULL;
		} else if (msg->msg_iovlen > 1) {
			return -EINVAL;
		} else {
			if (!access_ok(uiov, sizeof(*uiov)))
				return -EFAULT;
			if (__get_user(clen, &uiov->iov_len))
				return -EFAULT;
			if (clen < 0)
				return -EINVAL;
			sr->len = clen;
		}

		return 0;
	}

	ret = __import_iovec(ddir, (struct iovec __user *)uiov, msg->msg_iovlen,
				nr_segs, &iov, &iomsg->msg.msg_iter, true);
	if (unlikely(ret < 0))
		return ret;

	return io_net_vec_assign(req, iomsg, iov);
}
#endif

static int io_msg_copy_hdr(struct io_kiocb *req, struct io_async_msghdr *iomsg,
			   struct user_msghdr *msg, int ddir)
{
	struct io_sr_msg *sr = io_kiocb_to_cmd(req, struct io_sr_msg);
	struct iovec *iov;
	int ret, nr_segs;

	if (iomsg->free_iov) {
		nr_segs = iomsg->free_iov_nr;
		iov = iomsg->free_iov;
	} else {
		iov = &iomsg->fast_iov;
		nr_segs = 1;
	}

	if (!user_access_begin(sr->umsg, sizeof(*sr->umsg)))
		return -EFAULT;

	ret = -EFAULT;
	unsafe_get_user(msg->msg_name, &sr->umsg->msg_name, ua_end);
	unsafe_get_user(msg->msg_namelen, &sr->umsg->msg_namelen, ua_end);
	unsafe_get_user(msg->msg_iov, &sr->umsg->msg_iov, ua_end);
	unsafe_get_user(msg->msg_iovlen, &sr->umsg->msg_iovlen, ua_end);
	unsafe_get_user(msg->msg_control, &sr->umsg->msg_control, ua_end);
	unsafe_get_user(msg->msg_controllen, &sr->umsg->msg_controllen, ua_end);
	msg->msg_flags = 0;

	if (req->flags & REQ_F_BUFFER_SELECT) {
		if (msg->msg_iovlen == 0) {
			sr->len = iov->iov_len = 0;
			iov->iov_base = NULL;
		} else if (msg->msg_iovlen > 1) {
			ret = -EINVAL;
			goto ua_end;
		} else {
			/* we only need the length for provided buffers */
			if (!access_ok(&msg->msg_iov[0].iov_len, sizeof(__kernel_size_t)))
				goto ua_end;
			unsafe_get_user(iov->iov_len, &msg->msg_iov[0].iov_len,
					ua_end);
			sr->len = iov->iov_len;
		}
		ret = 0;
ua_end:
		user_access_end();
		return ret;
>>>>>>> 0c383648
	}

	user_access_end();
	ret = __import_iovec(ddir, msg->msg_iov, msg->msg_iovlen, nr_segs,
				&iov, &iomsg->msg.msg_iter, false);
	if (unlikely(ret < 0))
		return ret;

	return io_net_vec_assign(req, iomsg, iov);
}

#ifdef CONFIG_COMPAT
static int io_compat_msg_copy_hdr(struct io_kiocb *req,
				  struct io_async_msghdr *iomsg,
				  struct compat_msghdr *msg, int ddir)
{
	struct io_sr_msg *sr = io_kiocb_to_cmd(req, struct io_sr_msg);
	struct compat_iovec __user *uiov;
	int ret;

	if (copy_from_user(msg, sr->umsg_compat, sizeof(*msg)))
		return -EFAULT;

	uiov = compat_ptr(msg->msg_iov);
	if (req->flags & REQ_F_BUFFER_SELECT) {
		compat_ssize_t clen;

		iomsg->free_iov = NULL;
		if (msg->msg_iovlen == 0) {
			sr->len = 0;
		} else if (msg->msg_iovlen > 1) {
			return -EINVAL;
		} else {
			if (!access_ok(uiov, sizeof(*uiov)))
				return -EFAULT;
			if (__get_user(clen, &uiov->iov_len))
				return -EFAULT;
			if (clen < 0)
				return -EINVAL;
			sr->len = clen;
		}

		return 0;
	}

	iomsg->free_iov = iomsg->fast_iov;
	ret = __import_iovec(ddir, (struct iovec __user *)uiov, msg->msg_iovlen,
				UIO_FASTIOV, &iomsg->free_iov,
				&iomsg->msg.msg_iter, true);
	if (unlikely(ret < 0))
		return ret;

	return 0;
}
#endif

static int io_msg_copy_hdr(struct io_kiocb *req, struct io_async_msghdr *iomsg,
			   struct user_msghdr *msg, int ddir)
{
	struct io_sr_msg *sr = io_kiocb_to_cmd(req, struct io_sr_msg);
	int ret;

	if (!user_access_begin(sr->umsg, sizeof(*sr->umsg)))
		return -EFAULT;

	ret = -EFAULT;
	unsafe_get_user(msg->msg_name, &sr->umsg->msg_name, ua_end);
	unsafe_get_user(msg->msg_namelen, &sr->umsg->msg_namelen, ua_end);
	unsafe_get_user(msg->msg_iov, &sr->umsg->msg_iov, ua_end);
	unsafe_get_user(msg->msg_iovlen, &sr->umsg->msg_iovlen, ua_end);
	unsafe_get_user(msg->msg_control, &sr->umsg->msg_control, ua_end);
	unsafe_get_user(msg->msg_controllen, &sr->umsg->msg_controllen, ua_end);
	msg->msg_flags = 0;

	if (req->flags & REQ_F_BUFFER_SELECT) {
		if (msg->msg_iovlen == 0) {
			sr->len = iomsg->fast_iov[0].iov_len = 0;
			iomsg->fast_iov[0].iov_base = NULL;
			iomsg->free_iov = NULL;
		} else if (msg->msg_iovlen > 1) {
			ret = -EINVAL;
			goto ua_end;
		} else {
			/* we only need the length for provided buffers */
			if (!access_ok(&msg->msg_iov[0].iov_len, sizeof(__kernel_size_t)))
				goto ua_end;
			unsafe_get_user(iomsg->fast_iov[0].iov_len,
					&msg->msg_iov[0].iov_len, ua_end);
			sr->len = iomsg->fast_iov[0].iov_len;
			iomsg->free_iov = NULL;
		}
		ret = 0;
ua_end:
		user_access_end();
		return ret;
	}

	user_access_end();
	iomsg->free_iov = iomsg->fast_iov;
	ret = __import_iovec(ddir, msg->msg_iov, msg->msg_iovlen, UIO_FASTIOV,
				&iomsg->free_iov, &iomsg->msg.msg_iter, false);
	if (unlikely(ret < 0))
		return ret;

	return 0;
}

static int io_sendmsg_copy_hdr(struct io_kiocb *req,
			       struct io_async_msghdr *iomsg)
{
	struct io_sr_msg *sr = io_kiocb_to_cmd(req, struct io_sr_msg);
	struct user_msghdr msg;
	int ret;

	iomsg->msg.msg_name = &iomsg->addr;
	iomsg->msg.msg_iter.nr_segs = 0;

#ifdef CONFIG_COMPAT
	if (unlikely(req->ctx->compat)) {
		struct compat_msghdr cmsg;

		ret = io_compat_msg_copy_hdr(req, iomsg, &cmsg, ITER_SOURCE);
		if (unlikely(ret))
			return ret;

		return __get_compat_msghdr(&iomsg->msg, &cmsg, NULL);
	}
#endif

	ret = io_msg_copy_hdr(req, iomsg, &msg, ITER_SOURCE);
	if (unlikely(ret))
		return ret;

	ret = __copy_msghdr(&iomsg->msg, &msg, NULL);

	/* save msg_control as sys_sendmsg() overwrites it */
	sr->msg_control = iomsg->msg.msg_control_user;
	return ret;
}

void io_sendmsg_recvmsg_cleanup(struct io_kiocb *req)
{
	struct io_async_msghdr *io = req->async_data;

<<<<<<< HEAD
	if (req_has_async_data(req))
		return 0;
	zc->done_io = 0;
	if (!zc->addr)
		return 0;
	io = io_msg_alloc_async_prep(req);
	if (!io)
		return -ENOMEM;
	ret = move_addr_to_kernel(zc->addr, zc->addr_len, &io->addr);
	return ret;
=======
	io_netmsg_iovec_free(io);
>>>>>>> 0c383648
}

static int io_send_setup(struct io_kiocb *req)
{
	struct io_sr_msg *sr = io_kiocb_to_cmd(req, struct io_sr_msg);
	struct io_async_msghdr *kmsg = req->async_data;
	int ret;

	kmsg->msg.msg_name = NULL;
	kmsg->msg.msg_namelen = 0;
	kmsg->msg.msg_control = NULL;
	kmsg->msg.msg_controllen = 0;
	kmsg->msg.msg_ubuf = NULL;

	if (sr->addr) {
		ret = move_addr_to_kernel(sr->addr, sr->addr_len, &kmsg->addr);
		if (unlikely(ret < 0))
			return ret;
		kmsg->msg.msg_name = &kmsg->addr;
		kmsg->msg.msg_namelen = sr->addr_len;
	}
	if (!io_do_buffer_select(req)) {
		ret = import_ubuf(ITER_SOURCE, sr->buf, sr->len,
				  &kmsg->msg.msg_iter);
		if (unlikely(ret < 0))
			return ret;
	}
	return 0;
}

static int io_sendmsg_prep_setup(struct io_kiocb *req, int is_msg)
{
<<<<<<< HEAD
	struct io_sr_msg *sr = io_kiocb_to_cmd(req, struct io_sr_msg);
	int ret;

	sr->done_io = 0;
	if (!io_msg_alloc_async_prep(req))
=======
	struct io_async_msghdr *kmsg;
	int ret;

	kmsg = io_msg_alloc_async(req);
	if (unlikely(!kmsg))
>>>>>>> 0c383648
		return -ENOMEM;
	if (!is_msg)
		return io_send_setup(req);
	ret = io_sendmsg_copy_hdr(req, kmsg);
	if (!ret)
		req->flags |= REQ_F_NEED_CLEANUP;
	return ret;
}

#define SENDMSG_FLAGS (IORING_RECVSEND_POLL_FIRST | IORING_RECVSEND_BUNDLE)

int io_sendmsg_prep(struct io_kiocb *req, const struct io_uring_sqe *sqe)
{
	struct io_sr_msg *sr = io_kiocb_to_cmd(req, struct io_sr_msg);

	sr->done_io = 0;

	if (req->opcode == IORING_OP_SEND) {
		if (READ_ONCE(sqe->__pad3[0]))
			return -EINVAL;
		sr->addr = u64_to_user_ptr(READ_ONCE(sqe->addr2));
		sr->addr_len = READ_ONCE(sqe->addr_len);
	} else if (sqe->addr2 || sqe->file_index) {
		return -EINVAL;
	}

	sr->umsg = u64_to_user_ptr(READ_ONCE(sqe->addr));
	sr->len = READ_ONCE(sqe->len);
	sr->flags = READ_ONCE(sqe->ioprio);
	if (sr->flags & ~SENDMSG_FLAGS)
		return -EINVAL;
	sr->msg_flags = READ_ONCE(sqe->msg_flags) | MSG_NOSIGNAL;
	if (sr->msg_flags & MSG_DONTWAIT)
		req->flags |= REQ_F_NOWAIT;
	if (sr->flags & IORING_RECVSEND_BUNDLE) {
		if (req->opcode == IORING_OP_SENDMSG)
			return -EINVAL;
		if (!(req->flags & REQ_F_BUFFER_SELECT))
			return -EINVAL;
		sr->msg_flags |= MSG_WAITALL;
		sr->buf_group = req->buf_index;
		req->buf_list = NULL;
	}
	if (req->flags & REQ_F_BUFFER_SELECT && sr->len)
		return -EINVAL;

#ifdef CONFIG_COMPAT
	if (req->ctx->compat)
		sr->msg_flags |= MSG_CMSG_COMPAT;
#endif
<<<<<<< HEAD
	return 0;
=======
	return io_sendmsg_prep_setup(req, req->opcode == IORING_OP_SENDMSG);
}

static void io_req_msg_cleanup(struct io_kiocb *req,
			       unsigned int issue_flags)
{
	req->flags &= ~REQ_F_NEED_CLEANUP;
	io_netmsg_recycle(req, issue_flags);
}

/*
 * For bundle completions, we need to figure out how many segments we consumed.
 * A bundle could be using a single ITER_UBUF if that's all we mapped, or it
 * could be using an ITER_IOVEC. If the latter, then if we consumed all of
 * the segments, then it's a trivial questiont o answer. If we have residual
 * data in the iter, then loop the segments to figure out how much we
 * transferred.
 */
static int io_bundle_nbufs(struct io_async_msghdr *kmsg, int ret)
{
	struct iovec *iov;
	int nbufs;

	/* no data is always zero segments, and a ubuf is always 1 segment */
	if (ret <= 0)
		return 0;
	if (iter_is_ubuf(&kmsg->msg.msg_iter))
		return 1;

	iov = kmsg->free_iov;
	if (!iov)
		iov = &kmsg->fast_iov;

	/* if all data was transferred, it's basic pointer math */
	if (!iov_iter_count(&kmsg->msg.msg_iter))
		return iter_iov(&kmsg->msg.msg_iter) - iov;

	/* short transfer, count segments */
	nbufs = 0;
	do {
		int this_len = min_t(int, iov[nbufs].iov_len, ret);

		nbufs++;
		ret -= this_len;
	} while (ret);

	return nbufs;
}

static inline bool io_send_finish(struct io_kiocb *req, int *ret,
				  struct io_async_msghdr *kmsg,
				  unsigned issue_flags)
{
	struct io_sr_msg *sr = io_kiocb_to_cmd(req, struct io_sr_msg);
	bool bundle_finished = *ret <= 0;
	unsigned int cflags;

	if (!(sr->flags & IORING_RECVSEND_BUNDLE)) {
		cflags = io_put_kbuf(req, issue_flags);
		goto finish;
	}

	cflags = io_put_kbufs(req, io_bundle_nbufs(kmsg, *ret), issue_flags);

	if (bundle_finished || req->flags & REQ_F_BL_EMPTY)
		goto finish;

	/*
	 * Fill CQE for this receive and see if we should keep trying to
	 * receive from this socket.
	 */
	if (io_req_post_cqe(req, *ret, cflags | IORING_CQE_F_MORE)) {
		io_mshot_prep_retry(req, kmsg);
		return false;
	}

	/* Otherwise stop bundle and use the current result. */
finish:
	io_req_set_res(req, *ret, cflags);
	*ret = IOU_OK;
	return true;
>>>>>>> 0c383648
}

static void io_req_msg_cleanup(struct io_kiocb *req,
			       struct io_async_msghdr *kmsg,
			       unsigned int issue_flags)
{
	req->flags &= ~REQ_F_NEED_CLEANUP;
	/* fast path, check for non-NULL to avoid function call */
	if (kmsg->free_iov)
		kfree(kmsg->free_iov);
	io_netmsg_recycle(req, issue_flags);
}

int io_sendmsg(struct io_kiocb *req, unsigned int issue_flags)
{
	struct io_sr_msg *sr = io_kiocb_to_cmd(req, struct io_sr_msg);
	struct io_async_msghdr *kmsg = req->async_data;
	struct socket *sock;
	unsigned flags;
	int min_ret = 0;
	int ret;

	sock = sock_from_file(req->file);
	if (unlikely(!sock))
		return -ENOTSOCK;

	if (!(req->flags & REQ_F_POLLED) &&
	    (sr->flags & IORING_RECVSEND_POLL_FIRST))
		return -EAGAIN;

	flags = sr->msg_flags;
	if (issue_flags & IO_URING_F_NONBLOCK)
		flags |= MSG_DONTWAIT;
	if (flags & MSG_WAITALL)
		min_ret = iov_iter_count(&kmsg->msg.msg_iter);

	kmsg->msg.msg_control_user = sr->msg_control;

	ret = __sys_sendmsg_sock(sock, &kmsg->msg, flags);

	if (ret < min_ret) {
		if (ret == -EAGAIN && (issue_flags & IO_URING_F_NONBLOCK))
			return -EAGAIN;
		if (ret > 0 && io_net_retry(sock, flags)) {
			kmsg->msg.msg_controllen = 0;
			kmsg->msg.msg_control = NULL;
			sr->done_io += ret;
			req->flags |= REQ_F_BL_NO_RECYCLE;
<<<<<<< HEAD
			return io_setup_async_msg(req, kmsg, issue_flags);
=======
			return -EAGAIN;
>>>>>>> 0c383648
		}
		if (ret == -ERESTARTSYS)
			ret = -EINTR;
		req_set_fail(req);
	}
<<<<<<< HEAD
	io_req_msg_cleanup(req, kmsg, issue_flags);
=======
	io_req_msg_cleanup(req, issue_flags);
>>>>>>> 0c383648
	if (ret >= 0)
		ret += sr->done_io;
	else if (sr->done_io)
		ret = sr->done_io;
	io_req_set_res(req, ret, 0);
	return IOU_OK;
}

int io_send(struct io_kiocb *req, unsigned int issue_flags)
{
	struct io_sr_msg *sr = io_kiocb_to_cmd(req, struct io_sr_msg);
	struct io_async_msghdr *kmsg = req->async_data;
	struct socket *sock;
	unsigned flags;
	int min_ret = 0;
	int ret;

	sock = sock_from_file(req->file);
	if (unlikely(!sock))
		return -ENOTSOCK;

	if (!(req->flags & REQ_F_POLLED) &&
	    (sr->flags & IORING_RECVSEND_POLL_FIRST))
		return -EAGAIN;

	flags = sr->msg_flags;
	if (issue_flags & IO_URING_F_NONBLOCK)
		flags |= MSG_DONTWAIT;

retry_bundle:
	if (io_do_buffer_select(req)) {
		struct buf_sel_arg arg = {
			.iovs = &kmsg->fast_iov,
			.max_len = INT_MAX,
			.nr_iovs = 1,
			.mode = KBUF_MODE_EXPAND,
		};

		if (kmsg->free_iov) {
			arg.nr_iovs = kmsg->free_iov_nr;
			arg.iovs = kmsg->free_iov;
			arg.mode |= KBUF_MODE_FREE;
		}

		if (!(sr->flags & IORING_RECVSEND_BUNDLE))
			arg.nr_iovs = 1;

		ret = io_buffers_select(req, &arg, issue_flags);
		if (unlikely(ret < 0))
			return ret;

		sr->len = arg.out_len;
		iov_iter_init(&kmsg->msg.msg_iter, ITER_SOURCE, arg.iovs, ret,
				arg.out_len);
		if (arg.iovs != &kmsg->fast_iov && arg.iovs != kmsg->free_iov) {
			kmsg->free_iov_nr = ret;
			kmsg->free_iov = arg.iovs;
		}
	}

	/*
	 * If MSG_WAITALL is set, or this is a bundle send, then we need
	 * the full amount. If just bundle is set, if we do a short send
	 * then we complete the bundle sequence rather than continue on.
	 */
	if (flags & MSG_WAITALL || sr->flags & IORING_RECVSEND_BUNDLE)
		min_ret = iov_iter_count(&kmsg->msg.msg_iter);

	flags &= ~MSG_INTERNAL_SENDMSG_FLAGS;
	kmsg->msg.msg_flags = flags;
	ret = sock_sendmsg(sock, &kmsg->msg);
	if (ret < min_ret) {
		if (ret == -EAGAIN && (issue_flags & IO_URING_F_NONBLOCK))
			return -EAGAIN;

		if (ret > 0 && io_net_retry(sock, flags)) {
			sr->len -= ret;
			sr->buf += ret;
			sr->done_io += ret;
			req->flags |= REQ_F_BL_NO_RECYCLE;
<<<<<<< HEAD
			return io_setup_async_addr(req, &__address, issue_flags);
=======
			return -EAGAIN;
>>>>>>> 0c383648
		}
		if (ret == -ERESTARTSYS)
			ret = -EINTR;
		req_set_fail(req);
	}
	if (ret >= 0)
		ret += sr->done_io;
	else if (sr->done_io)
		ret = sr->done_io;

<<<<<<< HEAD
static int io_recvmsg_mshot_prep(struct io_kiocb *req,
				 struct io_async_msghdr *iomsg,
				 int namelen, size_t controllen)
{
	if ((req->flags & (REQ_F_APOLL_MULTISHOT|REQ_F_BUFFER_SELECT)) ==
			  (REQ_F_APOLL_MULTISHOT|REQ_F_BUFFER_SELECT)) {
		int hdr;

		if (unlikely(namelen < 0))
			return -EOVERFLOW;
		if (check_add_overflow(sizeof(struct io_uring_recvmsg_out),
					namelen, &hdr))
			return -EOVERFLOW;
		if (check_add_overflow(hdr, controllen, &hdr))
			return -EOVERFLOW;

		iomsg->namelen = namelen;
		iomsg->controllen = controllen;
		return 0;
	}

	return 0;
}

static int io_recvmsg_copy_hdr(struct io_kiocb *req,
			       struct io_async_msghdr *iomsg)
{
	struct user_msghdr msg;
	int ret;

	iomsg->msg.msg_name = &iomsg->addr;
	iomsg->msg.msg_iter.nr_segs = 0;

=======
	if (!io_send_finish(req, &ret, kmsg, issue_flags))
		goto retry_bundle;

	io_req_msg_cleanup(req, issue_flags);
	return ret;
}

static int io_recvmsg_mshot_prep(struct io_kiocb *req,
				 struct io_async_msghdr *iomsg,
				 int namelen, size_t controllen)
{
	if ((req->flags & (REQ_F_APOLL_MULTISHOT|REQ_F_BUFFER_SELECT)) ==
			  (REQ_F_APOLL_MULTISHOT|REQ_F_BUFFER_SELECT)) {
		int hdr;

		if (unlikely(namelen < 0))
			return -EOVERFLOW;
		if (check_add_overflow(sizeof(struct io_uring_recvmsg_out),
					namelen, &hdr))
			return -EOVERFLOW;
		if (check_add_overflow(hdr, controllen, &hdr))
			return -EOVERFLOW;

		iomsg->namelen = namelen;
		iomsg->controllen = controllen;
		return 0;
	}

	return 0;
}

static int io_recvmsg_copy_hdr(struct io_kiocb *req,
			       struct io_async_msghdr *iomsg)
{
	struct user_msghdr msg;
	int ret;

	iomsg->msg.msg_name = &iomsg->addr;
	iomsg->msg.msg_iter.nr_segs = 0;

>>>>>>> 0c383648
#ifdef CONFIG_COMPAT
	if (unlikely(req->ctx->compat)) {
		struct compat_msghdr cmsg;

		ret = io_compat_msg_copy_hdr(req, iomsg, &cmsg, ITER_DEST);
		if (unlikely(ret))
			return ret;

		ret = __get_compat_msghdr(&iomsg->msg, &cmsg, &iomsg->uaddr);
		if (unlikely(ret))
			return ret;

		return io_recvmsg_mshot_prep(req, iomsg, cmsg.msg_namelen,
						cmsg.msg_controllen);
	}
#endif

	ret = io_msg_copy_hdr(req, iomsg, &msg, ITER_DEST);
	if (unlikely(ret))
		return ret;

	ret = __copy_msghdr(&iomsg->msg, &msg, &iomsg->uaddr);
	if (unlikely(ret))
		return ret;

	return io_recvmsg_mshot_prep(req, iomsg, msg.msg_namelen,
					msg.msg_controllen);
}

static int io_recvmsg_prep_setup(struct io_kiocb *req)
{
	struct io_sr_msg *sr = io_kiocb_to_cmd(req, struct io_sr_msg);
<<<<<<< HEAD
	struct io_async_msghdr *iomsg;
	int ret;

	sr->done_io = 0;
	if (!io_msg_alloc_async_prep(req))
		return -ENOMEM;
	iomsg = req->async_data;
	ret = io_recvmsg_copy_hdr(req, iomsg);
=======
	struct io_async_msghdr *kmsg;
	int ret;

	kmsg = io_msg_alloc_async(req);
	if (unlikely(!kmsg))
		return -ENOMEM;

	if (req->opcode == IORING_OP_RECV) {
		kmsg->msg.msg_name = NULL;
		kmsg->msg.msg_namelen = 0;
		kmsg->msg.msg_control = NULL;
		kmsg->msg.msg_get_inq = 1;
		kmsg->msg.msg_controllen = 0;
		kmsg->msg.msg_iocb = NULL;
		kmsg->msg.msg_ubuf = NULL;

		if (!io_do_buffer_select(req)) {
			ret = import_ubuf(ITER_DEST, sr->buf, sr->len,
					  &kmsg->msg.msg_iter);
			if (unlikely(ret))
				return ret;
		}
		return 0;
	}

	ret = io_recvmsg_copy_hdr(req, kmsg);
>>>>>>> 0c383648
	if (!ret)
		req->flags |= REQ_F_NEED_CLEANUP;
	return ret;
}

#define RECVMSG_FLAGS (IORING_RECVSEND_POLL_FIRST | IORING_RECV_MULTISHOT | \
			IORING_RECVSEND_BUNDLE)

int io_recvmsg_prep(struct io_kiocb *req, const struct io_uring_sqe *sqe)
{
	struct io_sr_msg *sr = io_kiocb_to_cmd(req, struct io_sr_msg);

	sr->done_io = 0;

	if (unlikely(sqe->file_index || sqe->addr2))
		return -EINVAL;

	sr->umsg = u64_to_user_ptr(READ_ONCE(sqe->addr));
	sr->len = READ_ONCE(sqe->len);
	sr->flags = READ_ONCE(sqe->ioprio);
	if (sr->flags & ~RECVMSG_FLAGS)
		return -EINVAL;
	sr->msg_flags = READ_ONCE(sqe->msg_flags);
	if (sr->msg_flags & MSG_DONTWAIT)
		req->flags |= REQ_F_NOWAIT;
	if (sr->msg_flags & MSG_ERRQUEUE)
		req->flags |= REQ_F_CLEAR_POLLIN;
	if (req->flags & REQ_F_BUFFER_SELECT) {
		/*
		 * Store the buffer group for this multishot receive separately,
		 * as if we end up doing an io-wq based issue that selects a
		 * buffer, it has to be committed immediately and that will
		 * clear ->buf_list. This means we lose the link to the buffer
		 * list, and the eventual buffer put on completion then cannot
		 * restore it.
		 */
		sr->buf_group = req->buf_index;
		req->buf_list = NULL;
	}
	if (sr->flags & IORING_RECV_MULTISHOT) {
		if (!(req->flags & REQ_F_BUFFER_SELECT))
			return -EINVAL;
		if (sr->msg_flags & MSG_WAITALL)
			return -EINVAL;
		if (req->opcode == IORING_OP_RECV && sr->len)
			return -EINVAL;
		req->flags |= REQ_F_APOLL_MULTISHOT;
	}
	if (sr->flags & IORING_RECVSEND_BUNDLE) {
		if (req->opcode == IORING_OP_RECVMSG)
			return -EINVAL;
	}

#ifdef CONFIG_COMPAT
	if (req->ctx->compat)
		sr->msg_flags |= MSG_CMSG_COMPAT;
#endif
	sr->nr_multishot_loops = 0;
<<<<<<< HEAD
	return 0;
}

static inline void io_recv_prep_retry(struct io_kiocb *req)
{
	struct io_sr_msg *sr = io_kiocb_to_cmd(req, struct io_sr_msg);

	req->flags &= ~REQ_F_BL_EMPTY;
	sr->done_io = 0;
	sr->len = 0; /* get from the provided buffer */
	req->buf_index = sr->buf_group;
=======
	return io_recvmsg_prep_setup(req);
>>>>>>> 0c383648
}

/*
 * Finishes io_recv and io_recvmsg.
 *
 * Returns true if it is actually finished, or false if it should run
 * again (for multishot).
 */
static inline bool io_recv_finish(struct io_kiocb *req, int *ret,
				  struct io_async_msghdr *kmsg,
				  bool mshot_finished, unsigned issue_flags)
{
	struct io_sr_msg *sr = io_kiocb_to_cmd(req, struct io_sr_msg);
	unsigned int cflags;

<<<<<<< HEAD
	cflags = io_put_kbuf(req, issue_flags);
	if (msg->msg_inq > 0)
		cflags |= IORING_CQE_F_SOCK_NONEMPTY;

=======
	if (sr->flags & IORING_RECVSEND_BUNDLE)
		cflags = io_put_kbufs(req, io_bundle_nbufs(kmsg, *ret),
				      issue_flags);
	else
		cflags = io_put_kbuf(req, issue_flags);

	if (kmsg->msg.msg_inq > 0)
		cflags |= IORING_CQE_F_SOCK_NONEMPTY;

	/* bundle with no more immediate buffers, we're done */
	if (sr->flags & IORING_RECVSEND_BUNDLE && req->flags & REQ_F_BL_EMPTY)
		goto finish;

>>>>>>> 0c383648
	/*
	 * Fill CQE for this receive and see if we should keep trying to
	 * receive from this socket.
	 */
	if ((req->flags & REQ_F_APOLL_MULTISHOT) && !mshot_finished &&
<<<<<<< HEAD
	    io_fill_cqe_req_aux(req, issue_flags & IO_URING_F_COMPLETE_DEFER,
				*ret, cflags | IORING_CQE_F_MORE)) {
		struct io_sr_msg *sr = io_kiocb_to_cmd(req, struct io_sr_msg);
		int mshot_retry_ret = IOU_ISSUE_SKIP_COMPLETE;

		io_recv_prep_retry(req);
		/* Known not-empty or unknown state, retry */
		if (cflags & IORING_CQE_F_SOCK_NONEMPTY || msg->msg_inq < 0) {
=======
	    io_req_post_cqe(req, *ret, cflags | IORING_CQE_F_MORE)) {
		int mshot_retry_ret = IOU_ISSUE_SKIP_COMPLETE;

		io_mshot_prep_retry(req, kmsg);
		/* Known not-empty or unknown state, retry */
		if (cflags & IORING_CQE_F_SOCK_NONEMPTY || kmsg->msg.msg_inq < 0) {
>>>>>>> 0c383648
			if (sr->nr_multishot_loops++ < MULTISHOT_MAX_RETRY)
				return false;
			/* mshot retries exceeded, force a requeue */
			sr->nr_multishot_loops = 0;
			mshot_retry_ret = IOU_REQUEUE;
		}
		if (issue_flags & IO_URING_F_MULTISHOT)
			*ret = mshot_retry_ret;
		else
			*ret = -EAGAIN;
		return true;
	}

	/* Finish the request / stop multishot. */
<<<<<<< HEAD
=======
finish:
>>>>>>> 0c383648
	io_req_set_res(req, *ret, cflags);

	if (issue_flags & IO_URING_F_MULTISHOT)
		*ret = IOU_STOP_MULTISHOT;
	else
		*ret = IOU_OK;
	io_req_msg_cleanup(req, issue_flags);
	return true;
}

static int io_recvmsg_prep_multishot(struct io_async_msghdr *kmsg,
				     struct io_sr_msg *sr, void __user **buf,
				     size_t *len)
{
	unsigned long ubuf = (unsigned long) *buf;
	unsigned long hdr;

	hdr = sizeof(struct io_uring_recvmsg_out) + kmsg->namelen +
		kmsg->controllen;
	if (*len < hdr)
		return -EFAULT;

	if (kmsg->controllen) {
		unsigned long control = ubuf + hdr - kmsg->controllen;

		kmsg->msg.msg_control_user = (void __user *) control;
		kmsg->msg.msg_controllen = kmsg->controllen;
	}

	sr->buf = *buf; /* stash for later copy */
	*buf = (void __user *) (ubuf + hdr);
	kmsg->payloadlen = *len = *len - hdr;
	return 0;
}

struct io_recvmsg_multishot_hdr {
	struct io_uring_recvmsg_out msg;
	struct sockaddr_storage addr;
};

static int io_recvmsg_multishot(struct socket *sock, struct io_sr_msg *io,
				struct io_async_msghdr *kmsg,
				unsigned int flags, bool *finished)
{
	int err;
	int copy_len;
	struct io_recvmsg_multishot_hdr hdr;

	if (kmsg->namelen)
		kmsg->msg.msg_name = &hdr.addr;
	kmsg->msg.msg_flags = flags & (MSG_CMSG_CLOEXEC|MSG_CMSG_COMPAT);
	kmsg->msg.msg_namelen = 0;

	if (sock->file->f_flags & O_NONBLOCK)
		flags |= MSG_DONTWAIT;

	err = sock_recvmsg(sock, &kmsg->msg, flags);
	*finished = err <= 0;
	if (err < 0)
		return err;

	hdr.msg = (struct io_uring_recvmsg_out) {
		.controllen = kmsg->controllen - kmsg->msg.msg_controllen,
		.flags = kmsg->msg.msg_flags & ~MSG_CMSG_COMPAT
	};

	hdr.msg.payloadlen = err;
	if (err > kmsg->payloadlen)
		err = kmsg->payloadlen;

	copy_len = sizeof(struct io_uring_recvmsg_out);
	if (kmsg->msg.msg_namelen > kmsg->namelen)
		copy_len += kmsg->namelen;
	else
		copy_len += kmsg->msg.msg_namelen;

	/*
	 *      "fromlen shall refer to the value before truncation.."
	 *                      1003.1g
	 */
	hdr.msg.namelen = kmsg->msg.msg_namelen;

	/* ensure that there is no gap between hdr and sockaddr_storage */
	BUILD_BUG_ON(offsetof(struct io_recvmsg_multishot_hdr, addr) !=
		     sizeof(struct io_uring_recvmsg_out));
	if (copy_to_user(io->buf, &hdr, copy_len)) {
		*finished = true;
		return -EFAULT;
	}

	return sizeof(struct io_uring_recvmsg_out) + kmsg->namelen +
			kmsg->controllen + err;
}

int io_recvmsg(struct io_kiocb *req, unsigned int issue_flags)
{
	struct io_sr_msg *sr = io_kiocb_to_cmd(req, struct io_sr_msg);
	struct io_async_msghdr *kmsg = req->async_data;
	struct socket *sock;
	unsigned flags;
	int ret, min_ret = 0;
	bool force_nonblock = issue_flags & IO_URING_F_NONBLOCK;
	bool mshot_finished = true;

	sock = sock_from_file(req->file);
	if (unlikely(!sock))
		return -ENOTSOCK;

	if (!(req->flags & REQ_F_POLLED) &&
	    (sr->flags & IORING_RECVSEND_POLL_FIRST))
		return -EAGAIN;

	flags = sr->msg_flags;
	if (force_nonblock)
		flags |= MSG_DONTWAIT;

retry_multishot:
	if (io_do_buffer_select(req)) {
		void __user *buf;
		size_t len = sr->len;

		buf = io_buffer_select(req, &len, issue_flags);
		if (!buf)
			return -ENOBUFS;

		if (req->flags & REQ_F_APOLL_MULTISHOT) {
			ret = io_recvmsg_prep_multishot(kmsg, sr, &buf, &len);
			if (ret) {
				io_kbuf_recycle(req, issue_flags);
				return ret;
			}
		}

		iov_iter_ubuf(&kmsg->msg.msg_iter, ITER_DEST, buf, len);
	}

	kmsg->msg.msg_get_inq = 1;
	kmsg->msg.msg_inq = -1;
	if (req->flags & REQ_F_APOLL_MULTISHOT) {
		ret = io_recvmsg_multishot(sock, sr, kmsg, flags,
					   &mshot_finished);
	} else {
		/* disable partial retry for recvmsg with cmsg attached */
		if (flags & MSG_WAITALL && !kmsg->msg.msg_controllen)
			min_ret = iov_iter_count(&kmsg->msg.msg_iter);

		ret = __sys_recvmsg_sock(sock, &kmsg->msg, sr->umsg,
					 kmsg->uaddr, flags);
	}

	if (ret < min_ret) {
		if (ret == -EAGAIN && force_nonblock) {
			if (issue_flags & IO_URING_F_MULTISHOT) {
				io_kbuf_recycle(req, issue_flags);
				return IOU_ISSUE_SKIP_COMPLETE;
			}
			return -EAGAIN;
		}
		if (ret > 0 && io_net_retry(sock, flags)) {
			sr->done_io += ret;
			req->flags |= REQ_F_BL_NO_RECYCLE;
<<<<<<< HEAD
			return io_setup_async_msg(req, kmsg, issue_flags);
=======
			return -EAGAIN;
>>>>>>> 0c383648
		}
		if (ret == -ERESTARTSYS)
			ret = -EINTR;
		req_set_fail(req);
	} else if ((flags & MSG_WAITALL) && (kmsg->msg.msg_flags & (MSG_TRUNC | MSG_CTRUNC))) {
		req_set_fail(req);
	}

	if (ret > 0)
		ret += sr->done_io;
	else if (sr->done_io)
		ret = sr->done_io;
	else
		io_kbuf_recycle(req, issue_flags);

	if (!io_recv_finish(req, &ret, kmsg, mshot_finished, issue_flags))
		goto retry_multishot;

<<<<<<< HEAD
	if (mshot_finished)
		io_req_msg_cleanup(req, kmsg, issue_flags);
	else if (ret == -EAGAIN)
		return io_setup_async_msg(req, kmsg, issue_flags);
=======
	return ret;
}

static int io_recv_buf_select(struct io_kiocb *req, struct io_async_msghdr *kmsg,
			      size_t *len, unsigned int issue_flags)
{
	struct io_sr_msg *sr = io_kiocb_to_cmd(req, struct io_sr_msg);
	int ret;

	/*
	 * If the ring isn't locked, then don't use the peek interface
	 * to grab multiple buffers as we will lock/unlock between
	 * this selection and posting the buffers.
	 */
	if (!(issue_flags & IO_URING_F_UNLOCKED) &&
	    sr->flags & IORING_RECVSEND_BUNDLE) {
		struct buf_sel_arg arg = {
			.iovs = &kmsg->fast_iov,
			.nr_iovs = 1,
			.mode = KBUF_MODE_EXPAND,
		};

		if (kmsg->free_iov) {
			arg.nr_iovs = kmsg->free_iov_nr;
			arg.iovs = kmsg->free_iov;
			arg.mode |= KBUF_MODE_FREE;
		}

		if (kmsg->msg.msg_inq > 0)
			arg.max_len = min_not_zero(sr->len, kmsg->msg.msg_inq);

		ret = io_buffers_peek(req, &arg);
		if (unlikely(ret < 0))
			return ret;

		/* special case 1 vec, can be a fast path */
		if (ret == 1) {
			sr->buf = arg.iovs[0].iov_base;
			sr->len = arg.iovs[0].iov_len;
			goto map_ubuf;
		}
		iov_iter_init(&kmsg->msg.msg_iter, ITER_DEST, arg.iovs, ret,
				arg.out_len);
		if (arg.iovs != &kmsg->fast_iov && arg.iovs != kmsg->free_iov) {
			kmsg->free_iov_nr = ret;
			kmsg->free_iov = arg.iovs;
		}
	} else {
		void __user *buf;

		*len = sr->len;
		buf = io_buffer_select(req, len, issue_flags);
		if (!buf)
			return -ENOBUFS;
		sr->buf = buf;
		sr->len = *len;
map_ubuf:
		ret = import_ubuf(ITER_DEST, sr->buf, sr->len,
				  &kmsg->msg.msg_iter);
		if (unlikely(ret))
			return ret;
	}
>>>>>>> 0c383648

	return 0;
}

int io_recv(struct io_kiocb *req, unsigned int issue_flags)
{
	struct io_sr_msg *sr = io_kiocb_to_cmd(req, struct io_sr_msg);
	struct io_async_msghdr *kmsg = req->async_data;
	struct socket *sock;
	unsigned flags;
	int ret, min_ret = 0;
	bool force_nonblock = issue_flags & IO_URING_F_NONBLOCK;
	size_t len = sr->len;

	if (!(req->flags & REQ_F_POLLED) &&
	    (sr->flags & IORING_RECVSEND_POLL_FIRST))
		return -EAGAIN;

	sock = sock_from_file(req->file);
	if (unlikely(!sock))
		return -ENOTSOCK;

	flags = sr->msg_flags;
	if (force_nonblock)
		flags |= MSG_DONTWAIT;

	flags = sr->msg_flags;
	if (force_nonblock)
		flags |= MSG_DONTWAIT;

retry_multishot:
	if (io_do_buffer_select(req)) {
<<<<<<< HEAD
		void __user *buf;

		buf = io_buffer_select(req, &len, issue_flags);
		if (!buf)
			return -ENOBUFS;
		sr->buf = buf;
		sr->len = len;
=======
		ret = io_recv_buf_select(req, kmsg, &len, issue_flags);
		if (unlikely(ret)) {
			kmsg->msg.msg_inq = -1;
			goto out_free;
		}
		sr->buf = NULL;
>>>>>>> 0c383648
	}

	kmsg->msg.msg_flags = 0;
	kmsg->msg.msg_inq = -1;

	if (flags & MSG_WAITALL)
		min_ret = iov_iter_count(&kmsg->msg.msg_iter);

	ret = sock_recvmsg(sock, &kmsg->msg, flags);
	if (ret < min_ret) {
		if (ret == -EAGAIN && force_nonblock) {
			if (issue_flags & IO_URING_F_MULTISHOT) {
				io_kbuf_recycle(req, issue_flags);
				return IOU_ISSUE_SKIP_COMPLETE;
			}

			return -EAGAIN;
		}
		if (ret > 0 && io_net_retry(sock, flags)) {
			sr->len -= ret;
			sr->buf += ret;
			sr->done_io += ret;
			req->flags |= REQ_F_BL_NO_RECYCLE;
			return -EAGAIN;
		}
		if (ret == -ERESTARTSYS)
			ret = -EINTR;
		req_set_fail(req);
	} else if ((flags & MSG_WAITALL) && (kmsg->msg.msg_flags & (MSG_TRUNC | MSG_CTRUNC))) {
out_free:
		req_set_fail(req);
	}

	if (ret > 0)
		ret += sr->done_io;
	else if (sr->done_io)
		ret = sr->done_io;
	else
		io_kbuf_recycle(req, issue_flags);

	if (!io_recv_finish(req, &ret, kmsg, ret <= 0, issue_flags))
		goto retry_multishot;

	return ret;
}

void io_send_zc_cleanup(struct io_kiocb *req)
{
	struct io_sr_msg *zc = io_kiocb_to_cmd(req, struct io_sr_msg);
	struct io_async_msghdr *io = req->async_data;

	if (req_has_async_data(req))
		io_netmsg_iovec_free(io);
	if (zc->notif) {
		io_notif_flush(zc->notif);
		zc->notif = NULL;
	}
}

#define IO_ZC_FLAGS_COMMON (IORING_RECVSEND_POLL_FIRST | IORING_RECVSEND_FIXED_BUF)
#define IO_ZC_FLAGS_VALID  (IO_ZC_FLAGS_COMMON | IORING_SEND_ZC_REPORT_USAGE)

int io_send_zc_prep(struct io_kiocb *req, const struct io_uring_sqe *sqe)
{
	struct io_sr_msg *zc = io_kiocb_to_cmd(req, struct io_sr_msg);
	struct io_ring_ctx *ctx = req->ctx;
	struct io_kiocb *notif;

	zc->done_io = 0;
<<<<<<< HEAD
=======
	req->flags |= REQ_F_POLL_NO_LAZY;
>>>>>>> 0c383648

	if (unlikely(READ_ONCE(sqe->__pad2[0]) || READ_ONCE(sqe->addr3)))
		return -EINVAL;
	/* we don't support IOSQE_CQE_SKIP_SUCCESS just yet */
	if (req->flags & REQ_F_CQE_SKIP)
		return -EINVAL;

	notif = zc->notif = io_alloc_notif(ctx);
	if (!notif)
		return -ENOMEM;
	notif->cqe.user_data = req->cqe.user_data;
	notif->cqe.res = 0;
	notif->cqe.flags = IORING_CQE_F_NOTIF;
	req->flags |= REQ_F_NEED_CLEANUP;

	zc->flags = READ_ONCE(sqe->ioprio);
	if (unlikely(zc->flags & ~IO_ZC_FLAGS_COMMON)) {
		if (zc->flags & ~IO_ZC_FLAGS_VALID)
			return -EINVAL;
		if (zc->flags & IORING_SEND_ZC_REPORT_USAGE) {
			struct io_notif_data *nd = io_notif_to_data(notif);

			nd->zc_report = true;
			nd->zc_used = false;
			nd->zc_copied = false;
		}
	}

	if (zc->flags & IORING_RECVSEND_FIXED_BUF) {
		unsigned idx = READ_ONCE(sqe->buf_index);

		if (unlikely(idx >= ctx->nr_user_bufs))
			return -EFAULT;
		idx = array_index_nospec(idx, ctx->nr_user_bufs);
		req->imu = READ_ONCE(ctx->user_bufs[idx]);
		io_req_set_rsrc_node(notif, ctx, 0);
	}

	if (req->opcode == IORING_OP_SEND_ZC) {
		if (READ_ONCE(sqe->__pad3[0]))
			return -EINVAL;
		zc->addr = u64_to_user_ptr(READ_ONCE(sqe->addr2));
		zc->addr_len = READ_ONCE(sqe->addr_len);
	} else {
		if (unlikely(sqe->addr2 || sqe->file_index))
			return -EINVAL;
		if (unlikely(zc->flags & IORING_RECVSEND_FIXED_BUF))
			return -EINVAL;
	}

	zc->buf = u64_to_user_ptr(READ_ONCE(sqe->addr));
	zc->len = READ_ONCE(sqe->len);
	zc->msg_flags = READ_ONCE(sqe->msg_flags) | MSG_NOSIGNAL | MSG_ZEROCOPY;
	if (zc->msg_flags & MSG_DONTWAIT)
		req->flags |= REQ_F_NOWAIT;

#ifdef CONFIG_COMPAT
	if (req->ctx->compat)
		zc->msg_flags |= MSG_CMSG_COMPAT;
#endif
	return io_sendmsg_prep_setup(req, req->opcode == IORING_OP_SENDMSG_ZC);
}

static int io_sg_from_iter_iovec(struct sock *sk, struct sk_buff *skb,
				 struct iov_iter *from, size_t length)
{
	skb_zcopy_downgrade_managed(skb);
	return __zerocopy_sg_from_iter(NULL, sk, skb, from, length);
}

static int io_sg_from_iter(struct sock *sk, struct sk_buff *skb,
			   struct iov_iter *from, size_t length)
{
	struct skb_shared_info *shinfo = skb_shinfo(skb);
	int frag = shinfo->nr_frags;
	int ret = 0;
	struct bvec_iter bi;
	ssize_t copied = 0;
	unsigned long truesize = 0;

	if (!frag)
		shinfo->flags |= SKBFL_MANAGED_FRAG_REFS;
	else if (unlikely(!skb_zcopy_managed(skb)))
		return __zerocopy_sg_from_iter(NULL, sk, skb, from, length);

	bi.bi_size = min(from->count, length);
	bi.bi_bvec_done = from->iov_offset;
	bi.bi_idx = 0;

	while (bi.bi_size && frag < MAX_SKB_FRAGS) {
		struct bio_vec v = mp_bvec_iter_bvec(from->bvec, bi);

		copied += v.bv_len;
		truesize += PAGE_ALIGN(v.bv_len + v.bv_offset);
		__skb_fill_page_desc_noacc(shinfo, frag++, v.bv_page,
					   v.bv_offset, v.bv_len);
		bvec_iter_advance_single(from->bvec, &bi, v.bv_len);
	}
	if (bi.bi_size)
		ret = -EMSGSIZE;

	shinfo->nr_frags = frag;
	from->bvec += bi.bi_idx;
	from->nr_segs -= bi.bi_idx;
	from->count -= copied;
	from->iov_offset = bi.bi_bvec_done;

	skb->data_len += copied;
	skb->len += copied;
	skb->truesize += truesize;

	if (sk && sk->sk_type == SOCK_STREAM) {
		sk_wmem_queued_add(sk, truesize);
		if (!skb_zcopy_pure(skb))
			sk_mem_charge(sk, truesize);
	} else {
		refcount_add(truesize, &skb->sk->sk_wmem_alloc);
	}
	return ret;
}

static int io_send_zc_import(struct io_kiocb *req, struct io_async_msghdr *kmsg)
{
	struct io_sr_msg *sr = io_kiocb_to_cmd(req, struct io_sr_msg);
	int ret;

	if (sr->flags & IORING_RECVSEND_FIXED_BUF) {
		ret = io_import_fixed(ITER_SOURCE, &kmsg->msg.msg_iter, req->imu,
					(u64)(uintptr_t)sr->buf, sr->len);
		if (unlikely(ret))
			return ret;
		kmsg->msg.sg_from_iter = io_sg_from_iter;
	} else {
		ret = import_ubuf(ITER_SOURCE, sr->buf, sr->len, &kmsg->msg.msg_iter);
		if (unlikely(ret))
			return ret;
		ret = io_notif_account_mem(sr->notif, sr->len);
		if (unlikely(ret))
			return ret;
		kmsg->msg.sg_from_iter = io_sg_from_iter_iovec;
	}

	return ret;
}

int io_send_zc(struct io_kiocb *req, unsigned int issue_flags)
{
	struct io_sr_msg *zc = io_kiocb_to_cmd(req, struct io_sr_msg);
	struct io_async_msghdr *kmsg = req->async_data;
	struct socket *sock;
	unsigned msg_flags;
	int ret, min_ret = 0;

	sock = sock_from_file(req->file);
	if (unlikely(!sock))
		return -ENOTSOCK;
	if (!test_bit(SOCK_SUPPORT_ZC, &sock->flags))
		return -EOPNOTSUPP;

	if (!(req->flags & REQ_F_POLLED) &&
	    (zc->flags & IORING_RECVSEND_POLL_FIRST))
		return -EAGAIN;

	if (!zc->done_io) {
		ret = io_send_zc_import(req, kmsg);
		if (unlikely(ret))
			return ret;
	}

	msg_flags = zc->msg_flags;
	if (issue_flags & IO_URING_F_NONBLOCK)
		msg_flags |= MSG_DONTWAIT;
	if (msg_flags & MSG_WAITALL)
		min_ret = iov_iter_count(&kmsg->msg.msg_iter);
	msg_flags &= ~MSG_INTERNAL_SENDMSG_FLAGS;

	kmsg->msg.msg_flags = msg_flags;
	kmsg->msg.msg_ubuf = &io_notif_to_data(zc->notif)->uarg;
	ret = sock_sendmsg(sock, &kmsg->msg);

	if (unlikely(ret < min_ret)) {
		if (ret == -EAGAIN && (issue_flags & IO_URING_F_NONBLOCK))
			return -EAGAIN;

		if (ret > 0 && io_net_retry(sock, kmsg->msg.msg_flags)) {
			zc->len -= ret;
			zc->buf += ret;
			zc->done_io += ret;
			req->flags |= REQ_F_BL_NO_RECYCLE;
<<<<<<< HEAD
			return io_setup_async_addr(req, &__address, issue_flags);
=======
			return -EAGAIN;
>>>>>>> 0c383648
		}
		if (ret == -ERESTARTSYS)
			ret = -EINTR;
		req_set_fail(req);
	}

	if (ret >= 0)
		ret += zc->done_io;
	else if (zc->done_io)
		ret = zc->done_io;

	/*
	 * If we're in io-wq we can't rely on tw ordering guarantees, defer
	 * flushing notif to io_send_zc_cleanup()
	 */
	if (!(issue_flags & IO_URING_F_UNLOCKED)) {
		io_notif_flush(zc->notif);
		io_req_msg_cleanup(req, 0);
	}
	io_req_set_res(req, ret, IORING_CQE_F_MORE);
	return IOU_OK;
}

int io_sendmsg_zc(struct io_kiocb *req, unsigned int issue_flags)
{
	struct io_sr_msg *sr = io_kiocb_to_cmd(req, struct io_sr_msg);
	struct io_async_msghdr *kmsg = req->async_data;
	struct socket *sock;
	unsigned flags;
	int ret, min_ret = 0;

	sock = sock_from_file(req->file);
	if (unlikely(!sock))
		return -ENOTSOCK;
	if (!test_bit(SOCK_SUPPORT_ZC, &sock->flags))
		return -EOPNOTSUPP;

<<<<<<< HEAD
	if (req_has_async_data(req)) {
		kmsg = req->async_data;
		kmsg->msg.msg_control_user = sr->msg_control;
	} else {
		ret = io_sendmsg_copy_hdr(req, &iomsg);
		if (ret)
			return ret;
		kmsg = &iomsg;
	}

=======
>>>>>>> 0c383648
	if (!(req->flags & REQ_F_POLLED) &&
	    (sr->flags & IORING_RECVSEND_POLL_FIRST))
		return -EAGAIN;

	flags = sr->msg_flags;
	if (issue_flags & IO_URING_F_NONBLOCK)
		flags |= MSG_DONTWAIT;
	if (flags & MSG_WAITALL)
		min_ret = iov_iter_count(&kmsg->msg.msg_iter);

	kmsg->msg.msg_control_user = sr->msg_control;
	kmsg->msg.msg_ubuf = &io_notif_to_data(sr->notif)->uarg;
	kmsg->msg.sg_from_iter = io_sg_from_iter_iovec;
	ret = __sys_sendmsg_sock(sock, &kmsg->msg, flags);

	if (unlikely(ret < min_ret)) {
		if (ret == -EAGAIN && (issue_flags & IO_URING_F_NONBLOCK))
			return -EAGAIN;

		if (ret > 0 && io_net_retry(sock, flags)) {
			sr->done_io += ret;
			req->flags |= REQ_F_BL_NO_RECYCLE;
<<<<<<< HEAD
			return io_setup_async_msg(req, kmsg, issue_flags);
=======
			return -EAGAIN;
>>>>>>> 0c383648
		}
		if (ret == -ERESTARTSYS)
			ret = -EINTR;
		req_set_fail(req);
	}

	if (ret >= 0)
		ret += sr->done_io;
	else if (sr->done_io)
		ret = sr->done_io;

	/*
	 * If we're in io-wq we can't rely on tw ordering guarantees, defer
	 * flushing notif to io_send_zc_cleanup()
	 */
	if (!(issue_flags & IO_URING_F_UNLOCKED)) {
		io_notif_flush(sr->notif);
		io_req_msg_cleanup(req, 0);
	}
	io_req_set_res(req, ret, IORING_CQE_F_MORE);
	return IOU_OK;
}

void io_sendrecv_fail(struct io_kiocb *req)
{
	struct io_sr_msg *sr = io_kiocb_to_cmd(req, struct io_sr_msg);

	if (sr->done_io)
		req->cqe.res = sr->done_io;

	if ((req->flags & REQ_F_NEED_CLEANUP) &&
	    (req->opcode == IORING_OP_SEND_ZC || req->opcode == IORING_OP_SENDMSG_ZC))
		req->cqe.flags |= IORING_CQE_F_MORE;
}

#define ACCEPT_FLAGS	(IORING_ACCEPT_MULTISHOT | IORING_ACCEPT_DONTWAIT | \
			 IORING_ACCEPT_POLL_FIRST)

int io_accept_prep(struct io_kiocb *req, const struct io_uring_sqe *sqe)
{
	struct io_accept *accept = io_kiocb_to_cmd(req, struct io_accept);

	if (sqe->len || sqe->buf_index)
		return -EINVAL;

	accept->addr = u64_to_user_ptr(READ_ONCE(sqe->addr));
	accept->addr_len = u64_to_user_ptr(READ_ONCE(sqe->addr2));
	accept->flags = READ_ONCE(sqe->accept_flags);
	accept->nofile = rlimit(RLIMIT_NOFILE);
	accept->iou_flags = READ_ONCE(sqe->ioprio);
	if (accept->iou_flags & ~ACCEPT_FLAGS)
		return -EINVAL;

	accept->file_slot = READ_ONCE(sqe->file_index);
	if (accept->file_slot) {
		if (accept->flags & SOCK_CLOEXEC)
			return -EINVAL;
		if (accept->iou_flags & IORING_ACCEPT_MULTISHOT &&
		    accept->file_slot != IORING_FILE_INDEX_ALLOC)
			return -EINVAL;
	}
	if (accept->flags & ~(SOCK_CLOEXEC | SOCK_NONBLOCK))
		return -EINVAL;
	if (SOCK_NONBLOCK != O_NONBLOCK && (accept->flags & SOCK_NONBLOCK))
		accept->flags = (accept->flags & ~SOCK_NONBLOCK) | O_NONBLOCK;
	if (accept->iou_flags & IORING_ACCEPT_MULTISHOT)
		req->flags |= REQ_F_APOLL_MULTISHOT;
	if (accept->iou_flags & IORING_ACCEPT_DONTWAIT)
		req->flags |= REQ_F_NOWAIT;
	return 0;
}

int io_accept(struct io_kiocb *req, unsigned int issue_flags)
{
	struct io_accept *accept = io_kiocb_to_cmd(req, struct io_accept);
	bool force_nonblock = issue_flags & IO_URING_F_NONBLOCK;
	bool fixed = !!accept->file_slot;
	struct proto_accept_arg arg = {
		.flags = force_nonblock ? O_NONBLOCK : 0,
	};
	struct file *file;
	unsigned cflags;
	int ret, fd;

<<<<<<< HEAD
=======
	if (!(req->flags & REQ_F_POLLED) &&
	    accept->iou_flags & IORING_ACCEPT_POLL_FIRST)
		return -EAGAIN;

>>>>>>> 0c383648
retry:
	if (!fixed) {
		fd = __get_unused_fd_flags(accept->flags, accept->nofile);
		if (unlikely(fd < 0))
			return fd;
	}
	arg.err = 0;
	arg.is_empty = -1;
	file = do_accept(req->file, &arg, accept->addr, accept->addr_len,
			 accept->flags);
	if (IS_ERR(file)) {
		if (!fixed)
			put_unused_fd(fd);
		ret = PTR_ERR(file);
		if (ret == -EAGAIN && force_nonblock &&
		    !(accept->iou_flags & IORING_ACCEPT_DONTWAIT)) {
			/*
			 * if it's multishot and polled, we don't need to
			 * return EAGAIN to arm the poll infra since it
			 * has already been done
			 */
			if (issue_flags & IO_URING_F_MULTISHOT)
				return IOU_ISSUE_SKIP_COMPLETE;
			return ret;
		}
		if (ret == -ERESTARTSYS)
			ret = -EINTR;
		req_set_fail(req);
	} else if (!fixed) {
		fd_install(fd, file);
		ret = fd;
	} else {
		ret = io_fixed_fd_install(req, issue_flags, file,
						accept->file_slot);
	}

	cflags = 0;
	if (!arg.is_empty)
		cflags |= IORING_CQE_F_SOCK_NONEMPTY;

	if (!(req->flags & REQ_F_APOLL_MULTISHOT)) {
		io_req_set_res(req, ret, cflags);
		return IOU_OK;
	}

	if (ret < 0)
		return ret;
<<<<<<< HEAD
	if (io_fill_cqe_req_aux(req, issue_flags & IO_URING_F_COMPLETE_DEFER,
				ret, IORING_CQE_F_MORE))
		goto retry;

	io_req_set_res(req, ret, 0);
=======
	if (io_req_post_cqe(req, ret, cflags | IORING_CQE_F_MORE)) {
		if (cflags & IORING_CQE_F_SOCK_NONEMPTY || arg.is_empty == -1)
			goto retry;
		if (issue_flags & IO_URING_F_MULTISHOT)
			return IOU_ISSUE_SKIP_COMPLETE;
		return -EAGAIN;
	}

	io_req_set_res(req, ret, cflags);
>>>>>>> 0c383648
	return IOU_STOP_MULTISHOT;
}

int io_socket_prep(struct io_kiocb *req, const struct io_uring_sqe *sqe)
{
	struct io_socket *sock = io_kiocb_to_cmd(req, struct io_socket);

	if (sqe->addr || sqe->rw_flags || sqe->buf_index)
		return -EINVAL;

	sock->domain = READ_ONCE(sqe->fd);
	sock->type = READ_ONCE(sqe->off);
	sock->protocol = READ_ONCE(sqe->len);
	sock->file_slot = READ_ONCE(sqe->file_index);
	sock->nofile = rlimit(RLIMIT_NOFILE);

	sock->flags = sock->type & ~SOCK_TYPE_MASK;
	if (sock->file_slot && (sock->flags & SOCK_CLOEXEC))
		return -EINVAL;
	if (sock->flags & ~(SOCK_CLOEXEC | SOCK_NONBLOCK))
		return -EINVAL;
	return 0;
}

int io_socket(struct io_kiocb *req, unsigned int issue_flags)
{
	struct io_socket *sock = io_kiocb_to_cmd(req, struct io_socket);
	bool fixed = !!sock->file_slot;
	struct file *file;
	int ret, fd;

	if (!fixed) {
		fd = __get_unused_fd_flags(sock->flags, sock->nofile);
		if (unlikely(fd < 0))
			return fd;
	}
	file = __sys_socket_file(sock->domain, sock->type, sock->protocol);
	if (IS_ERR(file)) {
		if (!fixed)
			put_unused_fd(fd);
		ret = PTR_ERR(file);
		if (ret == -EAGAIN && (issue_flags & IO_URING_F_NONBLOCK))
			return -EAGAIN;
		if (ret == -ERESTARTSYS)
			ret = -EINTR;
		req_set_fail(req);
	} else if (!fixed) {
		fd_install(fd, file);
		ret = fd;
	} else {
		ret = io_fixed_fd_install(req, issue_flags, file,
					    sock->file_slot);
	}
	io_req_set_res(req, ret, 0);
	return IOU_OK;
}

int io_connect_prep(struct io_kiocb *req, const struct io_uring_sqe *sqe)
{
	struct io_connect *conn = io_kiocb_to_cmd(req, struct io_connect);
	struct io_async_msghdr *io;

	if (sqe->len || sqe->buf_index || sqe->rw_flags || sqe->splice_fd_in)
		return -EINVAL;

	conn->addr = u64_to_user_ptr(READ_ONCE(sqe->addr));
	conn->addr_len =  READ_ONCE(sqe->addr2);
	conn->in_progress = conn->seen_econnaborted = false;

	io = io_msg_alloc_async(req);
	if (unlikely(!io))
		return -ENOMEM;

	return move_addr_to_kernel(conn->addr, conn->addr_len, &io->addr);
}

int io_connect(struct io_kiocb *req, unsigned int issue_flags)
{
	struct io_connect *connect = io_kiocb_to_cmd(req, struct io_connect);
	struct io_async_msghdr *io = req->async_data;
	unsigned file_flags;
	int ret;
	bool force_nonblock = issue_flags & IO_URING_F_NONBLOCK;

<<<<<<< HEAD
	if (req_has_async_data(req)) {
		io = req->async_data;
	} else {
		ret = move_addr_to_kernel(connect->addr,
						connect->addr_len,
						&__io.address);
		if (ret)
			goto out;
		io = &__io;
	}

=======
>>>>>>> 0c383648
	file_flags = force_nonblock ? O_NONBLOCK : 0;

	ret = __sys_connect_file(req->file, &io->addr, connect->addr_len,
				 file_flags);
	if ((ret == -EAGAIN || ret == -EINPROGRESS || ret == -ECONNABORTED)
	    && force_nonblock) {
		if (ret == -EINPROGRESS) {
			connect->in_progress = true;
		} else if (ret == -ECONNABORTED) {
			if (connect->seen_econnaborted)
				goto out;
			connect->seen_econnaborted = true;
		}
		return -EAGAIN;
	}
	if (connect->in_progress) {
		/*
		 * At least bluetooth will return -EBADFD on a re-connect
		 * attempt, and it's (supposedly) also valid to get -EISCONN
		 * which means the previous result is good. For both of these,
		 * grab the sock_error() and use that for the completion.
		 */
		if (ret == -EBADFD || ret == -EISCONN)
			ret = sock_error(sock_from_file(req->file)->sk);
	}
	if (ret == -ERESTARTSYS)
		ret = -EINTR;
out:
	if (ret < 0)
		req_set_fail(req);
	io_req_msg_cleanup(req, issue_flags);
	io_req_set_res(req, ret, 0);
	return IOU_OK;
}

void io_netmsg_cache_free(const void *entry)
{
	struct io_async_msghdr *kmsg = (struct io_async_msghdr *) entry;

	if (kmsg->free_iov) {
		kasan_mempool_unpoison_object(kmsg->free_iov,
				kmsg->free_iov_nr * sizeof(struct iovec));
		io_netmsg_iovec_free(kmsg);
	}
	kfree(kmsg);
}
#endif<|MERGE_RESOLUTION|>--- conflicted
+++ resolved
@@ -214,20 +214,6 @@
 		iov = &iomsg->fast_iov;
 		nr_segs = 1;
 	}
-<<<<<<< HEAD
-	req->flags |= REQ_F_NEED_CLEANUP;
-	memcpy(async_msg, kmsg, sizeof(*kmsg));
-	if (async_msg->msg.msg_name)
-		async_msg->msg.msg_name = &async_msg->addr;
-
-	if ((req->flags & REQ_F_BUFFER_SELECT) && !async_msg->msg.msg_iter.nr_segs)
-		return -EAGAIN;
-
-	/* if were using fast_iov, set it to the new one */
-	if (iter_is_iovec(&kmsg->msg.msg_iter) && !kmsg->free_iov) {
-		size_t fast_idx = iter_iov(&kmsg->msg.msg_iter) - kmsg->fast_iov;
-		async_msg->msg.msg_iter.__iov = &async_msg->fast_iov[fast_idx];
-=======
 
 	if (copy_from_user(msg, sr->umsg_compat, sizeof(*msg)))
 		return -EFAULT;
@@ -309,7 +295,6 @@
 ua_end:
 		user_access_end();
 		return ret;
->>>>>>> 0c383648
 	}
 
 	user_access_end();
@@ -321,102 +306,6 @@
 	return io_net_vec_assign(req, iomsg, iov);
 }
 
-#ifdef CONFIG_COMPAT
-static int io_compat_msg_copy_hdr(struct io_kiocb *req,
-				  struct io_async_msghdr *iomsg,
-				  struct compat_msghdr *msg, int ddir)
-{
-	struct io_sr_msg *sr = io_kiocb_to_cmd(req, struct io_sr_msg);
-	struct compat_iovec __user *uiov;
-	int ret;
-
-	if (copy_from_user(msg, sr->umsg_compat, sizeof(*msg)))
-		return -EFAULT;
-
-	uiov = compat_ptr(msg->msg_iov);
-	if (req->flags & REQ_F_BUFFER_SELECT) {
-		compat_ssize_t clen;
-
-		iomsg->free_iov = NULL;
-		if (msg->msg_iovlen == 0) {
-			sr->len = 0;
-		} else if (msg->msg_iovlen > 1) {
-			return -EINVAL;
-		} else {
-			if (!access_ok(uiov, sizeof(*uiov)))
-				return -EFAULT;
-			if (__get_user(clen, &uiov->iov_len))
-				return -EFAULT;
-			if (clen < 0)
-				return -EINVAL;
-			sr->len = clen;
-		}
-
-		return 0;
-	}
-
-	iomsg->free_iov = iomsg->fast_iov;
-	ret = __import_iovec(ddir, (struct iovec __user *)uiov, msg->msg_iovlen,
-				UIO_FASTIOV, &iomsg->free_iov,
-				&iomsg->msg.msg_iter, true);
-	if (unlikely(ret < 0))
-		return ret;
-
-	return 0;
-}
-#endif
-
-static int io_msg_copy_hdr(struct io_kiocb *req, struct io_async_msghdr *iomsg,
-			   struct user_msghdr *msg, int ddir)
-{
-	struct io_sr_msg *sr = io_kiocb_to_cmd(req, struct io_sr_msg);
-	int ret;
-
-	if (!user_access_begin(sr->umsg, sizeof(*sr->umsg)))
-		return -EFAULT;
-
-	ret = -EFAULT;
-	unsafe_get_user(msg->msg_name, &sr->umsg->msg_name, ua_end);
-	unsafe_get_user(msg->msg_namelen, &sr->umsg->msg_namelen, ua_end);
-	unsafe_get_user(msg->msg_iov, &sr->umsg->msg_iov, ua_end);
-	unsafe_get_user(msg->msg_iovlen, &sr->umsg->msg_iovlen, ua_end);
-	unsafe_get_user(msg->msg_control, &sr->umsg->msg_control, ua_end);
-	unsafe_get_user(msg->msg_controllen, &sr->umsg->msg_controllen, ua_end);
-	msg->msg_flags = 0;
-
-	if (req->flags & REQ_F_BUFFER_SELECT) {
-		if (msg->msg_iovlen == 0) {
-			sr->len = iomsg->fast_iov[0].iov_len = 0;
-			iomsg->fast_iov[0].iov_base = NULL;
-			iomsg->free_iov = NULL;
-		} else if (msg->msg_iovlen > 1) {
-			ret = -EINVAL;
-			goto ua_end;
-		} else {
-			/* we only need the length for provided buffers */
-			if (!access_ok(&msg->msg_iov[0].iov_len, sizeof(__kernel_size_t)))
-				goto ua_end;
-			unsafe_get_user(iomsg->fast_iov[0].iov_len,
-					&msg->msg_iov[0].iov_len, ua_end);
-			sr->len = iomsg->fast_iov[0].iov_len;
-			iomsg->free_iov = NULL;
-		}
-		ret = 0;
-ua_end:
-		user_access_end();
-		return ret;
-	}
-
-	user_access_end();
-	iomsg->free_iov = iomsg->fast_iov;
-	ret = __import_iovec(ddir, msg->msg_iov, msg->msg_iovlen, UIO_FASTIOV,
-				&iomsg->free_iov, &iomsg->msg.msg_iter, false);
-	if (unlikely(ret < 0))
-		return ret;
-
-	return 0;
-}
-
 static int io_sendmsg_copy_hdr(struct io_kiocb *req,
 			       struct io_async_msghdr *iomsg)
 {
@@ -454,20 +343,7 @@
 {
 	struct io_async_msghdr *io = req->async_data;
 
-<<<<<<< HEAD
-	if (req_has_async_data(req))
-		return 0;
-	zc->done_io = 0;
-	if (!zc->addr)
-		return 0;
-	io = io_msg_alloc_async_prep(req);
-	if (!io)
-		return -ENOMEM;
-	ret = move_addr_to_kernel(zc->addr, zc->addr_len, &io->addr);
-	return ret;
-=======
 	io_netmsg_iovec_free(io);
->>>>>>> 0c383648
 }
 
 static int io_send_setup(struct io_kiocb *req)
@@ -500,19 +376,11 @@
 
 static int io_sendmsg_prep_setup(struct io_kiocb *req, int is_msg)
 {
-<<<<<<< HEAD
-	struct io_sr_msg *sr = io_kiocb_to_cmd(req, struct io_sr_msg);
-	int ret;
-
-	sr->done_io = 0;
-	if (!io_msg_alloc_async_prep(req))
-=======
 	struct io_async_msghdr *kmsg;
 	int ret;
 
 	kmsg = io_msg_alloc_async(req);
 	if (unlikely(!kmsg))
->>>>>>> 0c383648
 		return -ENOMEM;
 	if (!is_msg)
 		return io_send_setup(req);
@@ -563,9 +431,6 @@
 	if (req->ctx->compat)
 		sr->msg_flags |= MSG_CMSG_COMPAT;
 #endif
-<<<<<<< HEAD
-	return 0;
-=======
 	return io_sendmsg_prep_setup(req, req->opcode == IORING_OP_SENDMSG);
 }
 
@@ -647,18 +512,6 @@
 	io_req_set_res(req, *ret, cflags);
 	*ret = IOU_OK;
 	return true;
->>>>>>> 0c383648
-}
-
-static void io_req_msg_cleanup(struct io_kiocb *req,
-			       struct io_async_msghdr *kmsg,
-			       unsigned int issue_flags)
-{
-	req->flags &= ~REQ_F_NEED_CLEANUP;
-	/* fast path, check for non-NULL to avoid function call */
-	if (kmsg->free_iov)
-		kfree(kmsg->free_iov);
-	io_netmsg_recycle(req, issue_flags);
 }
 
 int io_sendmsg(struct io_kiocb *req, unsigned int issue_flags)
@@ -696,21 +549,13 @@
 			kmsg->msg.msg_control = NULL;
 			sr->done_io += ret;
 			req->flags |= REQ_F_BL_NO_RECYCLE;
-<<<<<<< HEAD
-			return io_setup_async_msg(req, kmsg, issue_flags);
-=======
 			return -EAGAIN;
->>>>>>> 0c383648
 		}
 		if (ret == -ERESTARTSYS)
 			ret = -EINTR;
 		req_set_fail(req);
 	}
-<<<<<<< HEAD
-	io_req_msg_cleanup(req, kmsg, issue_flags);
-=======
 	io_req_msg_cleanup(req, issue_flags);
->>>>>>> 0c383648
 	if (ret >= 0)
 		ret += sr->done_io;
 	else if (sr->done_io)
@@ -791,11 +636,7 @@
 			sr->buf += ret;
 			sr->done_io += ret;
 			req->flags |= REQ_F_BL_NO_RECYCLE;
-<<<<<<< HEAD
-			return io_setup_async_addr(req, &__address, issue_flags);
-=======
 			return -EAGAIN;
->>>>>>> 0c383648
 		}
 		if (ret == -ERESTARTSYS)
 			ret = -EINTR;
@@ -806,7 +647,13 @@
 	else if (sr->done_io)
 		ret = sr->done_io;
 
-<<<<<<< HEAD
+	if (!io_send_finish(req, &ret, kmsg, issue_flags))
+		goto retry_bundle;
+
+	io_req_msg_cleanup(req, issue_flags);
+	return ret;
+}
+
 static int io_recvmsg_mshot_prep(struct io_kiocb *req,
 				 struct io_async_msghdr *iomsg,
 				 int namelen, size_t controllen)
@@ -840,48 +687,6 @@
 	iomsg->msg.msg_name = &iomsg->addr;
 	iomsg->msg.msg_iter.nr_segs = 0;
 
-=======
-	if (!io_send_finish(req, &ret, kmsg, issue_flags))
-		goto retry_bundle;
-
-	io_req_msg_cleanup(req, issue_flags);
-	return ret;
-}
-
-static int io_recvmsg_mshot_prep(struct io_kiocb *req,
-				 struct io_async_msghdr *iomsg,
-				 int namelen, size_t controllen)
-{
-	if ((req->flags & (REQ_F_APOLL_MULTISHOT|REQ_F_BUFFER_SELECT)) ==
-			  (REQ_F_APOLL_MULTISHOT|REQ_F_BUFFER_SELECT)) {
-		int hdr;
-
-		if (unlikely(namelen < 0))
-			return -EOVERFLOW;
-		if (check_add_overflow(sizeof(struct io_uring_recvmsg_out),
-					namelen, &hdr))
-			return -EOVERFLOW;
-		if (check_add_overflow(hdr, controllen, &hdr))
-			return -EOVERFLOW;
-
-		iomsg->namelen = namelen;
-		iomsg->controllen = controllen;
-		return 0;
-	}
-
-	return 0;
-}
-
-static int io_recvmsg_copy_hdr(struct io_kiocb *req,
-			       struct io_async_msghdr *iomsg)
-{
-	struct user_msghdr msg;
-	int ret;
-
-	iomsg->msg.msg_name = &iomsg->addr;
-	iomsg->msg.msg_iter.nr_segs = 0;
-
->>>>>>> 0c383648
 #ifdef CONFIG_COMPAT
 	if (unlikely(req->ctx->compat)) {
 		struct compat_msghdr cmsg;
@@ -914,16 +719,6 @@
 static int io_recvmsg_prep_setup(struct io_kiocb *req)
 {
 	struct io_sr_msg *sr = io_kiocb_to_cmd(req, struct io_sr_msg);
-<<<<<<< HEAD
-	struct io_async_msghdr *iomsg;
-	int ret;
-
-	sr->done_io = 0;
-	if (!io_msg_alloc_async_prep(req))
-		return -ENOMEM;
-	iomsg = req->async_data;
-	ret = io_recvmsg_copy_hdr(req, iomsg);
-=======
 	struct io_async_msghdr *kmsg;
 	int ret;
 
@@ -950,7 +745,6 @@
 	}
 
 	ret = io_recvmsg_copy_hdr(req, kmsg);
->>>>>>> 0c383648
 	if (!ret)
 		req->flags |= REQ_F_NEED_CLEANUP;
 	return ret;
@@ -1009,21 +803,7 @@
 		sr->msg_flags |= MSG_CMSG_COMPAT;
 #endif
 	sr->nr_multishot_loops = 0;
-<<<<<<< HEAD
-	return 0;
-}
-
-static inline void io_recv_prep_retry(struct io_kiocb *req)
-{
-	struct io_sr_msg *sr = io_kiocb_to_cmd(req, struct io_sr_msg);
-
-	req->flags &= ~REQ_F_BL_EMPTY;
-	sr->done_io = 0;
-	sr->len = 0; /* get from the provided buffer */
-	req->buf_index = sr->buf_group;
-=======
 	return io_recvmsg_prep_setup(req);
->>>>>>> 0c383648
 }
 
 /*
@@ -1039,12 +819,6 @@
 	struct io_sr_msg *sr = io_kiocb_to_cmd(req, struct io_sr_msg);
 	unsigned int cflags;
 
-<<<<<<< HEAD
-	cflags = io_put_kbuf(req, issue_flags);
-	if (msg->msg_inq > 0)
-		cflags |= IORING_CQE_F_SOCK_NONEMPTY;
-
-=======
 	if (sr->flags & IORING_RECVSEND_BUNDLE)
 		cflags = io_put_kbufs(req, io_bundle_nbufs(kmsg, *ret),
 				      issue_flags);
@@ -1058,29 +832,17 @@
 	if (sr->flags & IORING_RECVSEND_BUNDLE && req->flags & REQ_F_BL_EMPTY)
 		goto finish;
 
->>>>>>> 0c383648
 	/*
 	 * Fill CQE for this receive and see if we should keep trying to
 	 * receive from this socket.
 	 */
 	if ((req->flags & REQ_F_APOLL_MULTISHOT) && !mshot_finished &&
-<<<<<<< HEAD
-	    io_fill_cqe_req_aux(req, issue_flags & IO_URING_F_COMPLETE_DEFER,
-				*ret, cflags | IORING_CQE_F_MORE)) {
-		struct io_sr_msg *sr = io_kiocb_to_cmd(req, struct io_sr_msg);
-		int mshot_retry_ret = IOU_ISSUE_SKIP_COMPLETE;
-
-		io_recv_prep_retry(req);
-		/* Known not-empty or unknown state, retry */
-		if (cflags & IORING_CQE_F_SOCK_NONEMPTY || msg->msg_inq < 0) {
-=======
 	    io_req_post_cqe(req, *ret, cflags | IORING_CQE_F_MORE)) {
 		int mshot_retry_ret = IOU_ISSUE_SKIP_COMPLETE;
 
 		io_mshot_prep_retry(req, kmsg);
 		/* Known not-empty or unknown state, retry */
 		if (cflags & IORING_CQE_F_SOCK_NONEMPTY || kmsg->msg.msg_inq < 0) {
->>>>>>> 0c383648
 			if (sr->nr_multishot_loops++ < MULTISHOT_MAX_RETRY)
 				return false;
 			/* mshot retries exceeded, force a requeue */
@@ -1095,10 +857,7 @@
 	}
 
 	/* Finish the request / stop multishot. */
-<<<<<<< HEAD
-=======
 finish:
->>>>>>> 0c383648
 	io_req_set_res(req, *ret, cflags);
 
 	if (issue_flags & IO_URING_F_MULTISHOT)
@@ -1260,11 +1019,7 @@
 		if (ret > 0 && io_net_retry(sock, flags)) {
 			sr->done_io += ret;
 			req->flags |= REQ_F_BL_NO_RECYCLE;
-<<<<<<< HEAD
-			return io_setup_async_msg(req, kmsg, issue_flags);
-=======
 			return -EAGAIN;
->>>>>>> 0c383648
 		}
 		if (ret == -ERESTARTSYS)
 			ret = -EINTR;
@@ -1283,12 +1038,6 @@
 	if (!io_recv_finish(req, &ret, kmsg, mshot_finished, issue_flags))
 		goto retry_multishot;
 
-<<<<<<< HEAD
-	if (mshot_finished)
-		io_req_msg_cleanup(req, kmsg, issue_flags);
-	else if (ret == -EAGAIN)
-		return io_setup_async_msg(req, kmsg, issue_flags);
-=======
 	return ret;
 }
 
@@ -1351,7 +1100,6 @@
 		if (unlikely(ret))
 			return ret;
 	}
->>>>>>> 0c383648
 
 	return 0;
 }
@@ -1378,28 +1126,14 @@
 	if (force_nonblock)
 		flags |= MSG_DONTWAIT;
 
-	flags = sr->msg_flags;
-	if (force_nonblock)
-		flags |= MSG_DONTWAIT;
-
 retry_multishot:
 	if (io_do_buffer_select(req)) {
-<<<<<<< HEAD
-		void __user *buf;
-
-		buf = io_buffer_select(req, &len, issue_flags);
-		if (!buf)
-			return -ENOBUFS;
-		sr->buf = buf;
-		sr->len = len;
-=======
 		ret = io_recv_buf_select(req, kmsg, &len, issue_flags);
 		if (unlikely(ret)) {
 			kmsg->msg.msg_inq = -1;
 			goto out_free;
 		}
 		sr->buf = NULL;
->>>>>>> 0c383648
 	}
 
 	kmsg->msg.msg_flags = 0;
@@ -1469,10 +1203,7 @@
 	struct io_kiocb *notif;
 
 	zc->done_io = 0;
-<<<<<<< HEAD
-=======
 	req->flags |= REQ_F_POLL_NO_LAZY;
->>>>>>> 0c383648
 
 	if (unlikely(READ_ONCE(sqe->__pad2[0]) || READ_ONCE(sqe->addr3)))
 		return -EINVAL;
@@ -1662,11 +1393,7 @@
 			zc->buf += ret;
 			zc->done_io += ret;
 			req->flags |= REQ_F_BL_NO_RECYCLE;
-<<<<<<< HEAD
-			return io_setup_async_addr(req, &__address, issue_flags);
-=======
 			return -EAGAIN;
->>>>>>> 0c383648
 		}
 		if (ret == -ERESTARTSYS)
 			ret = -EINTR;
@@ -1704,19 +1431,6 @@
 	if (!test_bit(SOCK_SUPPORT_ZC, &sock->flags))
 		return -EOPNOTSUPP;
 
-<<<<<<< HEAD
-	if (req_has_async_data(req)) {
-		kmsg = req->async_data;
-		kmsg->msg.msg_control_user = sr->msg_control;
-	} else {
-		ret = io_sendmsg_copy_hdr(req, &iomsg);
-		if (ret)
-			return ret;
-		kmsg = &iomsg;
-	}
-
-=======
->>>>>>> 0c383648
 	if (!(req->flags & REQ_F_POLLED) &&
 	    (sr->flags & IORING_RECVSEND_POLL_FIRST))
 		return -EAGAIN;
@@ -1739,11 +1453,7 @@
 		if (ret > 0 && io_net_retry(sock, flags)) {
 			sr->done_io += ret;
 			req->flags |= REQ_F_BL_NO_RECYCLE;
-<<<<<<< HEAD
-			return io_setup_async_msg(req, kmsg, issue_flags);
-=======
 			return -EAGAIN;
->>>>>>> 0c383648
 		}
 		if (ret == -ERESTARTSYS)
 			ret = -EINTR;
@@ -1828,13 +1538,10 @@
 	unsigned cflags;
 	int ret, fd;
 
-<<<<<<< HEAD
-=======
 	if (!(req->flags & REQ_F_POLLED) &&
 	    accept->iou_flags & IORING_ACCEPT_POLL_FIRST)
 		return -EAGAIN;
 
->>>>>>> 0c383648
 retry:
 	if (!fixed) {
 		fd = __get_unused_fd_flags(accept->flags, accept->nofile);
@@ -1882,13 +1589,6 @@
 
 	if (ret < 0)
 		return ret;
-<<<<<<< HEAD
-	if (io_fill_cqe_req_aux(req, issue_flags & IO_URING_F_COMPLETE_DEFER,
-				ret, IORING_CQE_F_MORE))
-		goto retry;
-
-	io_req_set_res(req, ret, 0);
-=======
 	if (io_req_post_cqe(req, ret, cflags | IORING_CQE_F_MORE)) {
 		if (cflags & IORING_CQE_F_SOCK_NONEMPTY || arg.is_empty == -1)
 			goto retry;
@@ -1898,7 +1598,6 @@
 	}
 
 	io_req_set_res(req, ret, cflags);
->>>>>>> 0c383648
 	return IOU_STOP_MULTISHOT;
 }
 
@@ -1983,20 +1682,6 @@
 	int ret;
 	bool force_nonblock = issue_flags & IO_URING_F_NONBLOCK;
 
-<<<<<<< HEAD
-	if (req_has_async_data(req)) {
-		io = req->async_data;
-	} else {
-		ret = move_addr_to_kernel(connect->addr,
-						connect->addr_len,
-						&__io.address);
-		if (ret)
-			goto out;
-		io = &__io;
-	}
-
-=======
->>>>>>> 0c383648
 	file_flags = force_nonblock ? O_NONBLOCK : 0;
 
 	ret = __sys_connect_file(req->file, &io->addr, connect->addr_len,
