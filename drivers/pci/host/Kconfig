--- conflicted
+++ resolved
@@ -209,12 +209,7 @@
 	bool "MediaTek PCIe controller"
 	depends on ARCH_MEDIATEK || COMPILE_TEST
 	depends on OF
-<<<<<<< HEAD
-	depends on PCI_MSI_IRQ_DOMAIN
-	select PCIEPORTBUS
-=======
-	depends on PCI
->>>>>>> f3fdfc4a
+	depends on PCI_MSI_IRQ_DOMAIN
 	help
 	  Say Y here if you want to enable PCIe controller support on
 	  MediaTek SoCs.
