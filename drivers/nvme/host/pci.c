--- conflicted
+++ resolved
@@ -937,8 +937,6 @@
 	return ret;
 }
 
-<<<<<<< HEAD
-=======
 /*
  * NOTE: ns is NULL when called on the admin queue.
  */
@@ -1029,7 +1027,6 @@
 	*rqlist = requeue_list;
 }
 
->>>>>>> 754e0b0e
 static __always_inline void nvme_pci_unmap_rq(struct request *req)
 {
 	struct nvme_iod *iod = blk_mq_rq_to_pdu(req);
