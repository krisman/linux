--- conflicted
+++ resolved
@@ -1613,12 +1613,7 @@
 	struct _raid_device *raid_device);
 void
 mpt3sas_setup_direct_io(struct MPT3SAS_ADAPTER *ioc, struct scsi_cmnd *scmd,
-<<<<<<< HEAD
-	struct _raid_device *raid_device, Mpi25SCSIIORequest_t *mpi_request,
-	u16 smid);
-=======
 	struct _raid_device *raid_device, Mpi25SCSIIORequest_t *mpi_request);
->>>>>>> 661e50bc
 
 /* NCQ Prio Handling Check */
 bool scsih_ncq_prio_supp(struct scsi_device *sdev);
