// SPDX-License-Identifier: GPL-2.0+
/*
 * Copyright (C) 2019 Genesys Logic, Inc.
 *
 * Authors: Ben Chuang <ben.chuang@genesyslogic.com.tw>
 *
 * Version: v0.9.0 (2019-08-08)
 */

#include <linux/bitfield.h>
#include <linux/bits.h>
#include <linux/pci.h>
#include <linux/mmc/mmc.h>
#include <linux/delay.h>
#include <linux/of.h>
#include <linux/iopoll.h>
#include "sdhci.h"
#include "sdhci-cqhci.h"
#include "sdhci-pci.h"
#include "cqhci.h"

/*  Genesys Logic extra registers */
#define SDHCI_GLI_9750_WT         0x800
#define   SDHCI_GLI_9750_WT_EN      BIT(0)
#define   GLI_9750_WT_EN_ON	    0x1
#define   GLI_9750_WT_EN_OFF	    0x0

#define PCI_GLI_9750_PM_CTRL	0xFC
#define   PCI_GLI_9750_PM_STATE	  GENMASK(1, 0)

#define PCI_GLI_9750_CORRERR_MASK				0x214
#define   PCI_GLI_9750_CORRERR_MASK_REPLAY_TIMER_TIMEOUT	  BIT(12)

#define SDHCI_GLI_9750_CFG2          0x848
#define   SDHCI_GLI_9750_CFG2_L1DLY    GENMASK(28, 24)
#define   GLI_9750_CFG2_L1DLY_VALUE    0x1F

#define SDHCI_GLI_9750_DRIVING      0x860
#define   SDHCI_GLI_9750_DRIVING_1    GENMASK(11, 0)
#define   SDHCI_GLI_9750_DRIVING_2    GENMASK(27, 26)
#define   GLI_9750_DRIVING_1_VALUE    0xFFF
#define   GLI_9750_DRIVING_2_VALUE    0x3
#define   SDHCI_GLI_9750_SEL_1        BIT(29)
#define   SDHCI_GLI_9750_SEL_2        BIT(31)
#define   SDHCI_GLI_9750_ALL_RST      (BIT(24)|BIT(25)|BIT(28)|BIT(30))

#define SDHCI_GLI_9750_PLL	      0x864
#define   SDHCI_GLI_9750_PLL_LDIV       GENMASK(9, 0)
#define   SDHCI_GLI_9750_PLL_PDIV       GENMASK(14, 12)
#define   SDHCI_GLI_9750_PLL_DIR        BIT(15)
#define   SDHCI_GLI_9750_PLL_TX2_INV    BIT(23)
#define   SDHCI_GLI_9750_PLL_TX2_DLY    GENMASK(22, 20)
#define   GLI_9750_PLL_TX2_INV_VALUE    0x1
#define   GLI_9750_PLL_TX2_DLY_VALUE    0x0
#define   SDHCI_GLI_9750_PLLSSC_STEP    GENMASK(28, 24)
#define   SDHCI_GLI_9750_PLLSSC_EN      BIT(31)

#define SDHCI_GLI_9750_PLLSSC        0x86C
#define   SDHCI_GLI_9750_PLLSSC_PPM    GENMASK(31, 16)

#define SDHCI_GLI_9750_SW_CTRL      0x874
#define   SDHCI_GLI_9750_SW_CTRL_4    GENMASK(7, 6)
#define   GLI_9750_SW_CTRL_4_VALUE    0x3

#define SDHCI_GLI_9750_MISC            0x878
#define   SDHCI_GLI_9750_MISC_TX1_INV    BIT(2)
#define   SDHCI_GLI_9750_MISC_RX_INV     BIT(3)
#define   SDHCI_GLI_9750_MISC_TX1_DLY    GENMASK(6, 4)
#define   GLI_9750_MISC_TX1_INV_VALUE    0x0
#define   GLI_9750_MISC_RX_INV_ON        0x1
#define   GLI_9750_MISC_RX_INV_OFF       0x0
#define   GLI_9750_MISC_RX_INV_VALUE     GLI_9750_MISC_RX_INV_OFF
#define   GLI_9750_MISC_TX1_DLY_VALUE    0x5
#define   SDHCI_GLI_9750_MISC_SSC_OFF    BIT(26)

#define SDHCI_GLI_9750_TUNING_CONTROL	          0x540
#define   SDHCI_GLI_9750_TUNING_CONTROL_EN          BIT(4)
#define   GLI_9750_TUNING_CONTROL_EN_ON             0x1
#define   GLI_9750_TUNING_CONTROL_EN_OFF            0x0
#define   SDHCI_GLI_9750_TUNING_CONTROL_GLITCH_1    BIT(16)
#define   SDHCI_GLI_9750_TUNING_CONTROL_GLITCH_2    GENMASK(20, 19)
#define   GLI_9750_TUNING_CONTROL_GLITCH_1_VALUE    0x1
#define   GLI_9750_TUNING_CONTROL_GLITCH_2_VALUE    0x2

#define SDHCI_GLI_9750_TUNING_PARAMETERS           0x544
#define   SDHCI_GLI_9750_TUNING_PARAMETERS_RX_DLY    GENMASK(2, 0)
#define   GLI_9750_TUNING_PARAMETERS_RX_DLY_VALUE    0x1

#define SDHCI_GLI_9763E_CTRL_HS400  0x7

#define SDHCI_GLI_9763E_HS400_ES_REG      0x52C
#define   SDHCI_GLI_9763E_HS400_ES_BIT      BIT(8)

#define PCIE_GLI_9763E_VHS	 0x884
#define   GLI_9763E_VHS_REV	   GENMASK(19, 16)
#define   GLI_9763E_VHS_REV_R      0x0
#define   GLI_9763E_VHS_REV_M      0x1
#define   GLI_9763E_VHS_REV_W      0x2
#define PCIE_GLI_9763E_MB	 0x888
#define   GLI_9763E_MB_CMDQ_OFF	   BIT(19)
#define   GLI_9763E_MB_ERP_ON      BIT(7)
#define PCIE_GLI_9763E_SCR	 0x8E0
#define   GLI_9763E_SCR_AXI_REQ	   BIT(9)

#define PCIE_GLI_9763E_CFG       0x8A0
#define   GLI_9763E_CFG_LPSN_DIS   BIT(12)

#define PCIE_GLI_9763E_CFG2      0x8A4
#define   GLI_9763E_CFG2_L1DLY     GENMASK(28, 19)
#define   GLI_9763E_CFG2_L1DLY_MID 0x54

#define PCIE_GLI_9763E_MMC_CTRL  0x960
#define   GLI_9763E_HS400_SLOW     BIT(3)

#define PCIE_GLI_9763E_CLKRXDLY  0x934
#define   GLI_9763E_HS400_RXDLY    GENMASK(31, 28)
#define   GLI_9763E_HS400_RXDLY_5  0x5

#define SDHCI_GLI_9763E_CQE_BASE_ADDR	 0x200
#define GLI_9763E_CQE_TRNS_MODE	   (SDHCI_TRNS_MULTI | \
				    SDHCI_TRNS_BLK_CNT_EN | \
				    SDHCI_TRNS_DMA)

#define PCI_GLI_9755_WT       0x800
#define   PCI_GLI_9755_WT_EN    BIT(0)
#define   GLI_9755_WT_EN_ON     0x1
#define   GLI_9755_WT_EN_OFF    0x0

#define PCI_GLI_9755_PECONF   0x44
#define   PCI_GLI_9755_LFCLK    GENMASK(14, 12)
#define   PCI_GLI_9755_DMACLK   BIT(29)
#define   PCI_GLI_9755_INVERT_CD  BIT(30)
#define   PCI_GLI_9755_INVERT_WP  BIT(31)

#define PCI_GLI_9755_CFG2          0x48
#define   PCI_GLI_9755_CFG2_L1DLY    GENMASK(28, 24)
#define   GLI_9755_CFG2_L1DLY_VALUE  0x1F

#define PCI_GLI_9755_PLL            0x64
#define   PCI_GLI_9755_PLL_LDIV       GENMASK(9, 0)
#define   PCI_GLI_9755_PLL_PDIV       GENMASK(14, 12)
#define   PCI_GLI_9755_PLL_DIR        BIT(15)
#define   PCI_GLI_9755_PLLSSC_STEP    GENMASK(28, 24)
#define   PCI_GLI_9755_PLLSSC_EN      BIT(31)

#define PCI_GLI_9755_PLLSSC        0x68
#define   PCI_GLI_9755_PLLSSC_PPM    GENMASK(15, 0)

#define PCI_GLI_9755_SerDes  0x70
#define PCI_GLI_9755_SCP_DIS   BIT(19)

#define PCI_GLI_9755_MISC	    0x78
#define   PCI_GLI_9755_MISC_SSC_OFF    BIT(26)

<<<<<<< HEAD
#define PCI_GLI_9755_PM_CTRL     0xFC
#define   PCI_GLI_9755_PM_STATE    GENMASK(1, 0)

#define PCI_GLI_9755_CORRERR_MASK				0x214
#define   PCI_GLI_9755_CORRERR_MASK_REPLAY_TIMER_TIMEOUT	  BIT(12)

=======
>>>>>>> 0c383648
#define SDHCI_GLI_9767_GM_BURST_SIZE			0x510
#define   SDHCI_GLI_9767_GM_BURST_SIZE_AXI_ALWAYS_SET	  BIT(8)

#define PCIE_GLI_9767_VHS	0x884
#define   GLI_9767_VHS_REV	  GENMASK(19, 16)
#define   GLI_9767_VHS_REV_R	  0x0
#define   GLI_9767_VHS_REV_M	  0x1
#define   GLI_9767_VHS_REV_W	  0x2

#define PCIE_GLI_9767_COM_MAILBOX		0x888
#define   PCIE_GLI_9767_COM_MAILBOX_SSC_EN	  BIT(1)

#define PCIE_GLI_9767_CFG		0x8A0
#define   PCIE_GLI_9767_CFG_LOW_PWR_OFF	  BIT(12)

#define PCIE_GLI_9767_COMBO_MUX_CTL			0x8C8
#define   PCIE_GLI_9767_COMBO_MUX_CTL_RST_EN		  BIT(6)
#define   PCIE_GLI_9767_COMBO_MUX_CTL_WAIT_PERST_EN	  BIT(10)

#define PCIE_GLI_9767_PWR_MACRO_CTL					0x8D0
#define   PCIE_GLI_9767_PWR_MACRO_CTL_LOW_VOLTAGE			  GENMASK(3, 0)
#define   PCIE_GLI_9767_PWR_MACRO_CTL_LD0_LOW_OUTPUT_VOLTAGE		  GENMASK(15, 12)
#define   PCIE_GLI_9767_PWR_MACRO_CTL_LD0_LOW_OUTPUT_VOLTAGE_VALUE	  0x7
#define   PCIE_GLI_9767_PWR_MACRO_CTL_RCLK_AMPLITUDE_CTL		  GENMASK(29, 28)
#define   PCIE_GLI_9767_PWR_MACRO_CTL_RCLK_AMPLITUDE_CTL_VALUE		  0x3

#define PCIE_GLI_9767_SCR				0x8E0
#define   PCIE_GLI_9767_SCR_AUTO_AXI_W_BURST		  BIT(6)
#define   PCIE_GLI_9767_SCR_AUTO_AXI_R_BURST		  BIT(7)
#define   PCIE_GLI_9767_SCR_AXI_REQ			  BIT(9)
#define   PCIE_GLI_9767_SCR_CARD_DET_PWR_SAVING_EN	  BIT(10)
#define   PCIE_GLI_9767_SCR_SYSTEM_CLK_SELECT_MODE0	  BIT(16)
#define   PCIE_GLI_9767_SCR_SYSTEM_CLK_SELECT_MODE1	  BIT(17)
#define   PCIE_GLI_9767_SCR_CORE_PWR_D3_OFF		  BIT(21)
#define   PCIE_GLI_9767_SCR_CFG_RST_DATA_LINK_DOWN	  BIT(30)

#define PCIE_GLI_9767_SDHC_CAP			0x91C
#define   PCIE_GLI_9767_SDHC_CAP_SDEI_RESULT	  BIT(5)

#define PCIE_GLI_9767_SD_PLL_CTL			0x938
#define   PCIE_GLI_9767_SD_PLL_CTL_PLL_LDIV		  GENMASK(9, 0)
#define   PCIE_GLI_9767_SD_PLL_CTL_PLL_PDIV		  GENMASK(15, 12)
#define   PCIE_GLI_9767_SD_PLL_CTL_PLL_DIR_EN		  BIT(16)
#define   PCIE_GLI_9767_SD_PLL_CTL_SSC_EN		  BIT(19)
#define   PCIE_GLI_9767_SD_PLL_CTL_SSC_STEP_SETTING	  GENMASK(28, 24)

#define PCIE_GLI_9767_SD_PLL_CTL2		0x93C
#define   PCIE_GLI_9767_SD_PLL_CTL2_PLLSSC_PPM	  GENMASK(31, 16)

#define PCIE_GLI_9767_SD_EXPRESS_CTL			0x940
#define   PCIE_GLI_9767_SD_EXPRESS_CTL_SDEI_EXE		  BIT(0)
#define   PCIE_GLI_9767_SD_EXPRESS_CTL_SD_EXPRESS_MODE	  BIT(1)

#define PCIE_GLI_9767_SD_DATA_MULTI_CTL				0x944
#define   PCIE_GLI_9767_SD_DATA_MULTI_CTL_DISCONNECT_TIME	  GENMASK(23, 16)
#define   PCIE_GLI_9767_SD_DATA_MULTI_CTL_DISCONNECT_TIME_VALUE	  0x64

#define PCIE_GLI_9767_NORMAL_ERR_INT_STATUS_REG2			0x950
#define   PCIE_GLI_9767_NORMAL_ERR_INT_STATUS_REG2_SDEI_COMPLETE	  BIT(0)

#define PCIE_GLI_9767_NORMAL_ERR_INT_STATUS_EN_REG2				0x954
#define   PCIE_GLI_9767_NORMAL_ERR_INT_STATUS_EN_REG2_SDEI_COMPLETE_STATUS_EN	  BIT(0)

#define PCIE_GLI_9767_NORMAL_ERR_INT_SIGNAL_EN_REG2				0x958
#define   PCIE_GLI_9767_NORMAL_ERR_INT_SIGNAL_EN_REG2_SDEI_COMPLETE_SIGNAL_EN	  BIT(0)

#define GLI_MAX_TUNING_LOOP 40

/* Genesys Logic chipset */
static inline void gl9750_wt_on(struct sdhci_host *host)
{
	u32 wt_value;
	u32 wt_enable;

	wt_value = sdhci_readl(host, SDHCI_GLI_9750_WT);
	wt_enable = FIELD_GET(SDHCI_GLI_9750_WT_EN, wt_value);

	if (wt_enable == GLI_9750_WT_EN_ON)
		return;

	wt_value &= ~SDHCI_GLI_9750_WT_EN;
	wt_value |= FIELD_PREP(SDHCI_GLI_9750_WT_EN, GLI_9750_WT_EN_ON);

	sdhci_writel(host, wt_value, SDHCI_GLI_9750_WT);
}

static inline void gl9750_wt_off(struct sdhci_host *host)
{
	u32 wt_value;
	u32 wt_enable;

	wt_value = sdhci_readl(host, SDHCI_GLI_9750_WT);
	wt_enable = FIELD_GET(SDHCI_GLI_9750_WT_EN, wt_value);

	if (wt_enable == GLI_9750_WT_EN_OFF)
		return;

	wt_value &= ~SDHCI_GLI_9750_WT_EN;
	wt_value |= FIELD_PREP(SDHCI_GLI_9750_WT_EN, GLI_9750_WT_EN_OFF);

	sdhci_writel(host, wt_value, SDHCI_GLI_9750_WT);
}

static void gli_set_9750(struct sdhci_host *host)
{
	u32 driving_value;
	u32 pll_value;
	u32 sw_ctrl_value;
	u32 misc_value;
	u32 parameter_value;
	u32 control_value;
	u16 ctrl2;

	gl9750_wt_on(host);

	driving_value = sdhci_readl(host, SDHCI_GLI_9750_DRIVING);
	pll_value = sdhci_readl(host, SDHCI_GLI_9750_PLL);
	sw_ctrl_value = sdhci_readl(host, SDHCI_GLI_9750_SW_CTRL);
	misc_value = sdhci_readl(host, SDHCI_GLI_9750_MISC);
	parameter_value = sdhci_readl(host, SDHCI_GLI_9750_TUNING_PARAMETERS);
	control_value = sdhci_readl(host, SDHCI_GLI_9750_TUNING_CONTROL);

	driving_value &= ~(SDHCI_GLI_9750_DRIVING_1);
	driving_value &= ~(SDHCI_GLI_9750_DRIVING_2);
	driving_value |= FIELD_PREP(SDHCI_GLI_9750_DRIVING_1,
				    GLI_9750_DRIVING_1_VALUE);
	driving_value |= FIELD_PREP(SDHCI_GLI_9750_DRIVING_2,
				    GLI_9750_DRIVING_2_VALUE);
	driving_value &= ~(SDHCI_GLI_9750_SEL_1|SDHCI_GLI_9750_SEL_2|SDHCI_GLI_9750_ALL_RST);
	driving_value |= SDHCI_GLI_9750_SEL_2;
	sdhci_writel(host, driving_value, SDHCI_GLI_9750_DRIVING);

	sw_ctrl_value &= ~SDHCI_GLI_9750_SW_CTRL_4;
	sw_ctrl_value |= FIELD_PREP(SDHCI_GLI_9750_SW_CTRL_4,
				    GLI_9750_SW_CTRL_4_VALUE);
	sdhci_writel(host, sw_ctrl_value, SDHCI_GLI_9750_SW_CTRL);

	/* reset the tuning flow after reinit and before starting tuning */
	pll_value &= ~SDHCI_GLI_9750_PLL_TX2_INV;
	pll_value &= ~SDHCI_GLI_9750_PLL_TX2_DLY;
	pll_value |= FIELD_PREP(SDHCI_GLI_9750_PLL_TX2_INV,
				GLI_9750_PLL_TX2_INV_VALUE);
	pll_value |= FIELD_PREP(SDHCI_GLI_9750_PLL_TX2_DLY,
				GLI_9750_PLL_TX2_DLY_VALUE);

	misc_value &= ~SDHCI_GLI_9750_MISC_TX1_INV;
	misc_value &= ~SDHCI_GLI_9750_MISC_RX_INV;
	misc_value &= ~SDHCI_GLI_9750_MISC_TX1_DLY;
	misc_value |= FIELD_PREP(SDHCI_GLI_9750_MISC_TX1_INV,
				 GLI_9750_MISC_TX1_INV_VALUE);
	misc_value |= FIELD_PREP(SDHCI_GLI_9750_MISC_RX_INV,
				 GLI_9750_MISC_RX_INV_VALUE);
	misc_value |= FIELD_PREP(SDHCI_GLI_9750_MISC_TX1_DLY,
				 GLI_9750_MISC_TX1_DLY_VALUE);

	parameter_value &= ~SDHCI_GLI_9750_TUNING_PARAMETERS_RX_DLY;
	parameter_value |= FIELD_PREP(SDHCI_GLI_9750_TUNING_PARAMETERS_RX_DLY,
				      GLI_9750_TUNING_PARAMETERS_RX_DLY_VALUE);

	control_value &= ~SDHCI_GLI_9750_TUNING_CONTROL_GLITCH_1;
	control_value &= ~SDHCI_GLI_9750_TUNING_CONTROL_GLITCH_2;
	control_value |= FIELD_PREP(SDHCI_GLI_9750_TUNING_CONTROL_GLITCH_1,
				    GLI_9750_TUNING_CONTROL_GLITCH_1_VALUE);
	control_value |= FIELD_PREP(SDHCI_GLI_9750_TUNING_CONTROL_GLITCH_2,
				    GLI_9750_TUNING_CONTROL_GLITCH_2_VALUE);

	sdhci_writel(host, pll_value, SDHCI_GLI_9750_PLL);
	sdhci_writel(host, misc_value, SDHCI_GLI_9750_MISC);

	/* disable tuned clk */
	ctrl2 = sdhci_readw(host, SDHCI_HOST_CONTROL2);
	ctrl2 &= ~SDHCI_CTRL_TUNED_CLK;
	sdhci_writew(host, ctrl2, SDHCI_HOST_CONTROL2);

	/* enable tuning parameters control */
	control_value &= ~SDHCI_GLI_9750_TUNING_CONTROL_EN;
	control_value |= FIELD_PREP(SDHCI_GLI_9750_TUNING_CONTROL_EN,
				    GLI_9750_TUNING_CONTROL_EN_ON);
	sdhci_writel(host, control_value, SDHCI_GLI_9750_TUNING_CONTROL);

	/* write tuning parameters */
	sdhci_writel(host, parameter_value, SDHCI_GLI_9750_TUNING_PARAMETERS);

	/* disable tuning parameters control */
	control_value &= ~SDHCI_GLI_9750_TUNING_CONTROL_EN;
	control_value |= FIELD_PREP(SDHCI_GLI_9750_TUNING_CONTROL_EN,
				    GLI_9750_TUNING_CONTROL_EN_OFF);
	sdhci_writel(host, control_value, SDHCI_GLI_9750_TUNING_CONTROL);

	/* clear tuned clk */
	ctrl2 = sdhci_readw(host, SDHCI_HOST_CONTROL2);
	ctrl2 &= ~SDHCI_CTRL_TUNED_CLK;
	sdhci_writew(host, ctrl2, SDHCI_HOST_CONTROL2);

	gl9750_wt_off(host);
}

static void gli_set_9750_rx_inv(struct sdhci_host *host, bool b)
{
	u32 misc_value;

	gl9750_wt_on(host);

	misc_value = sdhci_readl(host, SDHCI_GLI_9750_MISC);
	misc_value &= ~SDHCI_GLI_9750_MISC_RX_INV;
	if (b) {
		misc_value |= FIELD_PREP(SDHCI_GLI_9750_MISC_RX_INV,
					 GLI_9750_MISC_RX_INV_ON);
	} else {
		misc_value |= FIELD_PREP(SDHCI_GLI_9750_MISC_RX_INV,
					 GLI_9750_MISC_RX_INV_OFF);
	}
	sdhci_writel(host, misc_value, SDHCI_GLI_9750_MISC);

	gl9750_wt_off(host);
}

static int __sdhci_execute_tuning_9750(struct sdhci_host *host, u32 opcode)
{
	int i;
	int rx_inv;

	for (rx_inv = 0; rx_inv < 2; rx_inv++) {
		gli_set_9750_rx_inv(host, !!rx_inv);
		sdhci_start_tuning(host);

		for (i = 0; i < GLI_MAX_TUNING_LOOP; i++) {
			u16 ctrl;

			sdhci_send_tuning(host, opcode);

			if (!host->tuning_done) {
				sdhci_abort_tuning(host, opcode);
				break;
			}

			ctrl = sdhci_readw(host, SDHCI_HOST_CONTROL2);
			if (!(ctrl & SDHCI_CTRL_EXEC_TUNING)) {
				if (ctrl & SDHCI_CTRL_TUNED_CLK)
					return 0; /* Success! */
				break;
			}
		}
	}
	if (!host->tuning_done) {
		pr_info("%s: Tuning timeout, falling back to fixed sampling clock\n",
			mmc_hostname(host->mmc));
		return -ETIMEDOUT;
	}

	pr_info("%s: Tuning failed, falling back to fixed sampling clock\n",
		mmc_hostname(host->mmc));
	sdhci_reset_tuning(host);

	return -EAGAIN;
}

static int gl9750_execute_tuning(struct sdhci_host *host, u32 opcode)
{
	host->mmc->retune_period = 0;
	if (host->tuning_mode == SDHCI_TUNING_MODE_1)
		host->mmc->retune_period = host->tuning_count;

	gli_set_9750(host);
	host->tuning_err = __sdhci_execute_tuning_9750(host, opcode);
	sdhci_end_tuning(host);

	return 0;
}

static void gl9750_disable_ssc_pll(struct sdhci_host *host)
{
	u32 pll;

	gl9750_wt_on(host);
	pll = sdhci_readl(host, SDHCI_GLI_9750_PLL);
	pll &= ~(SDHCI_GLI_9750_PLL_DIR | SDHCI_GLI_9750_PLLSSC_EN);
	sdhci_writel(host, pll, SDHCI_GLI_9750_PLL);
	gl9750_wt_off(host);
}

static void gl9750_set_pll(struct sdhci_host *host, u8 dir, u16 ldiv, u8 pdiv)
{
	u32 pll;

	gl9750_wt_on(host);
	pll = sdhci_readl(host, SDHCI_GLI_9750_PLL);
	pll &= ~(SDHCI_GLI_9750_PLL_LDIV |
		 SDHCI_GLI_9750_PLL_PDIV |
		 SDHCI_GLI_9750_PLL_DIR);
	pll |= FIELD_PREP(SDHCI_GLI_9750_PLL_LDIV, ldiv) |
	       FIELD_PREP(SDHCI_GLI_9750_PLL_PDIV, pdiv) |
	       FIELD_PREP(SDHCI_GLI_9750_PLL_DIR, dir);
	sdhci_writel(host, pll, SDHCI_GLI_9750_PLL);
	gl9750_wt_off(host);

	/* wait for pll stable */
	mdelay(1);
}

static bool gl9750_ssc_enable(struct sdhci_host *host)
{
	u32 misc;
	u8 off;

	gl9750_wt_on(host);
	misc = sdhci_readl(host, SDHCI_GLI_9750_MISC);
	off = FIELD_GET(SDHCI_GLI_9750_MISC_SSC_OFF, misc);
	gl9750_wt_off(host);

	return !off;
}

static void gl9750_set_ssc(struct sdhci_host *host, u8 enable, u8 step, u16 ppm)
{
	u32 pll;
	u32 ssc;

	gl9750_wt_on(host);
	pll = sdhci_readl(host, SDHCI_GLI_9750_PLL);
	ssc = sdhci_readl(host, SDHCI_GLI_9750_PLLSSC);
	pll &= ~(SDHCI_GLI_9750_PLLSSC_STEP |
		 SDHCI_GLI_9750_PLLSSC_EN);
	ssc &= ~SDHCI_GLI_9750_PLLSSC_PPM;
	pll |= FIELD_PREP(SDHCI_GLI_9750_PLLSSC_STEP, step) |
	       FIELD_PREP(SDHCI_GLI_9750_PLLSSC_EN, enable);
	ssc |= FIELD_PREP(SDHCI_GLI_9750_PLLSSC_PPM, ppm);
	sdhci_writel(host, ssc, SDHCI_GLI_9750_PLLSSC);
	sdhci_writel(host, pll, SDHCI_GLI_9750_PLL);
	gl9750_wt_off(host);
}

static void gl9750_set_ssc_pll_205mhz(struct sdhci_host *host)
{
	bool enable = gl9750_ssc_enable(host);

	/* set pll to 205MHz and ssc */
	gl9750_set_ssc(host, enable, 0xF, 0x5A1D);
	gl9750_set_pll(host, 0x1, 0x246, 0x0);
}

static void gl9750_set_ssc_pll_100mhz(struct sdhci_host *host)
{
	bool enable = gl9750_ssc_enable(host);

	/* set pll to 100MHz and ssc */
	gl9750_set_ssc(host, enable, 0xE, 0x51EC);
	gl9750_set_pll(host, 0x1, 0x244, 0x1);
}

static void gl9750_set_ssc_pll_50mhz(struct sdhci_host *host)
{
	bool enable = gl9750_ssc_enable(host);

	/* set pll to 50MHz and ssc */
	gl9750_set_ssc(host, enable, 0xE, 0x51EC);
	gl9750_set_pll(host, 0x1, 0x244, 0x3);
}

static void sdhci_gl9750_set_clock(struct sdhci_host *host, unsigned int clock)
{
	struct mmc_ios *ios = &host->mmc->ios;
	u16 clk;

	host->mmc->actual_clock = 0;

	gl9750_disable_ssc_pll(host);
	sdhci_writew(host, 0, SDHCI_CLOCK_CONTROL);

	if (clock == 0)
		return;

	clk = sdhci_calc_clk(host, clock, &host->mmc->actual_clock);
	if (clock == 200000000 && ios->timing == MMC_TIMING_UHS_SDR104) {
		host->mmc->actual_clock = 205000000;
		gl9750_set_ssc_pll_205mhz(host);
	} else if (clock == 100000000) {
		gl9750_set_ssc_pll_100mhz(host);
	} else if (clock == 50000000) {
		gl9750_set_ssc_pll_50mhz(host);
	}

	sdhci_enable_clk(host, clk);
}

static void gl9750_hw_setting(struct sdhci_host *host)
{
	struct sdhci_pci_slot *slot = sdhci_priv(host);
	struct pci_dev *pdev;
<<<<<<< HEAD
=======
	int aer;
>>>>>>> 0c383648
	u32 value;

	pdev = slot->chip->pdev;

	gl9750_wt_on(host);

	value = sdhci_readl(host, SDHCI_GLI_9750_CFG2);
	value &= ~SDHCI_GLI_9750_CFG2_L1DLY;
	/* set ASPM L1 entry delay to 7.9us */
	value |= FIELD_PREP(SDHCI_GLI_9750_CFG2_L1DLY,
			    GLI_9750_CFG2_L1DLY_VALUE);
	sdhci_writel(host, value, SDHCI_GLI_9750_CFG2);

	/* toggle PM state to allow GL9750 to enter ASPM L1.2 */
<<<<<<< HEAD
	pci_read_config_dword(pdev, PCI_GLI_9750_PM_CTRL, &value);
	value |= PCI_GLI_9750_PM_STATE;
	pci_write_config_dword(pdev, PCI_GLI_9750_PM_CTRL, value);
	value &= ~PCI_GLI_9750_PM_STATE;
	pci_write_config_dword(pdev, PCI_GLI_9750_PM_CTRL, value);

	/* mask the replay timer timeout of AER */
	pci_read_config_dword(pdev, PCI_GLI_9750_CORRERR_MASK, &value);
	value |= PCI_GLI_9750_CORRERR_MASK_REPLAY_TIMER_TIMEOUT;
	pci_write_config_dword(pdev, PCI_GLI_9750_CORRERR_MASK, value);
=======
	pci_set_power_state(pdev, PCI_D3hot);
	pci_set_power_state(pdev, PCI_D0);

	/* mask the replay timer timeout of AER */
	aer = pci_find_ext_capability(pdev, PCI_EXT_CAP_ID_ERR);
	if (aer) {
		pci_read_config_dword(pdev, aer + PCI_ERR_COR_MASK, &value);
		value |= PCI_ERR_COR_REP_TIMER;
		pci_write_config_dword(pdev, aer + PCI_ERR_COR_MASK, value);
	}
>>>>>>> 0c383648

	gl9750_wt_off(host);
}

static void gli_pcie_enable_msi(struct sdhci_pci_slot *slot)
{
	int ret;

	ret = pci_alloc_irq_vectors(slot->chip->pdev, 1, 1,
				    PCI_IRQ_MSI | PCI_IRQ_MSIX);
	if (ret < 0) {
		pr_warn("%s: enable PCI MSI failed, error=%d\n",
		       mmc_hostname(slot->host->mmc), ret);
		return;
	}

	slot->host->irq = pci_irq_vector(slot->chip->pdev, 0);
}

static inline void gl9755_wt_on(struct pci_dev *pdev)
{
	u32 wt_value;
	u32 wt_enable;

	pci_read_config_dword(pdev, PCI_GLI_9755_WT, &wt_value);
	wt_enable = FIELD_GET(PCI_GLI_9755_WT_EN, wt_value);

	if (wt_enable == GLI_9755_WT_EN_ON)
		return;

	wt_value &= ~PCI_GLI_9755_WT_EN;
	wt_value |= FIELD_PREP(PCI_GLI_9755_WT_EN, GLI_9755_WT_EN_ON);

	pci_write_config_dword(pdev, PCI_GLI_9755_WT, wt_value);
}

static inline void gl9755_wt_off(struct pci_dev *pdev)
{
	u32 wt_value;
	u32 wt_enable;

	pci_read_config_dword(pdev, PCI_GLI_9755_WT, &wt_value);
	wt_enable = FIELD_GET(PCI_GLI_9755_WT_EN, wt_value);

	if (wt_enable == GLI_9755_WT_EN_OFF)
		return;

	wt_value &= ~PCI_GLI_9755_WT_EN;
	wt_value |= FIELD_PREP(PCI_GLI_9755_WT_EN, GLI_9755_WT_EN_OFF);

	pci_write_config_dword(pdev, PCI_GLI_9755_WT, wt_value);
}

static void gl9755_disable_ssc_pll(struct pci_dev *pdev)
{
	u32 pll;

	gl9755_wt_on(pdev);
	pci_read_config_dword(pdev, PCI_GLI_9755_PLL, &pll);
	pll &= ~(PCI_GLI_9755_PLL_DIR | PCI_GLI_9755_PLLSSC_EN);
	pci_write_config_dword(pdev, PCI_GLI_9755_PLL, pll);
	gl9755_wt_off(pdev);
}

static void gl9755_set_pll(struct pci_dev *pdev, u8 dir, u16 ldiv, u8 pdiv)
{
	u32 pll;

	gl9755_wt_on(pdev);
	pci_read_config_dword(pdev, PCI_GLI_9755_PLL, &pll);
	pll &= ~(PCI_GLI_9755_PLL_LDIV |
		 PCI_GLI_9755_PLL_PDIV |
		 PCI_GLI_9755_PLL_DIR);
	pll |= FIELD_PREP(PCI_GLI_9755_PLL_LDIV, ldiv) |
	       FIELD_PREP(PCI_GLI_9755_PLL_PDIV, pdiv) |
	       FIELD_PREP(PCI_GLI_9755_PLL_DIR, dir);
	pci_write_config_dword(pdev, PCI_GLI_9755_PLL, pll);
	gl9755_wt_off(pdev);

	/* wait for pll stable */
	mdelay(1);
}

static bool gl9755_ssc_enable(struct pci_dev *pdev)
{
	u32 misc;
	u8 off;

	gl9755_wt_on(pdev);
	pci_read_config_dword(pdev, PCI_GLI_9755_MISC, &misc);
	off = FIELD_GET(PCI_GLI_9755_MISC_SSC_OFF, misc);
	gl9755_wt_off(pdev);

	return !off;
}

static void gl9755_set_ssc(struct pci_dev *pdev, u8 enable, u8 step, u16 ppm)
{
	u32 pll;
	u32 ssc;

	gl9755_wt_on(pdev);
	pci_read_config_dword(pdev, PCI_GLI_9755_PLL, &pll);
	pci_read_config_dword(pdev, PCI_GLI_9755_PLLSSC, &ssc);
	pll &= ~(PCI_GLI_9755_PLLSSC_STEP |
		 PCI_GLI_9755_PLLSSC_EN);
	ssc &= ~PCI_GLI_9755_PLLSSC_PPM;
	pll |= FIELD_PREP(PCI_GLI_9755_PLLSSC_STEP, step) |
	       FIELD_PREP(PCI_GLI_9755_PLLSSC_EN, enable);
	ssc |= FIELD_PREP(PCI_GLI_9755_PLLSSC_PPM, ppm);
	pci_write_config_dword(pdev, PCI_GLI_9755_PLLSSC, ssc);
	pci_write_config_dword(pdev, PCI_GLI_9755_PLL, pll);
	gl9755_wt_off(pdev);
}

static void gl9755_set_ssc_pll_205mhz(struct pci_dev *pdev)
{
	bool enable = gl9755_ssc_enable(pdev);

	/* set pll to 205MHz and ssc */
	gl9755_set_ssc(pdev, enable, 0xF, 0x5A1D);
	gl9755_set_pll(pdev, 0x1, 0x246, 0x0);
}

static void gl9755_set_ssc_pll_100mhz(struct pci_dev *pdev)
{
	bool enable = gl9755_ssc_enable(pdev);

	/* set pll to 100MHz and ssc */
	gl9755_set_ssc(pdev, enable, 0xE, 0x51EC);
	gl9755_set_pll(pdev, 0x1, 0x244, 0x1);
}

static void gl9755_set_ssc_pll_50mhz(struct pci_dev *pdev)
{
	bool enable = gl9755_ssc_enable(pdev);

	/* set pll to 50MHz and ssc */
	gl9755_set_ssc(pdev, enable, 0xE, 0x51EC);
	gl9755_set_pll(pdev, 0x1, 0x244, 0x3);
}

static void sdhci_gl9755_set_clock(struct sdhci_host *host, unsigned int clock)
{
	struct sdhci_pci_slot *slot = sdhci_priv(host);
	struct mmc_ios *ios = &host->mmc->ios;
	struct pci_dev *pdev;
	u16 clk;

	pdev = slot->chip->pdev;
	host->mmc->actual_clock = 0;

	gl9755_disable_ssc_pll(pdev);
	sdhci_writew(host, 0, SDHCI_CLOCK_CONTROL);

	if (clock == 0)
		return;

	clk = sdhci_calc_clk(host, clock, &host->mmc->actual_clock);
	if (clock == 200000000 && ios->timing == MMC_TIMING_UHS_SDR104) {
		host->mmc->actual_clock = 205000000;
		gl9755_set_ssc_pll_205mhz(pdev);
	} else if (clock == 100000000) {
		gl9755_set_ssc_pll_100mhz(pdev);
	} else if (clock == 50000000) {
		gl9755_set_ssc_pll_50mhz(pdev);
	}

	sdhci_enable_clk(host, clk);
}

static void gl9755_hw_setting(struct sdhci_pci_slot *slot)
{
	struct pci_dev *pdev = slot->chip->pdev;
	int aer;
	u32 value;

	gl9755_wt_on(pdev);

	pci_read_config_dword(pdev, PCI_GLI_9755_PECONF, &value);
	/*
	 * Apple ARM64 platforms using these chips may have
	 * inverted CD/WP detection.
	 */
	if (of_property_read_bool(pdev->dev.of_node, "cd-inverted"))
		value |= PCI_GLI_9755_INVERT_CD;
	if (of_property_read_bool(pdev->dev.of_node, "wp-inverted"))
		value |= PCI_GLI_9755_INVERT_WP;
	value &= ~PCI_GLI_9755_LFCLK;
	value &= ~PCI_GLI_9755_DMACLK;
	pci_write_config_dword(pdev, PCI_GLI_9755_PECONF, value);

	/* enable short circuit protection */
	pci_read_config_dword(pdev, PCI_GLI_9755_SerDes, &value);
	value &= ~PCI_GLI_9755_SCP_DIS;
	pci_write_config_dword(pdev, PCI_GLI_9755_SerDes, value);

	pci_read_config_dword(pdev, PCI_GLI_9755_CFG2, &value);
	value &= ~PCI_GLI_9755_CFG2_L1DLY;
	/* set ASPM L1 entry delay to 7.9us */
	value |= FIELD_PREP(PCI_GLI_9755_CFG2_L1DLY,
			    GLI_9755_CFG2_L1DLY_VALUE);
	pci_write_config_dword(pdev, PCI_GLI_9755_CFG2, value);

	/* toggle PM state to allow GL9755 to enter ASPM L1.2 */
	pci_set_power_state(pdev, PCI_D3hot);
	pci_set_power_state(pdev, PCI_D0);

	/* mask the replay timer timeout of AER */
	aer = pci_find_ext_capability(pdev, PCI_EXT_CAP_ID_ERR);
	if (aer) {
		pci_read_config_dword(pdev, aer + PCI_ERR_COR_MASK, &value);
		value |= PCI_ERR_COR_REP_TIMER;
		pci_write_config_dword(pdev, aer + PCI_ERR_COR_MASK, value);
	}

	/* mask the replay timer timeout of AER */
	pci_read_config_dword(pdev, PCI_GLI_9755_CORRERR_MASK, &value);
	value |= PCI_GLI_9755_CORRERR_MASK_REPLAY_TIMER_TIMEOUT;
	pci_write_config_dword(pdev, PCI_GLI_9755_CORRERR_MASK, value);

	gl9755_wt_off(pdev);
}

static inline void gl9767_vhs_read(struct pci_dev *pdev)
{
	u32 vhs_enable;
	u32 vhs_value;

	pci_read_config_dword(pdev, PCIE_GLI_9767_VHS, &vhs_value);
	vhs_enable = FIELD_GET(GLI_9767_VHS_REV, vhs_value);

	if (vhs_enable == GLI_9767_VHS_REV_R)
		return;

	vhs_value &= ~GLI_9767_VHS_REV;
	vhs_value |= FIELD_PREP(GLI_9767_VHS_REV, GLI_9767_VHS_REV_R);

	pci_write_config_dword(pdev, PCIE_GLI_9767_VHS, vhs_value);
}

static inline void gl9767_vhs_write(struct pci_dev *pdev)
{
	u32 vhs_enable;
	u32 vhs_value;

	pci_read_config_dword(pdev, PCIE_GLI_9767_VHS, &vhs_value);
	vhs_enable = FIELD_GET(GLI_9767_VHS_REV, vhs_value);

	if (vhs_enable == GLI_9767_VHS_REV_W)
		return;

	vhs_value &= ~GLI_9767_VHS_REV;
	vhs_value |= FIELD_PREP(GLI_9767_VHS_REV, GLI_9767_VHS_REV_W);

	pci_write_config_dword(pdev, PCIE_GLI_9767_VHS, vhs_value);
}

static bool gl9767_ssc_enable(struct pci_dev *pdev)
{
	u32 value;
	u8 enable;

	gl9767_vhs_write(pdev);

	pci_read_config_dword(pdev, PCIE_GLI_9767_COM_MAILBOX, &value);
	enable = FIELD_GET(PCIE_GLI_9767_COM_MAILBOX_SSC_EN, value);

	gl9767_vhs_read(pdev);

	return enable;
}

static void gl9767_set_ssc(struct pci_dev *pdev, u8 enable, u8 step, u16 ppm)
{
	u32 pll;
	u32 ssc;

	gl9767_vhs_write(pdev);

	pci_read_config_dword(pdev, PCIE_GLI_9767_SD_PLL_CTL, &pll);
	pci_read_config_dword(pdev, PCIE_GLI_9767_SD_PLL_CTL2, &ssc);
	pll &= ~(PCIE_GLI_9767_SD_PLL_CTL_SSC_STEP_SETTING |
		 PCIE_GLI_9767_SD_PLL_CTL_SSC_EN);
	ssc &= ~PCIE_GLI_9767_SD_PLL_CTL2_PLLSSC_PPM;
	pll |= FIELD_PREP(PCIE_GLI_9767_SD_PLL_CTL_SSC_STEP_SETTING, step) |
	       FIELD_PREP(PCIE_GLI_9767_SD_PLL_CTL_SSC_EN, enable);
	ssc |= FIELD_PREP(PCIE_GLI_9767_SD_PLL_CTL2_PLLSSC_PPM, ppm);
	pci_write_config_dword(pdev, PCIE_GLI_9767_SD_PLL_CTL2, ssc);
	pci_write_config_dword(pdev, PCIE_GLI_9767_SD_PLL_CTL, pll);

	gl9767_vhs_read(pdev);
}

static void gl9767_set_pll(struct pci_dev *pdev, u8 dir, u16 ldiv, u8 pdiv)
{
	u32 pll;

	gl9767_vhs_write(pdev);

	pci_read_config_dword(pdev, PCIE_GLI_9767_SD_PLL_CTL, &pll);
	pll &= ~(PCIE_GLI_9767_SD_PLL_CTL_PLL_LDIV |
		 PCIE_GLI_9767_SD_PLL_CTL_PLL_PDIV |
		 PCIE_GLI_9767_SD_PLL_CTL_PLL_DIR_EN);
	pll |= FIELD_PREP(PCIE_GLI_9767_SD_PLL_CTL_PLL_LDIV, ldiv) |
	       FIELD_PREP(PCIE_GLI_9767_SD_PLL_CTL_PLL_PDIV, pdiv) |
	       FIELD_PREP(PCIE_GLI_9767_SD_PLL_CTL_PLL_DIR_EN, dir);
	pci_write_config_dword(pdev, PCIE_GLI_9767_SD_PLL_CTL, pll);

	gl9767_vhs_read(pdev);

	/* wait for pll stable */
	usleep_range(1000, 1100);
}

static void gl9767_set_ssc_pll_205mhz(struct pci_dev *pdev)
{
	bool enable = gl9767_ssc_enable(pdev);

	/* set pll to 205MHz and ssc */
	gl9767_set_ssc(pdev, enable, 0x1F, 0xF5C3);
	gl9767_set_pll(pdev, 0x1, 0x246, 0x0);
}

static void gl9767_disable_ssc_pll(struct pci_dev *pdev)
{
	u32 pll;

	gl9767_vhs_write(pdev);

	pci_read_config_dword(pdev, PCIE_GLI_9767_SD_PLL_CTL, &pll);
	pll &= ~(PCIE_GLI_9767_SD_PLL_CTL_PLL_DIR_EN | PCIE_GLI_9767_SD_PLL_CTL_SSC_EN);
	pci_write_config_dword(pdev, PCIE_GLI_9767_SD_PLL_CTL, pll);

	gl9767_vhs_read(pdev);
}

static void sdhci_gl9767_set_clock(struct sdhci_host *host, unsigned int clock)
{
	struct sdhci_pci_slot *slot = sdhci_priv(host);
	struct mmc_ios *ios = &host->mmc->ios;
	struct pci_dev *pdev;
	u32 value;
	u16 clk;

	pdev = slot->chip->pdev;
	host->mmc->actual_clock = 0;

	gl9767_vhs_write(pdev);

	pci_read_config_dword(pdev, PCIE_GLI_9767_CFG, &value);
	value |= PCIE_GLI_9767_CFG_LOW_PWR_OFF;
	pci_write_config_dword(pdev, PCIE_GLI_9767_CFG, value);

	gl9767_disable_ssc_pll(pdev);
	sdhci_writew(host, 0, SDHCI_CLOCK_CONTROL);

	if (clock == 0)
		return;

	clk = sdhci_calc_clk(host, clock, &host->mmc->actual_clock);
	if (clock == 200000000 && ios->timing == MMC_TIMING_UHS_SDR104) {
		host->mmc->actual_clock = 205000000;
		gl9767_set_ssc_pll_205mhz(pdev);
	}

	sdhci_enable_clk(host, clk);

	pci_read_config_dword(pdev, PCIE_GLI_9767_CFG, &value);
	value &= ~PCIE_GLI_9767_CFG_LOW_PWR_OFF;
	pci_write_config_dword(pdev, PCIE_GLI_9767_CFG, value);

	gl9767_vhs_read(pdev);
}

static void gli_set_9767(struct sdhci_host *host)
{
	u32 value;

	value = sdhci_readl(host, SDHCI_GLI_9767_GM_BURST_SIZE);
	value &= ~SDHCI_GLI_9767_GM_BURST_SIZE_AXI_ALWAYS_SET;
	sdhci_writel(host, value, SDHCI_GLI_9767_GM_BURST_SIZE);
}

static void gl9767_hw_setting(struct sdhci_pci_slot *slot)
{
	struct pci_dev *pdev = slot->chip->pdev;
	u32 value;

	gl9767_vhs_write(pdev);

	pci_read_config_dword(pdev, PCIE_GLI_9767_PWR_MACRO_CTL, &value);
	value &= ~(PCIE_GLI_9767_PWR_MACRO_CTL_LOW_VOLTAGE |
		   PCIE_GLI_9767_PWR_MACRO_CTL_LD0_LOW_OUTPUT_VOLTAGE |
		   PCIE_GLI_9767_PWR_MACRO_CTL_RCLK_AMPLITUDE_CTL);

	value |= PCIE_GLI_9767_PWR_MACRO_CTL_LOW_VOLTAGE |
		 FIELD_PREP(PCIE_GLI_9767_PWR_MACRO_CTL_LD0_LOW_OUTPUT_VOLTAGE,
			    PCIE_GLI_9767_PWR_MACRO_CTL_LD0_LOW_OUTPUT_VOLTAGE_VALUE) |
		 FIELD_PREP(PCIE_GLI_9767_PWR_MACRO_CTL_RCLK_AMPLITUDE_CTL,
			    PCIE_GLI_9767_PWR_MACRO_CTL_RCLK_AMPLITUDE_CTL_VALUE);
	pci_write_config_dword(pdev, PCIE_GLI_9767_PWR_MACRO_CTL, value);

	pci_read_config_dword(pdev, PCIE_GLI_9767_SCR, &value);
	value &= ~(PCIE_GLI_9767_SCR_SYSTEM_CLK_SELECT_MODE0 |
		   PCIE_GLI_9767_SCR_SYSTEM_CLK_SELECT_MODE1 |
		   PCIE_GLI_9767_SCR_CFG_RST_DATA_LINK_DOWN);

	value |= PCIE_GLI_9767_SCR_AUTO_AXI_W_BURST |
		 PCIE_GLI_9767_SCR_AUTO_AXI_R_BURST |
		 PCIE_GLI_9767_SCR_AXI_REQ |
		 PCIE_GLI_9767_SCR_CARD_DET_PWR_SAVING_EN |
		 PCIE_GLI_9767_SCR_CORE_PWR_D3_OFF;
	pci_write_config_dword(pdev, PCIE_GLI_9767_SCR, value);

	gl9767_vhs_read(pdev);
}

static void sdhci_gl9767_reset(struct sdhci_host *host, u8 mask)
{
	sdhci_reset(host, mask);
	gli_set_9767(host);
}

static int gl9767_init_sd_express(struct mmc_host *mmc, struct mmc_ios *ios)
{
	struct sdhci_host *host = mmc_priv(mmc);
	struct sdhci_pci_slot *slot = sdhci_priv(host);
	struct pci_dev *pdev;
	u32 value;
	int i;

	pdev = slot->chip->pdev;

	if (mmc->ops->get_ro(mmc)) {
		mmc->ios.timing &= ~(MMC_TIMING_SD_EXP | MMC_TIMING_SD_EXP_1_2V);
		return 0;
	}

	gl9767_vhs_write(pdev);

	pci_read_config_dword(pdev, PCIE_GLI_9767_COMBO_MUX_CTL, &value);
	value &= ~(PCIE_GLI_9767_COMBO_MUX_CTL_RST_EN | PCIE_GLI_9767_COMBO_MUX_CTL_WAIT_PERST_EN);
	pci_write_config_dword(pdev, PCIE_GLI_9767_COMBO_MUX_CTL, value);

	pci_read_config_dword(pdev, PCIE_GLI_9767_SD_DATA_MULTI_CTL, &value);
	value &= ~PCIE_GLI_9767_SD_DATA_MULTI_CTL_DISCONNECT_TIME;
	value |= FIELD_PREP(PCIE_GLI_9767_SD_DATA_MULTI_CTL_DISCONNECT_TIME,
			    PCIE_GLI_9767_SD_DATA_MULTI_CTL_DISCONNECT_TIME_VALUE);
	pci_write_config_dword(pdev, PCIE_GLI_9767_SD_DATA_MULTI_CTL, value);

	pci_read_config_dword(pdev, PCIE_GLI_9767_NORMAL_ERR_INT_STATUS_REG2, &value);
	value |= PCIE_GLI_9767_NORMAL_ERR_INT_STATUS_REG2_SDEI_COMPLETE;
	pci_write_config_dword(pdev, PCIE_GLI_9767_NORMAL_ERR_INT_STATUS_REG2, value);

	pci_read_config_dword(pdev, PCIE_GLI_9767_NORMAL_ERR_INT_STATUS_EN_REG2, &value);
	value |= PCIE_GLI_9767_NORMAL_ERR_INT_STATUS_EN_REG2_SDEI_COMPLETE_STATUS_EN;
	pci_write_config_dword(pdev, PCIE_GLI_9767_NORMAL_ERR_INT_STATUS_EN_REG2, value);

	pci_read_config_dword(pdev, PCIE_GLI_9767_NORMAL_ERR_INT_SIGNAL_EN_REG2, &value);
	value |= PCIE_GLI_9767_NORMAL_ERR_INT_SIGNAL_EN_REG2_SDEI_COMPLETE_SIGNAL_EN;
	pci_write_config_dword(pdev, PCIE_GLI_9767_NORMAL_ERR_INT_SIGNAL_EN_REG2, value);

	pci_read_config_dword(pdev, PCIE_GLI_9767_CFG, &value);
	value |= PCIE_GLI_9767_CFG_LOW_PWR_OFF;
	pci_write_config_dword(pdev, PCIE_GLI_9767_CFG, value);

	value = sdhci_readw(host, SDHCI_CLOCK_CONTROL);
	value &= ~(SDHCI_CLOCK_CARD_EN | SDHCI_CLOCK_PLL_EN);
	sdhci_writew(host, value, SDHCI_CLOCK_CONTROL);

	value = sdhci_readb(host, SDHCI_POWER_CONTROL);
	value |= (SDHCI_VDD2_POWER_180 | SDHCI_VDD2_POWER_ON);
	sdhci_writeb(host, value, SDHCI_POWER_CONTROL);

	pci_read_config_dword(pdev, PCIE_GLI_9767_SD_EXPRESS_CTL, &value);
	value |= PCIE_GLI_9767_SD_EXPRESS_CTL_SDEI_EXE;
	pci_write_config_dword(pdev, PCIE_GLI_9767_SD_EXPRESS_CTL, value);

	for (i = 0; i < 2; i++) {
		usleep_range(10000, 10100);
		pci_read_config_dword(pdev, PCIE_GLI_9767_NORMAL_ERR_INT_STATUS_REG2, &value);
		if (value & PCIE_GLI_9767_NORMAL_ERR_INT_STATUS_REG2_SDEI_COMPLETE) {
			pci_write_config_dword(pdev, PCIE_GLI_9767_NORMAL_ERR_INT_STATUS_REG2,
					       value);
			break;
		}
	}

	pci_read_config_dword(pdev, PCIE_GLI_9767_SDHC_CAP, &value);
	if (value & PCIE_GLI_9767_SDHC_CAP_SDEI_RESULT) {
		pci_read_config_dword(pdev, PCIE_GLI_9767_SD_EXPRESS_CTL, &value);
		value |= PCIE_GLI_9767_SD_EXPRESS_CTL_SD_EXPRESS_MODE;
		pci_write_config_dword(pdev, PCIE_GLI_9767_SD_EXPRESS_CTL, value);
	} else {
		mmc->ios.timing &= ~(MMC_TIMING_SD_EXP | MMC_TIMING_SD_EXP_1_2V);

		value = sdhci_readb(host, SDHCI_POWER_CONTROL);
		value &= ~(SDHCI_VDD2_POWER_180 | SDHCI_VDD2_POWER_ON);
		sdhci_writeb(host, value, SDHCI_POWER_CONTROL);

		value = sdhci_readw(host, SDHCI_CLOCK_CONTROL);
		value |= (SDHCI_CLOCK_CARD_EN | SDHCI_CLOCK_PLL_EN);
		sdhci_writew(host, value, SDHCI_CLOCK_CONTROL);
	}

	gl9767_vhs_read(pdev);

	return 0;
}

static int gli_probe_slot_gl9750(struct sdhci_pci_slot *slot)
{
	struct sdhci_host *host = slot->host;

	gl9750_hw_setting(host);
	gli_pcie_enable_msi(slot);
	slot->host->mmc->caps2 |= MMC_CAP2_NO_SDIO;
	sdhci_enable_v4_mode(host);

	return 0;
}

static int gli_probe_slot_gl9755(struct sdhci_pci_slot *slot)
{
	struct sdhci_host *host = slot->host;

	gl9755_hw_setting(slot);
	gli_pcie_enable_msi(slot);
	slot->host->mmc->caps2 |= MMC_CAP2_NO_SDIO;
	sdhci_enable_v4_mode(host);

	return 0;
}

static int gli_probe_slot_gl9767(struct sdhci_pci_slot *slot)
{
	struct sdhci_host *host = slot->host;

	gli_set_9767(host);
	gl9767_hw_setting(slot);
	gli_pcie_enable_msi(slot);
	slot->host->mmc->caps2 |= MMC_CAP2_NO_SDIO;
	host->mmc->caps2 |= MMC_CAP2_SD_EXP;
	host->mmc_host_ops.init_sd_express = gl9767_init_sd_express;
	sdhci_enable_v4_mode(host);

	return 0;
}

static void sdhci_gli_voltage_switch(struct sdhci_host *host)
{
	/*
	 * According to Section 3.6.1 signal voltage switch procedure in
	 * SD Host Controller Simplified Spec. 4.20, steps 6~8 are as
	 * follows:
	 * (6) Set 1.8V Signal Enable in the Host Control 2 register.
	 * (7) Wait 5ms. 1.8V voltage regulator shall be stable within this
	 *     period.
	 * (8) If 1.8V Signal Enable is cleared by Host Controller, go to
	 *     step (12).
	 *
	 * Wait 5ms after set 1.8V signal enable in Host Control 2 register
	 * to ensure 1.8V signal enable bit is set by GL9750/GL9755.
	 *
	 * ...however, the controller in the NUC10i3FNK4 (a 9755) requires
	 * slightly longer than 5ms before the control register reports that
	 * 1.8V is ready, and far longer still before the card will actually
	 * work reliably.
	 */
	usleep_range(100000, 110000);
}

static void sdhci_gl9767_voltage_switch(struct sdhci_host *host)
{
	/*
	 * According to Section 3.6.1 signal voltage switch procedure in
	 * SD Host Controller Simplified Spec. 4.20, steps 6~8 are as
	 * follows:
	 * (6) Set 1.8V Signal Enable in the Host Control 2 register.
	 * (7) Wait 5ms. 1.8V voltage regulator shall be stable within this
	 *     period.
	 * (8) If 1.8V Signal Enable is cleared by Host Controller, go to
	 *     step (12).
	 *
	 * Wait 5ms after set 1.8V signal enable in Host Control 2 register
	 * to ensure 1.8V signal enable bit is set by GL9767.
	 *
	 */
	usleep_range(5000, 5500);
}

static void sdhci_gl9750_reset(struct sdhci_host *host, u8 mask)
{
	sdhci_reset(host, mask);
	gli_set_9750(host);
}

static u32 sdhci_gl9750_readl(struct sdhci_host *host, int reg)
{
	u32 value;

	value = readl(host->ioaddr + reg);
	if (unlikely(reg == SDHCI_MAX_CURRENT && !(value & 0xff)))
		value |= 0xc8;

	return value;
}

static void gl9763e_hs400_enhanced_strobe(struct mmc_host *mmc,
					  struct mmc_ios *ios)
{
	struct sdhci_host *host = mmc_priv(mmc);
	u32 val;

	val = sdhci_readl(host, SDHCI_GLI_9763E_HS400_ES_REG);
	if (ios->enhanced_strobe)
		val |= SDHCI_GLI_9763E_HS400_ES_BIT;
	else
		val &= ~SDHCI_GLI_9763E_HS400_ES_BIT;

	sdhci_writel(host, val, SDHCI_GLI_9763E_HS400_ES_REG);
}

static void gl9763e_set_low_power_negotiation(struct sdhci_pci_slot *slot,
					      bool enable)
{
	struct pci_dev *pdev = slot->chip->pdev;
	u32 value;

	pci_read_config_dword(pdev, PCIE_GLI_9763E_VHS, &value);
	value &= ~GLI_9763E_VHS_REV;
	value |= FIELD_PREP(GLI_9763E_VHS_REV, GLI_9763E_VHS_REV_W);
	pci_write_config_dword(pdev, PCIE_GLI_9763E_VHS, value);

	pci_read_config_dword(pdev, PCIE_GLI_9763E_CFG, &value);

	if (enable)
		value &= ~GLI_9763E_CFG_LPSN_DIS;
	else
		value |= GLI_9763E_CFG_LPSN_DIS;

	pci_write_config_dword(pdev, PCIE_GLI_9763E_CFG, value);

	pci_read_config_dword(pdev, PCIE_GLI_9763E_VHS, &value);
	value &= ~GLI_9763E_VHS_REV;
	value |= FIELD_PREP(GLI_9763E_VHS_REV, GLI_9763E_VHS_REV_R);
	pci_write_config_dword(pdev, PCIE_GLI_9763E_VHS, value);
}

static void sdhci_set_gl9763e_signaling(struct sdhci_host *host,
					unsigned int timing)
{
	u16 ctrl_2;

	ctrl_2 = sdhci_readw(host, SDHCI_HOST_CONTROL2);
	ctrl_2 &= ~SDHCI_CTRL_UHS_MASK;
	if (timing == MMC_TIMING_MMC_HS200)
		ctrl_2 |= SDHCI_CTRL_UHS_SDR104;
	else if (timing == MMC_TIMING_MMC_HS)
		ctrl_2 |= SDHCI_CTRL_UHS_SDR25;
	else if (timing == MMC_TIMING_MMC_DDR52)
		ctrl_2 |= SDHCI_CTRL_UHS_DDR50;
	else if (timing == MMC_TIMING_MMC_HS400)
		ctrl_2 |= SDHCI_GLI_9763E_CTRL_HS400;

	sdhci_writew(host, ctrl_2, SDHCI_HOST_CONTROL2);
}

static void sdhci_gl9763e_dumpregs(struct mmc_host *mmc)
{
	sdhci_dumpregs(mmc_priv(mmc));
}

static void sdhci_gl9763e_cqe_pre_enable(struct mmc_host *mmc)
{
	struct cqhci_host *cq_host = mmc->cqe_private;
	u32 value;

	value = cqhci_readl(cq_host, CQHCI_CFG);
	value |= CQHCI_ENABLE;
	cqhci_writel(cq_host, value, CQHCI_CFG);
}

static void sdhci_gl9763e_cqe_enable(struct mmc_host *mmc)
{
	struct sdhci_host *host = mmc_priv(mmc);

	sdhci_writew(host, GLI_9763E_CQE_TRNS_MODE, SDHCI_TRANSFER_MODE);
	sdhci_cqe_enable(mmc);
}

static u32 sdhci_gl9763e_cqhci_irq(struct sdhci_host *host, u32 intmask)
{
	int cmd_error = 0;
	int data_error = 0;

	if (!sdhci_cqe_irq(host, intmask, &cmd_error, &data_error))
		return intmask;

	cqhci_irq(host->mmc, intmask, cmd_error, data_error);

	return 0;
}

static void sdhci_gl9763e_cqe_post_disable(struct mmc_host *mmc)
{
	struct sdhci_host *host = mmc_priv(mmc);
	struct cqhci_host *cq_host = mmc->cqe_private;
	u32 value;

	value = cqhci_readl(cq_host, CQHCI_CFG);
	value &= ~CQHCI_ENABLE;
	cqhci_writel(cq_host, value, CQHCI_CFG);
	sdhci_writew(host, 0x0, SDHCI_TRANSFER_MODE);
}

static const struct cqhci_host_ops sdhci_gl9763e_cqhci_ops = {
	.enable         = sdhci_gl9763e_cqe_enable,
	.disable        = sdhci_cqe_disable,
	.dumpregs       = sdhci_gl9763e_dumpregs,
	.pre_enable     = sdhci_gl9763e_cqe_pre_enable,
	.post_disable   = sdhci_gl9763e_cqe_post_disable,
};

static int gl9763e_add_host(struct sdhci_pci_slot *slot)
{
	struct device *dev = &slot->chip->pdev->dev;
	struct sdhci_host *host = slot->host;
	struct cqhci_host *cq_host;
	bool dma64;
	int ret;

	ret = sdhci_setup_host(host);
	if (ret)
		return ret;

	cq_host = devm_kzalloc(dev, sizeof(*cq_host), GFP_KERNEL);
	if (!cq_host) {
		ret = -ENOMEM;
		goto cleanup;
	}

	cq_host->mmio = host->ioaddr + SDHCI_GLI_9763E_CQE_BASE_ADDR;
	cq_host->ops = &sdhci_gl9763e_cqhci_ops;

	dma64 = host->flags & SDHCI_USE_64_BIT_DMA;
	if (dma64)
		cq_host->caps |= CQHCI_TASK_DESC_SZ_128;

	ret = cqhci_init(cq_host, host->mmc, dma64);
	if (ret)
		goto cleanup;

	ret = __sdhci_add_host(host);
	if (ret)
		goto cleanup;

	/* Disable LPM negotiation to avoid entering L1 state. */
	gl9763e_set_low_power_negotiation(slot, false);

	return 0;

cleanup:
	sdhci_cleanup_host(host);
	return ret;
}

static void gli_set_gl9763e(struct sdhci_pci_slot *slot)
{
	struct pci_dev *pdev = slot->chip->pdev;
	u32 value;

	pci_read_config_dword(pdev, PCIE_GLI_9763E_VHS, &value);
	value &= ~GLI_9763E_VHS_REV;
	value |= FIELD_PREP(GLI_9763E_VHS_REV, GLI_9763E_VHS_REV_W);
	pci_write_config_dword(pdev, PCIE_GLI_9763E_VHS, value);

	pci_read_config_dword(pdev, PCIE_GLI_9763E_SCR, &value);
	value |= GLI_9763E_SCR_AXI_REQ;
	pci_write_config_dword(pdev, PCIE_GLI_9763E_SCR, value);

	pci_read_config_dword(pdev, PCIE_GLI_9763E_MMC_CTRL, &value);
	value &= ~GLI_9763E_HS400_SLOW;
	pci_write_config_dword(pdev, PCIE_GLI_9763E_MMC_CTRL, value);

	pci_read_config_dword(pdev, PCIE_GLI_9763E_CFG2, &value);
	value &= ~GLI_9763E_CFG2_L1DLY;
	/* set ASPM L1 entry delay to 21us */
	value |= FIELD_PREP(GLI_9763E_CFG2_L1DLY, GLI_9763E_CFG2_L1DLY_MID);
	pci_write_config_dword(pdev, PCIE_GLI_9763E_CFG2, value);

	pci_read_config_dword(pdev, PCIE_GLI_9763E_CLKRXDLY, &value);
	value &= ~GLI_9763E_HS400_RXDLY;
	value |= FIELD_PREP(GLI_9763E_HS400_RXDLY, GLI_9763E_HS400_RXDLY_5);
	pci_write_config_dword(pdev, PCIE_GLI_9763E_CLKRXDLY, value);

	pci_read_config_dword(pdev, PCIE_GLI_9763E_VHS, &value);
	value &= ~GLI_9763E_VHS_REV;
	value |= FIELD_PREP(GLI_9763E_VHS_REV, GLI_9763E_VHS_REV_R);
	pci_write_config_dword(pdev, PCIE_GLI_9763E_VHS, value);
}

#ifdef CONFIG_PM
static int gl9763e_runtime_suspend(struct sdhci_pci_chip *chip)
{
	struct sdhci_pci_slot *slot = chip->slots[0];
	struct sdhci_host *host = slot->host;
	u16 clock;

	/* Enable LPM negotiation to allow entering L1 state */
	gl9763e_set_low_power_negotiation(slot, true);

	clock = sdhci_readw(host, SDHCI_CLOCK_CONTROL);
	clock &= ~(SDHCI_CLOCK_PLL_EN | SDHCI_CLOCK_CARD_EN);
	sdhci_writew(host, clock, SDHCI_CLOCK_CONTROL);

	return 0;
}

static int gl9763e_runtime_resume(struct sdhci_pci_chip *chip)
{
	struct sdhci_pci_slot *slot = chip->slots[0];
	struct sdhci_host *host = slot->host;
	u16 clock;

	if (host->mmc->ios.power_mode != MMC_POWER_ON)
		return 0;

	clock = sdhci_readw(host, SDHCI_CLOCK_CONTROL);

	clock |= SDHCI_CLOCK_PLL_EN;
	clock &= ~SDHCI_CLOCK_INT_STABLE;
	sdhci_writew(host, clock, SDHCI_CLOCK_CONTROL);

	/* Wait max 150 ms */
	if (read_poll_timeout(sdhci_readw, clock, (clock & SDHCI_CLOCK_INT_STABLE),
			      1000, 150000, false, host, SDHCI_CLOCK_CONTROL)) {
		pr_err("%s: PLL clock never stabilised.\n",
		       mmc_hostname(host->mmc));
		sdhci_dumpregs(host);
	}

	clock |= SDHCI_CLOCK_CARD_EN;
	sdhci_writew(host, clock, SDHCI_CLOCK_CONTROL);

	/* Disable LPM negotiation to avoid entering L1 state. */
	gl9763e_set_low_power_negotiation(slot, false);

	return 0;
}
#endif

#ifdef CONFIG_PM_SLEEP
static int sdhci_pci_gli_resume(struct sdhci_pci_chip *chip)
{
	struct sdhci_pci_slot *slot = chip->slots[0];

	pci_free_irq_vectors(slot->chip->pdev);
	gli_pcie_enable_msi(slot);

	return sdhci_pci_resume_host(chip);
}

static int gl9763e_resume(struct sdhci_pci_chip *chip)
{
	struct sdhci_pci_slot *slot = chip->slots[0];
	int ret;

	ret = sdhci_pci_gli_resume(chip);
	if (ret)
		return ret;

	ret = cqhci_resume(slot->host->mmc);
	if (ret)
		return ret;

	/*
	 * Disable LPM negotiation to bring device back in sync
	 * with its runtime_pm state.
	 */
	gl9763e_set_low_power_negotiation(slot, false);

	return 0;
}

static int gl9763e_suspend(struct sdhci_pci_chip *chip)
{
	struct sdhci_pci_slot *slot = chip->slots[0];
	int ret;

	/*
	 * Certain SoCs can suspend only with the bus in low-
	 * power state, notably x86 SoCs when using S0ix.
	 * Re-enable LPM negotiation to allow entering L1 state
	 * and entering system suspend.
	 */
	gl9763e_set_low_power_negotiation(slot, true);

	ret = cqhci_suspend(slot->host->mmc);
	if (ret)
		goto err_suspend;

	ret = sdhci_suspend_host(slot->host);
	if (ret)
		goto err_suspend_host;

	return 0;

err_suspend_host:
	cqhci_resume(slot->host->mmc);
err_suspend:
	gl9763e_set_low_power_negotiation(slot, false);
	return ret;
}
#endif

static int gli_probe_slot_gl9763e(struct sdhci_pci_slot *slot)
{
	struct pci_dev *pdev = slot->chip->pdev;
	struct sdhci_host *host = slot->host;
	u32 value;

	host->mmc->caps |= MMC_CAP_8_BIT_DATA |
			   MMC_CAP_1_8V_DDR |
			   MMC_CAP_NONREMOVABLE;
	host->mmc->caps2 |= MMC_CAP2_HS200_1_8V_SDR |
			    MMC_CAP2_HS400_1_8V |
			    MMC_CAP2_HS400_ES |
			    MMC_CAP2_NO_SDIO |
			    MMC_CAP2_NO_SD;

	pci_read_config_dword(pdev, PCIE_GLI_9763E_MB, &value);
	if (!(value & GLI_9763E_MB_CMDQ_OFF))
		if (value & GLI_9763E_MB_ERP_ON)
			host->mmc->caps2 |= MMC_CAP2_CQE | MMC_CAP2_CQE_DCMD;

	gli_pcie_enable_msi(slot);
	host->mmc_host_ops.hs400_enhanced_strobe =
					gl9763e_hs400_enhanced_strobe;
	gli_set_gl9763e(slot);
	sdhci_enable_v4_mode(host);

	return 0;
}

#define REG_OFFSET_IN_BITS(reg) ((reg) << 3 & 0x18)

static u16 sdhci_gli_readw(struct sdhci_host *host, int reg)
{
	u32 val = readl(host->ioaddr + (reg & ~3));
	u16 word;

	word = (val >> REG_OFFSET_IN_BITS(reg)) & 0xffff;
	return word;
}

static u8 sdhci_gli_readb(struct sdhci_host *host, int reg)
{
	u32 val = readl(host->ioaddr + (reg & ~3));
	u8 byte = (val >> REG_OFFSET_IN_BITS(reg)) & 0xff;

	return byte;
}

static const struct sdhci_ops sdhci_gl9755_ops = {
	.read_w			= sdhci_gli_readw,
	.read_b			= sdhci_gli_readb,
	.set_clock		= sdhci_gl9755_set_clock,
	.enable_dma		= sdhci_pci_enable_dma,
	.set_bus_width		= sdhci_set_bus_width,
	.reset			= sdhci_reset,
	.set_uhs_signaling	= sdhci_set_uhs_signaling,
	.voltage_switch		= sdhci_gli_voltage_switch,
};

const struct sdhci_pci_fixes sdhci_gl9755 = {
	.quirks		= SDHCI_QUIRK_NO_ENDATTR_IN_NOPDESC,
	.quirks2	= SDHCI_QUIRK2_BROKEN_DDR50,
	.probe_slot	= gli_probe_slot_gl9755,
	.ops            = &sdhci_gl9755_ops,
#ifdef CONFIG_PM_SLEEP
	.resume         = sdhci_pci_gli_resume,
#endif
};

static const struct sdhci_ops sdhci_gl9750_ops = {
	.read_w			= sdhci_gli_readw,
	.read_b			= sdhci_gli_readb,
	.read_l                 = sdhci_gl9750_readl,
	.set_clock		= sdhci_gl9750_set_clock,
	.enable_dma		= sdhci_pci_enable_dma,
	.set_bus_width		= sdhci_set_bus_width,
	.reset			= sdhci_gl9750_reset,
	.set_uhs_signaling	= sdhci_set_uhs_signaling,
	.voltage_switch		= sdhci_gli_voltage_switch,
	.platform_execute_tuning = gl9750_execute_tuning,
};

const struct sdhci_pci_fixes sdhci_gl9750 = {
	.quirks		= SDHCI_QUIRK_NO_ENDATTR_IN_NOPDESC,
	.quirks2	= SDHCI_QUIRK2_BROKEN_DDR50,
	.probe_slot	= gli_probe_slot_gl9750,
	.ops            = &sdhci_gl9750_ops,
#ifdef CONFIG_PM_SLEEP
	.resume         = sdhci_pci_gli_resume,
#endif
};

static const struct sdhci_ops sdhci_gl9763e_ops = {
	.set_clock		= sdhci_set_clock,
	.enable_dma		= sdhci_pci_enable_dma,
	.set_bus_width		= sdhci_set_bus_width,
	.reset			= sdhci_and_cqhci_reset,
	.set_uhs_signaling	= sdhci_set_gl9763e_signaling,
	.voltage_switch		= sdhci_gli_voltage_switch,
	.irq                    = sdhci_gl9763e_cqhci_irq,
};

const struct sdhci_pci_fixes sdhci_gl9763e = {
	.quirks		= SDHCI_QUIRK_NO_ENDATTR_IN_NOPDESC,
	.probe_slot	= gli_probe_slot_gl9763e,
	.ops            = &sdhci_gl9763e_ops,
#ifdef CONFIG_PM_SLEEP
	.resume		= gl9763e_resume,
	.suspend	= gl9763e_suspend,
#endif
#ifdef CONFIG_PM
	.runtime_suspend = gl9763e_runtime_suspend,
	.runtime_resume  = gl9763e_runtime_resume,
	.allow_runtime_pm = true,
#endif
	.add_host       = gl9763e_add_host,
};

static const struct sdhci_ops sdhci_gl9767_ops = {
	.set_clock		 = sdhci_gl9767_set_clock,
	.enable_dma		 = sdhci_pci_enable_dma,
	.set_bus_width		 = sdhci_set_bus_width,
	.reset			 = sdhci_gl9767_reset,
	.set_uhs_signaling	 = sdhci_set_uhs_signaling,
	.voltage_switch		 = sdhci_gl9767_voltage_switch,
};

const struct sdhci_pci_fixes sdhci_gl9767 = {
	.quirks		= SDHCI_QUIRK_NO_ENDATTR_IN_NOPDESC,
	.quirks2	= SDHCI_QUIRK2_BROKEN_DDR50,
	.probe_slot	= gli_probe_slot_gl9767,
	.ops		= &sdhci_gl9767_ops,
#ifdef CONFIG_PM_SLEEP
	.resume		= sdhci_pci_gli_resume,
#endif
};<|MERGE_RESOLUTION|>--- conflicted
+++ resolved
@@ -25,12 +25,6 @@
 #define   GLI_9750_WT_EN_ON	    0x1
 #define   GLI_9750_WT_EN_OFF	    0x0
 
-#define PCI_GLI_9750_PM_CTRL	0xFC
-#define   PCI_GLI_9750_PM_STATE	  GENMASK(1, 0)
-
-#define PCI_GLI_9750_CORRERR_MASK				0x214
-#define   PCI_GLI_9750_CORRERR_MASK_REPLAY_TIMER_TIMEOUT	  BIT(12)
-
 #define SDHCI_GLI_9750_CFG2          0x848
 #define   SDHCI_GLI_9750_CFG2_L1DLY    GENMASK(28, 24)
 #define   GLI_9750_CFG2_L1DLY_VALUE    0x1F
@@ -152,15 +146,6 @@
 #define PCI_GLI_9755_MISC	    0x78
 #define   PCI_GLI_9755_MISC_SSC_OFF    BIT(26)
 
-<<<<<<< HEAD
-#define PCI_GLI_9755_PM_CTRL     0xFC
-#define   PCI_GLI_9755_PM_STATE    GENMASK(1, 0)
-
-#define PCI_GLI_9755_CORRERR_MASK				0x214
-#define   PCI_GLI_9755_CORRERR_MASK_REPLAY_TIMER_TIMEOUT	  BIT(12)
-
-=======
->>>>>>> 0c383648
 #define SDHCI_GLI_9767_GM_BURST_SIZE			0x510
 #define   SDHCI_GLI_9767_GM_BURST_SIZE_AXI_ALWAYS_SET	  BIT(8)
 
@@ -550,10 +535,7 @@
 {
 	struct sdhci_pci_slot *slot = sdhci_priv(host);
 	struct pci_dev *pdev;
-<<<<<<< HEAD
-=======
 	int aer;
->>>>>>> 0c383648
 	u32 value;
 
 	pdev = slot->chip->pdev;
@@ -568,18 +550,6 @@
 	sdhci_writel(host, value, SDHCI_GLI_9750_CFG2);
 
 	/* toggle PM state to allow GL9750 to enter ASPM L1.2 */
-<<<<<<< HEAD
-	pci_read_config_dword(pdev, PCI_GLI_9750_PM_CTRL, &value);
-	value |= PCI_GLI_9750_PM_STATE;
-	pci_write_config_dword(pdev, PCI_GLI_9750_PM_CTRL, value);
-	value &= ~PCI_GLI_9750_PM_STATE;
-	pci_write_config_dword(pdev, PCI_GLI_9750_PM_CTRL, value);
-
-	/* mask the replay timer timeout of AER */
-	pci_read_config_dword(pdev, PCI_GLI_9750_CORRERR_MASK, &value);
-	value |= PCI_GLI_9750_CORRERR_MASK_REPLAY_TIMER_TIMEOUT;
-	pci_write_config_dword(pdev, PCI_GLI_9750_CORRERR_MASK, value);
-=======
 	pci_set_power_state(pdev, PCI_D3hot);
 	pci_set_power_state(pdev, PCI_D0);
 
@@ -590,7 +560,6 @@
 		value |= PCI_ERR_COR_REP_TIMER;
 		pci_write_config_dword(pdev, aer + PCI_ERR_COR_MASK, value);
 	}
->>>>>>> 0c383648
 
 	gl9750_wt_off(host);
 }
@@ -806,11 +775,6 @@
 		value |= PCI_ERR_COR_REP_TIMER;
 		pci_write_config_dword(pdev, aer + PCI_ERR_COR_MASK, value);
 	}
-
-	/* mask the replay timer timeout of AER */
-	pci_read_config_dword(pdev, PCI_GLI_9755_CORRERR_MASK, &value);
-	value |= PCI_GLI_9755_CORRERR_MASK_REPLAY_TIMER_TIMEOUT;
-	pci_write_config_dword(pdev, PCI_GLI_9755_CORRERR_MASK, value);
 
 	gl9755_wt_off(pdev);
 }
