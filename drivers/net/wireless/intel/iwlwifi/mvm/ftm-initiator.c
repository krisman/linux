// SPDX-License-Identifier: GPL-2.0 OR BSD-3-Clause
/*
 * Copyright (C) 2015-2017 Intel Deutschland GmbH
 * Copyright (C) 2018-2024 Intel Corporation
 */
#include <linux/etherdevice.h>
#include <linux/math64.h>
#include <net/cfg80211.h>
#include "mvm.h"
#include "iwl-io.h"
#include "iwl-prph.h"
#include "constants.h"

struct iwl_mvm_loc_entry {
	struct list_head list;
	u8 addr[ETH_ALEN];
	u8 lci_len, civic_len;
	u8 buf[];
};

struct iwl_mvm_smooth_entry {
	struct list_head list;
	u8 addr[ETH_ALEN];
	s64 rtt_avg;
	u64 host_time;
};

enum iwl_mvm_pasn_flags {
	IWL_MVM_PASN_FLAG_HAS_HLTK = BIT(0),
};

struct iwl_mvm_ftm_pasn_entry {
	struct list_head list;
	u8 addr[ETH_ALEN];
	u8 hltk[HLTK_11AZ_LEN];
	u8 tk[TK_11AZ_LEN];
	u8 cipher;
	u8 tx_pn[IEEE80211_CCMP_PN_LEN];
	u8 rx_pn[IEEE80211_CCMP_PN_LEN];
	u32 flags;
};

struct iwl_mvm_ftm_iter_data {
	u8 *cipher;
	u8 *bssid;
	u8 *tk;
};

int iwl_mvm_ftm_add_pasn_sta(struct iwl_mvm *mvm, struct ieee80211_vif *vif,
			     u8 *addr, u32 cipher, u8 *tk, u32 tk_len,
			     u8 *hltk, u32 hltk_len)
{
	struct iwl_mvm_ftm_pasn_entry *pasn = kzalloc(sizeof(*pasn),
						      GFP_KERNEL);
	u32 expected_tk_len;

	lockdep_assert_held(&mvm->mutex);

	if (!pasn)
		return -ENOBUFS;

	iwl_mvm_ftm_remove_pasn_sta(mvm, addr);

	pasn->cipher = iwl_mvm_cipher_to_location_cipher(cipher);

	switch (pasn->cipher) {
	case IWL_LOCATION_CIPHER_CCMP_128:
	case IWL_LOCATION_CIPHER_GCMP_128:
		expected_tk_len = WLAN_KEY_LEN_CCMP;
		break;
	case IWL_LOCATION_CIPHER_GCMP_256:
		expected_tk_len = WLAN_KEY_LEN_GCMP_256;
		break;
	default:
		goto out;
	}

	/*
	 * If associated to this AP and already have security context,
	 * the TK is already configured for this station, so it
	 * shouldn't be set again here.
	 */
	if (vif->cfg.assoc) {
		struct iwl_mvm_vif *mvmvif = iwl_mvm_vif_from_mac80211(vif);
		struct ieee80211_bss_conf *link_conf;
		unsigned int link_id;
		struct ieee80211_sta *sta;
		u8 sta_id;

		rcu_read_lock();
		for_each_vif_active_link(vif, link_conf, link_id) {
			if (memcmp(addr, link_conf->bssid, ETH_ALEN))
				continue;

			sta_id = mvmvif->link[link_id]->ap_sta_id;
			sta = rcu_dereference(mvm->fw_id_to_mac_id[sta_id]);
			if (!IS_ERR_OR_NULL(sta) && sta->mfp)
				expected_tk_len = 0;
			break;
		}
		rcu_read_unlock();
	}

	if (tk_len != expected_tk_len ||
	    (hltk_len && hltk_len != sizeof(pasn->hltk))) {
		IWL_ERR(mvm, "Invalid key length: tk_len=%u hltk_len=%u\n",
			tk_len, hltk_len);
		goto out;
	}

	if (!expected_tk_len && !hltk_len) {
		IWL_ERR(mvm, "TK and HLTK not set\n");
		goto out;
	}

	memcpy(pasn->addr, addr, sizeof(pasn->addr));

	if (hltk_len) {
		memcpy(pasn->hltk, hltk, sizeof(pasn->hltk));
		pasn->flags |= IWL_MVM_PASN_FLAG_HAS_HLTK;
	}

	if (tk && tk_len)
		memcpy(pasn->tk, tk, sizeof(pasn->tk));

	list_add_tail(&pasn->list, &mvm->ftm_initiator.pasn_list);
	return 0;
out:
	kfree(pasn);
	return -EINVAL;
}

void iwl_mvm_ftm_remove_pasn_sta(struct iwl_mvm *mvm, u8 *addr)
{
	struct iwl_mvm_ftm_pasn_entry *entry, *prev;

	lockdep_assert_held(&mvm->mutex);

	list_for_each_entry_safe(entry, prev, &mvm->ftm_initiator.pasn_list,
				 list) {
		if (memcmp(entry->addr, addr, sizeof(entry->addr)))
			continue;

		list_del(&entry->list);
		kfree(entry);
		return;
	}
}

static void iwl_mvm_ftm_reset(struct iwl_mvm *mvm)
{
	struct iwl_mvm_loc_entry *e, *t;

	mvm->ftm_initiator.req = NULL;
	mvm->ftm_initiator.req_wdev = NULL;
	memset(mvm->ftm_initiator.responses, 0,
	       sizeof(mvm->ftm_initiator.responses));

	list_for_each_entry_safe(e, t, &mvm->ftm_initiator.loc_list, list) {
		list_del(&e->list);
		kfree(e);
	}
}

void iwl_mvm_ftm_restart(struct iwl_mvm *mvm)
{
	struct cfg80211_pmsr_result result = {
		.status = NL80211_PMSR_STATUS_FAILURE,
		.final = 1,
		.host_time = ktime_get_boottime_ns(),
		.type = NL80211_PMSR_TYPE_FTM,
	};
	int i;

	lockdep_assert_held(&mvm->mutex);

	if (!mvm->ftm_initiator.req)
		return;

	for (i = 0; i < mvm->ftm_initiator.req->n_peers; i++) {
		memcpy(result.addr, mvm->ftm_initiator.req->peers[i].addr,
		       ETH_ALEN);
		result.ftm.burst_index = mvm->ftm_initiator.responses[i];

		cfg80211_pmsr_report(mvm->ftm_initiator.req_wdev,
				     mvm->ftm_initiator.req,
				     &result, GFP_KERNEL);
	}

	cfg80211_pmsr_complete(mvm->ftm_initiator.req_wdev,
			       mvm->ftm_initiator.req, GFP_KERNEL);
	iwl_mvm_ftm_reset(mvm);
}

void iwl_mvm_ftm_initiator_smooth_config(struct iwl_mvm *mvm)
{
	INIT_LIST_HEAD(&mvm->ftm_initiator.smooth.resp);

	IWL_DEBUG_INFO(mvm,
		       "enable=%u, alpha=%u, age_jiffies=%u, thresh=(%u:%u)\n",
			IWL_MVM_FTM_INITIATOR_ENABLE_SMOOTH,
			IWL_MVM_FTM_INITIATOR_SMOOTH_ALPHA,
			IWL_MVM_FTM_INITIATOR_SMOOTH_AGE_SEC * HZ,
			IWL_MVM_FTM_INITIATOR_SMOOTH_OVERSHOOT,
			IWL_MVM_FTM_INITIATOR_SMOOTH_UNDERSHOOT);
}

void iwl_mvm_ftm_initiator_smooth_stop(struct iwl_mvm *mvm)
{
	struct iwl_mvm_smooth_entry *se, *st;

	list_for_each_entry_safe(se, st, &mvm->ftm_initiator.smooth.resp,
				 list) {
		list_del(&se->list);
		kfree(se);
	}
}

static int
iwl_ftm_range_request_status_to_err(enum iwl_tof_range_request_status s)
{
	switch (s) {
	case IWL_TOF_RANGE_REQUEST_STATUS_SUCCESS:
		return 0;
	case IWL_TOF_RANGE_REQUEST_STATUS_BUSY:
		return -EBUSY;
	default:
		WARN_ON_ONCE(1);
		return -EIO;
	}
}

static void iwl_mvm_ftm_cmd_v5(struct iwl_mvm *mvm, struct ieee80211_vif *vif,
			       struct iwl_tof_range_req_cmd_v5 *cmd,
			       struct cfg80211_pmsr_request *req)
{
	int i;

	cmd->request_id = req->cookie;
	cmd->num_of_ap = req->n_peers;

	/* use maximum for "no timeout" or bigger than what we can do */
	if (!req->timeout || req->timeout > 255 * 100)
		cmd->req_timeout = 255;
	else
		cmd->req_timeout = DIV_ROUND_UP(req->timeout, 100);

	/*
	 * We treat it always as random, since if not we'll
	 * have filled our local address there instead.
	 */
	cmd->macaddr_random = 1;
	memcpy(cmd->macaddr_template, req->mac_addr, ETH_ALEN);
	for (i = 0; i < ETH_ALEN; i++)
		cmd->macaddr_mask[i] = ~req->mac_addr_mask[i];

	if (vif->cfg.assoc)
		memcpy(cmd->range_req_bssid, vif->bss_conf.bssid, ETH_ALEN);
	else
		eth_broadcast_addr(cmd->range_req_bssid);
}

static void iwl_mvm_ftm_cmd_common(struct iwl_mvm *mvm,
				   struct ieee80211_vif *vif,
				   struct iwl_tof_range_req_cmd_v9 *cmd,
				   struct cfg80211_pmsr_request *req)
{
	int i;

	cmd->initiator_flags =
		cpu_to_le32(IWL_TOF_INITIATOR_FLAGS_MACADDR_RANDOM |
			    IWL_TOF_INITIATOR_FLAGS_NON_ASAP_SUPPORT);
	cmd->request_id = req->cookie;
	cmd->num_of_ap = req->n_peers;

	/*
	 * Use a large value for "no timeout". Don't use the maximum value
	 * because of fw limitations.
	 */
	if (req->timeout)
		cmd->req_timeout_ms = cpu_to_le32(req->timeout);
	else
		cmd->req_timeout_ms = cpu_to_le32(0xfffff);

	memcpy(cmd->macaddr_template, req->mac_addr, ETH_ALEN);
	for (i = 0; i < ETH_ALEN; i++)
		cmd->macaddr_mask[i] = ~req->mac_addr_mask[i];

	if (vif->cfg.assoc) {
		memcpy(cmd->range_req_bssid, vif->bss_conf.bssid, ETH_ALEN);

		/* AP's TSF is only relevant if associated */
		for (i = 0; i < req->n_peers; i++) {
			if (req->peers[i].report_ap_tsf) {
				struct iwl_mvm_vif *mvmvif =
					iwl_mvm_vif_from_mac80211(vif);

				cmd->tsf_mac_id = cpu_to_le32(mvmvif->id);
				return;
			}
		}
	} else {
		eth_broadcast_addr(cmd->range_req_bssid);
	}

	/* Don't report AP's TSF */
	cmd->tsf_mac_id = cpu_to_le32(0xff);
}

static void iwl_mvm_ftm_cmd_v8(struct iwl_mvm *mvm, struct ieee80211_vif *vif,
			       struct iwl_tof_range_req_cmd_v8 *cmd,
			       struct cfg80211_pmsr_request *req)
{
	iwl_mvm_ftm_cmd_common(mvm, vif, (void *)cmd, req);
}

static int
iwl_mvm_ftm_target_chandef_v1(struct iwl_mvm *mvm,
			      struct cfg80211_pmsr_request_peer *peer,
			      u8 *channel, u8 *bandwidth,
			      u8 *ctrl_ch_position)
{
	u32 freq = peer->chandef.chan->center_freq;

	*channel = ieee80211_frequency_to_channel(freq);

	switch (peer->chandef.width) {
	case NL80211_CHAN_WIDTH_20_NOHT:
		*bandwidth = IWL_TOF_BW_20_LEGACY;
		break;
	case NL80211_CHAN_WIDTH_20:
		*bandwidth = IWL_TOF_BW_20_HT;
		break;
	case NL80211_CHAN_WIDTH_40:
		*bandwidth = IWL_TOF_BW_40;
		break;
	case NL80211_CHAN_WIDTH_80:
		*bandwidth = IWL_TOF_BW_80;
		break;
	default:
		IWL_ERR(mvm, "Unsupported BW in FTM request (%d)\n",
			peer->chandef.width);
		return -EINVAL;
	}

	*ctrl_ch_position = (peer->chandef.width > NL80211_CHAN_WIDTH_20) ?
		iwl_mvm_get_ctrl_pos(&peer->chandef) : 0;

	return 0;
}

static int
iwl_mvm_ftm_target_chandef_v2(struct iwl_mvm *mvm,
			      struct cfg80211_pmsr_request_peer *peer,
			      u8 *channel, u8 *format_bw,
			      u8 *ctrl_ch_position)
{
	u32 freq = peer->chandef.chan->center_freq;
	u8 cmd_ver;

	*channel = ieee80211_frequency_to_channel(freq);

	switch (peer->chandef.width) {
	case NL80211_CHAN_WIDTH_20_NOHT:
		*format_bw = IWL_LOCATION_FRAME_FORMAT_LEGACY;
		*format_bw |= IWL_LOCATION_BW_20MHZ << LOCATION_BW_POS;
		break;
	case NL80211_CHAN_WIDTH_20:
		*format_bw = IWL_LOCATION_FRAME_FORMAT_HT;
		*format_bw |= IWL_LOCATION_BW_20MHZ << LOCATION_BW_POS;
		break;
	case NL80211_CHAN_WIDTH_40:
		*format_bw = IWL_LOCATION_FRAME_FORMAT_HT;
		*format_bw |= IWL_LOCATION_BW_40MHZ << LOCATION_BW_POS;
		break;
	case NL80211_CHAN_WIDTH_80:
		*format_bw = IWL_LOCATION_FRAME_FORMAT_VHT;
		*format_bw |= IWL_LOCATION_BW_80MHZ << LOCATION_BW_POS;
		break;
	case NL80211_CHAN_WIDTH_160:
		cmd_ver = iwl_fw_lookup_cmd_ver(mvm->fw,
						WIDE_ID(LOCATION_GROUP, TOF_RANGE_REQ_CMD),
						IWL_FW_CMD_VER_UNKNOWN);

		if (cmd_ver >= 13) {
			*format_bw = IWL_LOCATION_FRAME_FORMAT_HE;
			*format_bw |= IWL_LOCATION_BW_160MHZ << LOCATION_BW_POS;
			break;
		}
		fallthrough;
	default:
		IWL_ERR(mvm, "Unsupported BW in FTM request (%d)\n",
			peer->chandef.width);
		return -EINVAL;
	}

	/* non EDCA based measurement must use HE preamble */
	if (peer->ftm.trigger_based || peer->ftm.non_trigger_based)
		*format_bw |= IWL_LOCATION_FRAME_FORMAT_HE;

	*ctrl_ch_position = (peer->chandef.width > NL80211_CHAN_WIDTH_20) ?
		iwl_mvm_get_ctrl_pos(&peer->chandef) : 0;

	return 0;
}

static int
iwl_mvm_ftm_put_target_v2(struct iwl_mvm *mvm,
			  struct cfg80211_pmsr_request_peer *peer,
			  struct iwl_tof_range_req_ap_entry_v2 *target)
{
	int ret;

	ret = iwl_mvm_ftm_target_chandef_v1(mvm, peer, &target->channel_num,
					    &target->bandwidth,
					    &target->ctrl_ch_position);
	if (ret)
		return ret;

	memcpy(target->bssid, peer->addr, ETH_ALEN);
	target->burst_period =
		cpu_to_le16(peer->ftm.burst_period);
	target->samples_per_burst = peer->ftm.ftms_per_burst;
	target->num_of_bursts = peer->ftm.num_bursts_exp;
	target->measure_type = 0; /* regular two-sided FTM */
	target->retries_per_sample = peer->ftm.ftmr_retries;
	target->asap_mode = peer->ftm.asap;
	target->enable_dyn_ack = IWL_MVM_FTM_INITIATOR_DYNACK;

	if (peer->ftm.request_lci)
		target->location_req |= IWL_TOF_LOC_LCI;
	if (peer->ftm.request_civicloc)
		target->location_req |= IWL_TOF_LOC_CIVIC;

	target->algo_type = IWL_MVM_FTM_INITIATOR_ALGO;

	return 0;
}

#define FTM_SET_FLAG(flag)	(*flags |= \
				 cpu_to_le32(IWL_INITIATOR_AP_FLAGS_##flag))

static void
iwl_mvm_ftm_set_target_flags(struct iwl_mvm *mvm,
			     struct cfg80211_pmsr_request_peer *peer,
			     __le32 *flags)
{
	*flags = cpu_to_le32(0);

	if (peer->ftm.asap)
		FTM_SET_FLAG(ASAP);

	if (peer->ftm.request_lci)
		FTM_SET_FLAG(LCI_REQUEST);

	if (peer->ftm.request_civicloc)
		FTM_SET_FLAG(CIVIC_REQUEST);

	if (IWL_MVM_FTM_INITIATOR_DYNACK)
		FTM_SET_FLAG(DYN_ACK);

	if (IWL_MVM_FTM_INITIATOR_ALGO == IWL_TOF_ALGO_TYPE_LINEAR_REG)
		FTM_SET_FLAG(ALGO_LR);
	else if (IWL_MVM_FTM_INITIATOR_ALGO == IWL_TOF_ALGO_TYPE_FFT)
		FTM_SET_FLAG(ALGO_FFT);

	if (peer->ftm.trigger_based)
		FTM_SET_FLAG(TB);
	else if (peer->ftm.non_trigger_based)
		FTM_SET_FLAG(NON_TB);

	if ((peer->ftm.trigger_based || peer->ftm.non_trigger_based) &&
	    peer->ftm.lmr_feedback)
		FTM_SET_FLAG(LMR_FEEDBACK);
}

static void
iwl_mvm_ftm_put_target_common(struct iwl_mvm *mvm,
			      struct cfg80211_pmsr_request_peer *peer,
			      struct iwl_tof_range_req_ap_entry_v6 *target)
{
	memcpy(target->bssid, peer->addr, ETH_ALEN);
	target->burst_period =
		cpu_to_le16(peer->ftm.burst_period);
	target->samples_per_burst = peer->ftm.ftms_per_burst;
	target->num_of_bursts = peer->ftm.num_bursts_exp;
	target->ftmr_max_retries = peer->ftm.ftmr_retries;
	iwl_mvm_ftm_set_target_flags(mvm, peer, &target->initiator_ap_flags);
}

static int
iwl_mvm_ftm_put_target_v3(struct iwl_mvm *mvm,
			  struct cfg80211_pmsr_request_peer *peer,
			  struct iwl_tof_range_req_ap_entry_v3 *target)
{
	int ret;

	ret = iwl_mvm_ftm_target_chandef_v1(mvm, peer, &target->channel_num,
					    &target->bandwidth,
					    &target->ctrl_ch_position);
	if (ret)
		return ret;

	/*
	 * Versions 3 and 4 has some common fields, so
	 * iwl_mvm_ftm_put_target_common() can be used for version 7 too.
	 */
	iwl_mvm_ftm_put_target_common(mvm, peer, (void *)target);

	return 0;
}

static int
iwl_mvm_ftm_put_target_v4(struct iwl_mvm *mvm,
			  struct cfg80211_pmsr_request_peer *peer,
			  struct iwl_tof_range_req_ap_entry_v4 *target)
{
	int ret;

	ret = iwl_mvm_ftm_target_chandef_v2(mvm, peer, &target->channel_num,
					    &target->format_bw,
					    &target->ctrl_ch_position);
	if (ret)
		return ret;

	iwl_mvm_ftm_put_target_common(mvm, peer, (void *)target);

	return 0;
}

static int iwl_mvm_ftm_set_sta(struct iwl_mvm *mvm, struct ieee80211_vif *vif,
			       struct cfg80211_pmsr_request_peer *peer,
			       u8 *sta_id, __le32 *flags)
{
	if (vif->cfg.assoc) {
		struct iwl_mvm_vif *mvmvif = iwl_mvm_vif_from_mac80211(vif);
		struct ieee80211_sta *sta;
		struct ieee80211_bss_conf *link_conf;
		unsigned int link_id;

		rcu_read_lock();
		for_each_vif_active_link(vif, link_conf, link_id) {
			if (memcmp(peer->addr, link_conf->bssid, ETH_ALEN))
				continue;

			*sta_id = mvmvif->link[link_id]->ap_sta_id;
			sta = rcu_dereference(mvm->fw_id_to_mac_id[*sta_id]);
			if (WARN_ON_ONCE(IS_ERR_OR_NULL(sta))) {
				rcu_read_unlock();
				return PTR_ERR_OR_ZERO(sta);
			}

			if (sta->mfp && (peer->ftm.trigger_based ||
					 peer->ftm.non_trigger_based))
				FTM_SET_FLAG(PMF);
			break;
		}
		rcu_read_unlock();

#ifdef CONFIG_IWLWIFI_DEBUGFS
		if (mvmvif->ftm_unprotected) {
			*sta_id = IWL_MVM_INVALID_STA;
			*flags &= ~cpu_to_le32(IWL_INITIATOR_AP_FLAGS_PMF);
		}
#endif
	} else {
		*sta_id = IWL_MVM_INVALID_STA;
	}

	return 0;
}

static int
iwl_mvm_ftm_put_target(struct iwl_mvm *mvm, struct ieee80211_vif *vif,
		       struct cfg80211_pmsr_request_peer *peer,
		       struct iwl_tof_range_req_ap_entry_v6 *target)
{
	int ret;

	ret = iwl_mvm_ftm_target_chandef_v2(mvm, peer, &target->channel_num,
					    &target->format_bw,
					    &target->ctrl_ch_position);
	if (ret)
		return ret;

	iwl_mvm_ftm_put_target_common(mvm, peer, target);

	iwl_mvm_ftm_set_sta(mvm, vif, peer, &target->sta_id,
			    &target->initiator_ap_flags);

	/*
	 * TODO: Beacon interval is currently unknown, so use the common value
	 * of 100 TUs.
	 */
	target->beacon_interval = cpu_to_le16(100);
	return 0;
}

static int iwl_mvm_ftm_send_cmd(struct iwl_mvm *mvm, struct iwl_host_cmd *hcmd)
{
	u32 status;
	int err = iwl_mvm_send_cmd_status(mvm, hcmd, &status);

	if (!err && status) {
		IWL_ERR(mvm, "FTM range request command failure, status: %u\n",
			status);
		err = iwl_ftm_range_request_status_to_err(status);
	}

	return err;
}

static int iwl_mvm_ftm_start_v5(struct iwl_mvm *mvm, struct ieee80211_vif *vif,
				struct cfg80211_pmsr_request *req)
{
	struct iwl_tof_range_req_cmd_v5 cmd_v5;
	struct iwl_host_cmd hcmd = {
		.id = WIDE_ID(LOCATION_GROUP, TOF_RANGE_REQ_CMD),
		.dataflags[0] = IWL_HCMD_DFL_DUP,
		.data[0] = &cmd_v5,
		.len[0] = sizeof(cmd_v5),
	};
	u8 i;
	int err;

	iwl_mvm_ftm_cmd_v5(mvm, vif, &cmd_v5, req);

	for (i = 0; i < cmd_v5.num_of_ap; i++) {
		struct cfg80211_pmsr_request_peer *peer = &req->peers[i];

		err = iwl_mvm_ftm_put_target_v2(mvm, peer, &cmd_v5.ap[i]);
		if (err)
			return err;
	}

	return iwl_mvm_ftm_send_cmd(mvm, &hcmd);
}

static int iwl_mvm_ftm_start_v7(struct iwl_mvm *mvm, struct ieee80211_vif *vif,
				struct cfg80211_pmsr_request *req)
{
	struct iwl_tof_range_req_cmd_v7 cmd_v7;
	struct iwl_host_cmd hcmd = {
		.id = WIDE_ID(LOCATION_GROUP, TOF_RANGE_REQ_CMD),
		.dataflags[0] = IWL_HCMD_DFL_DUP,
		.data[0] = &cmd_v7,
		.len[0] = sizeof(cmd_v7),
	};
	u8 i;
	int err;

	/*
	 * Versions 7 and 8 has the same structure except from the responders
	 * list, so iwl_mvm_ftm_cmd() can be used for version 7 too.
	 */
	iwl_mvm_ftm_cmd_v8(mvm, vif, (void *)&cmd_v7, req);

	for (i = 0; i < cmd_v7.num_of_ap; i++) {
		struct cfg80211_pmsr_request_peer *peer = &req->peers[i];

		err = iwl_mvm_ftm_put_target_v3(mvm, peer, &cmd_v7.ap[i]);
		if (err)
			return err;
	}

	return iwl_mvm_ftm_send_cmd(mvm, &hcmd);
}

static int iwl_mvm_ftm_start_v8(struct iwl_mvm *mvm, struct ieee80211_vif *vif,
				struct cfg80211_pmsr_request *req)
{
	struct iwl_tof_range_req_cmd_v8 cmd;
	struct iwl_host_cmd hcmd = {
		.id = WIDE_ID(LOCATION_GROUP, TOF_RANGE_REQ_CMD),
		.dataflags[0] = IWL_HCMD_DFL_DUP,
		.data[0] = &cmd,
		.len[0] = sizeof(cmd),
	};
	u8 i;
	int err;

	iwl_mvm_ftm_cmd_v8(mvm, vif, (void *)&cmd, req);

	for (i = 0; i < cmd.num_of_ap; i++) {
		struct cfg80211_pmsr_request_peer *peer = &req->peers[i];

		err = iwl_mvm_ftm_put_target_v4(mvm, peer, &cmd.ap[i]);
		if (err)
			return err;
	}

	return iwl_mvm_ftm_send_cmd(mvm, &hcmd);
}

static int iwl_mvm_ftm_start_v9(struct iwl_mvm *mvm, struct ieee80211_vif *vif,
				struct cfg80211_pmsr_request *req)
{
	struct iwl_tof_range_req_cmd_v9 cmd;
	struct iwl_host_cmd hcmd = {
		.id = WIDE_ID(LOCATION_GROUP, TOF_RANGE_REQ_CMD),
		.dataflags[0] = IWL_HCMD_DFL_DUP,
		.data[0] = &cmd,
		.len[0] = sizeof(cmd),
	};
	u8 i;
	int err;

	iwl_mvm_ftm_cmd_common(mvm, vif, &cmd, req);

	for (i = 0; i < cmd.num_of_ap; i++) {
		struct cfg80211_pmsr_request_peer *peer = &req->peers[i];
		struct iwl_tof_range_req_ap_entry_v6 *target = &cmd.ap[i];

		err = iwl_mvm_ftm_put_target(mvm, vif, peer, target);
		if (err)
			return err;
	}

	return iwl_mvm_ftm_send_cmd(mvm, &hcmd);
}

static void iter(struct ieee80211_hw *hw,
		 struct ieee80211_vif *vif,
		 struct ieee80211_sta *sta,
		 struct ieee80211_key_conf *key,
		 void *data)
{
	struct iwl_mvm_ftm_iter_data *target = data;

	if (!sta || memcmp(sta->addr, target->bssid, ETH_ALEN))
		return;

	WARN_ON(!sta->mfp);

<<<<<<< HEAD
	if (WARN_ON(key->keylen > sizeof(target->tk)))
		return;

	memcpy(target->tk, key->key, key->keylen);
=======
	target->tk = key->key;
>>>>>>> 8400291e
	*target->cipher = iwl_mvm_cipher_to_location_cipher(key->cipher);
	WARN_ON(*target->cipher == IWL_LOCATION_CIPHER_INVALID);
}

static void
iwl_mvm_ftm_set_secured_ranging(struct iwl_mvm *mvm, struct ieee80211_vif *vif,
				u8 *bssid, u8 *cipher, u8 *hltk, u8 *tk,
				u8 *rx_pn, u8 *tx_pn, __le32 *flags)
{
	struct iwl_mvm_ftm_pasn_entry *entry;
#ifdef CONFIG_IWLWIFI_DEBUGFS
	struct iwl_mvm_vif *mvmvif = iwl_mvm_vif_from_mac80211(vif);

	if (mvmvif->ftm_unprotected)
		return;
#endif

	if (!(le32_to_cpu(*flags) & (IWL_INITIATOR_AP_FLAGS_NON_TB |
		       IWL_INITIATOR_AP_FLAGS_TB)))
		return;

	lockdep_assert_held(&mvm->mutex);

	list_for_each_entry(entry, &mvm->ftm_initiator.pasn_list, list) {
		if (memcmp(entry->addr, bssid, sizeof(entry->addr)))
			continue;

		*cipher = entry->cipher;

		if (entry->flags & IWL_MVM_PASN_FLAG_HAS_HLTK)
			memcpy(hltk, entry->hltk, sizeof(entry->hltk));
		else
			memset(hltk, 0, sizeof(entry->hltk));

		if (vif->cfg.assoc &&
		    !memcmp(vif->bss_conf.bssid, bssid, ETH_ALEN)) {
			struct iwl_mvm_ftm_iter_data target;

<<<<<<< HEAD
			target.cipher = cipher;
			target.bssid = bssid;
			target.tk = tk;
=======
			target.bssid = bssid;
>>>>>>> 8400291e
			ieee80211_iter_keys(mvm->hw, vif, iter, &target);
		} else {
			memcpy(tk, entry->tk, sizeof(entry->tk));
		}

		memcpy(rx_pn, entry->rx_pn, sizeof(entry->rx_pn));
		memcpy(tx_pn, entry->tx_pn, sizeof(entry->tx_pn));

		FTM_SET_FLAG(SECURED);
		return;
	}
}

static int
iwl_mvm_ftm_put_target_v7(struct iwl_mvm *mvm, struct ieee80211_vif *vif,
			  struct cfg80211_pmsr_request_peer *peer,
			  struct iwl_tof_range_req_ap_entry_v7 *target)
{
	int err = iwl_mvm_ftm_put_target(mvm, vif, peer, (void *)target);
	if (err)
		return err;

	iwl_mvm_ftm_set_secured_ranging(mvm, vif, target->bssid,
					&target->cipher, target->hltk,
					target->tk, target->rx_pn,
					target->tx_pn,
					&target->initiator_ap_flags);
	return err;
}

static int iwl_mvm_ftm_start_v11(struct iwl_mvm *mvm,
				 struct ieee80211_vif *vif,
				 struct cfg80211_pmsr_request *req)
{
	struct iwl_tof_range_req_cmd_v11 cmd;
	struct iwl_host_cmd hcmd = {
		.id = WIDE_ID(LOCATION_GROUP, TOF_RANGE_REQ_CMD),
		.dataflags[0] = IWL_HCMD_DFL_DUP,
		.data[0] = &cmd,
		.len[0] = sizeof(cmd),
	};
	u8 i;
	int err;

	iwl_mvm_ftm_cmd_common(mvm, vif, (void *)&cmd, req);

	for (i = 0; i < cmd.num_of_ap; i++) {
		struct cfg80211_pmsr_request_peer *peer = &req->peers[i];
		struct iwl_tof_range_req_ap_entry_v7 *target = &cmd.ap[i];

		err = iwl_mvm_ftm_put_target_v7(mvm, vif, peer, target);
		if (err)
			return err;
	}

	return iwl_mvm_ftm_send_cmd(mvm, &hcmd);
}

static void
iwl_mvm_ftm_set_ndp_params(struct iwl_mvm *mvm,
			   struct iwl_tof_range_req_ap_entry_v8 *target)
{
	/* Only 2 STS are supported on Tx */
	u32 i2r_max_sts = IWL_MVM_FTM_I2R_MAX_STS > 1 ? 1 :
		IWL_MVM_FTM_I2R_MAX_STS;

	target->r2i_ndp_params = IWL_MVM_FTM_R2I_MAX_REP |
		(IWL_MVM_FTM_R2I_MAX_STS << IWL_LOCATION_MAX_STS_POS);
	target->i2r_ndp_params = IWL_MVM_FTM_I2R_MAX_REP |
		(i2r_max_sts << IWL_LOCATION_MAX_STS_POS);
	target->r2i_max_total_ltf = IWL_MVM_FTM_R2I_MAX_TOTAL_LTF;
	target->i2r_max_total_ltf = IWL_MVM_FTM_I2R_MAX_TOTAL_LTF;
}

static int
iwl_mvm_ftm_put_target_v8(struct iwl_mvm *mvm, struct ieee80211_vif *vif,
			  struct cfg80211_pmsr_request_peer *peer,
			  struct iwl_tof_range_req_ap_entry_v8 *target)
{
	u32 flags;
	int ret = iwl_mvm_ftm_put_target_v7(mvm, vif, peer, (void *)target);

	if (ret)
		return ret;

	iwl_mvm_ftm_set_ndp_params(mvm, target);

	/*
	 * If secure LTF is turned off, replace the flag with PMF only
	 */
	flags = le32_to_cpu(target->initiator_ap_flags);
	if (flags & IWL_INITIATOR_AP_FLAGS_SECURED) {
		if (!IWL_MVM_FTM_INITIATOR_SECURE_LTF)
			flags &= ~IWL_INITIATOR_AP_FLAGS_SECURED;

		flags |= IWL_INITIATOR_AP_FLAGS_PMF;
		target->initiator_ap_flags = cpu_to_le32(flags);
	}

	return 0;
}

static int iwl_mvm_ftm_start_v12(struct iwl_mvm *mvm,
				 struct ieee80211_vif *vif,
				 struct cfg80211_pmsr_request *req)
{
	struct iwl_tof_range_req_cmd_v12 cmd;
	struct iwl_host_cmd hcmd = {
		.id = WIDE_ID(LOCATION_GROUP, TOF_RANGE_REQ_CMD),
		.dataflags[0] = IWL_HCMD_DFL_DUP,
		.data[0] = &cmd,
		.len[0] = sizeof(cmd),
	};
	u8 i;
	int err;

	iwl_mvm_ftm_cmd_common(mvm, vif, (void *)&cmd, req);

	for (i = 0; i < cmd.num_of_ap; i++) {
		struct cfg80211_pmsr_request_peer *peer = &req->peers[i];
		struct iwl_tof_range_req_ap_entry_v8 *target = &cmd.ap[i];

		err = iwl_mvm_ftm_put_target_v8(mvm, vif, peer, target);
		if (err)
			return err;
	}

	return iwl_mvm_ftm_send_cmd(mvm, &hcmd);
}

static int iwl_mvm_ftm_start_v13(struct iwl_mvm *mvm,
				 struct ieee80211_vif *vif,
				 struct cfg80211_pmsr_request *req)
{
	struct iwl_tof_range_req_cmd_v13 cmd;
	struct iwl_host_cmd hcmd = {
		.id = WIDE_ID(LOCATION_GROUP, TOF_RANGE_REQ_CMD),
		.dataflags[0] = IWL_HCMD_DFL_DUP,
		.data[0] = &cmd,
		.len[0] = sizeof(cmd),
	};
	u8 i;
	int err;

	iwl_mvm_ftm_cmd_common(mvm, vif, (void *)&cmd, req);

	for (i = 0; i < cmd.num_of_ap; i++) {
		struct cfg80211_pmsr_request_peer *peer = &req->peers[i];
		struct iwl_tof_range_req_ap_entry_v9 *target = &cmd.ap[i];

		err = iwl_mvm_ftm_put_target_v8(mvm, vif, peer, (void *)target);
		if (err)
			return err;

		if (peer->ftm.trigger_based || peer->ftm.non_trigger_based)
			target->bss_color = peer->ftm.bss_color;

		if (peer->ftm.non_trigger_based) {
			target->min_time_between_msr =
				cpu_to_le16(IWL_MVM_FTM_NON_TB_MIN_TIME_BETWEEN_MSR);
			target->burst_period =
				cpu_to_le16(IWL_MVM_FTM_NON_TB_MAX_TIME_BETWEEN_MSR);
		} else {
			target->min_time_between_msr = cpu_to_le16(0);
		}

		target->band =
			iwl_mvm_phy_band_from_nl80211(peer->chandef.chan->band);
	}

	return iwl_mvm_ftm_send_cmd(mvm, &hcmd);
}

static int
iwl_mvm_ftm_put_target_v10(struct iwl_mvm *mvm, struct ieee80211_vif *vif,
			   struct cfg80211_pmsr_request_peer *peer,
			   struct iwl_tof_range_req_ap_entry_v10 *target)
{
	u32 i2r_max_sts, flags;
	int ret;

	ret = iwl_mvm_ftm_target_chandef_v2(mvm, peer, &target->channel_num,
					    &target->format_bw,
					    &target->ctrl_ch_position);
	if (ret)
		return ret;

	memcpy(target->bssid, peer->addr, ETH_ALEN);
	target->burst_period =
		cpu_to_le16(peer->ftm.burst_period);
	target->samples_per_burst = peer->ftm.ftms_per_burst;
	target->num_of_bursts = peer->ftm.num_bursts_exp;
	iwl_mvm_ftm_set_target_flags(mvm, peer, &target->initiator_ap_flags);
	iwl_mvm_ftm_set_sta(mvm, vif, peer, &target->sta_id,
			    &target->initiator_ap_flags);
	iwl_mvm_ftm_set_secured_ranging(mvm, vif, target->bssid,
					&target->cipher, target->hltk,
					target->tk, target->rx_pn,
					target->tx_pn,
					&target->initiator_ap_flags);

	i2r_max_sts = IWL_MVM_FTM_I2R_MAX_STS > 1 ? 1 :
		IWL_MVM_FTM_I2R_MAX_STS;

	target->r2i_ndp_params = IWL_MVM_FTM_R2I_MAX_REP |
		(IWL_MVM_FTM_R2I_MAX_STS << IWL_LOCATION_MAX_STS_POS) |
		(IWL_MVM_FTM_R2I_MAX_TOTAL_LTF << IWL_LOCATION_TOTAL_LTF_POS);
	target->i2r_ndp_params = IWL_MVM_FTM_I2R_MAX_REP |
		(i2r_max_sts << IWL_LOCATION_MAX_STS_POS) |
		(IWL_MVM_FTM_I2R_MAX_TOTAL_LTF << IWL_LOCATION_TOTAL_LTF_POS);

	if (peer->ftm.non_trigger_based) {
		target->min_time_between_msr =
			cpu_to_le16(IWL_MVM_FTM_NON_TB_MIN_TIME_BETWEEN_MSR);
		target->burst_period =
			cpu_to_le16(IWL_MVM_FTM_NON_TB_MAX_TIME_BETWEEN_MSR);
	} else {
		target->min_time_between_msr = cpu_to_le16(0);
	}

	target->band =
		iwl_mvm_phy_band_from_nl80211(peer->chandef.chan->band);

	/*
	 * TODO: Beacon interval is currently unknown, so use the common value
	 * of 100 TUs.
	 */
	target->beacon_interval = cpu_to_le16(100);

	/*
	 * If secure LTF is turned off, replace the flag with PMF only
	 */
	flags = le32_to_cpu(target->initiator_ap_flags);
	if (flags & IWL_INITIATOR_AP_FLAGS_SECURED) {
		if (!IWL_MVM_FTM_INITIATOR_SECURE_LTF)
			flags &= ~IWL_INITIATOR_AP_FLAGS_SECURED;

		flags |= IWL_INITIATOR_AP_FLAGS_PMF;
		target->initiator_ap_flags = cpu_to_le32(flags);
	}

	return 0;
}

static int iwl_mvm_ftm_start_v14(struct iwl_mvm *mvm,
				 struct ieee80211_vif *vif,
				 struct cfg80211_pmsr_request *req)
{
	struct iwl_tof_range_req_cmd_v14 cmd;
	struct iwl_host_cmd hcmd = {
		.id = WIDE_ID(LOCATION_GROUP, TOF_RANGE_REQ_CMD),
		.dataflags[0] = IWL_HCMD_DFL_DUP,
		.data[0] = &cmd,
		.len[0] = sizeof(cmd),
	};
	u8 i;
	int err;

	iwl_mvm_ftm_cmd_common(mvm, vif, (void *)&cmd, req);

	for (i = 0; i < cmd.num_of_ap; i++) {
		struct cfg80211_pmsr_request_peer *peer = &req->peers[i];
		struct iwl_tof_range_req_ap_entry_v10 *target = &cmd.ap[i];

		err = iwl_mvm_ftm_put_target_v10(mvm, vif, peer, target);
		if (err)
			return err;
	}

	return iwl_mvm_ftm_send_cmd(mvm, &hcmd);
}

int iwl_mvm_ftm_start(struct iwl_mvm *mvm, struct ieee80211_vif *vif,
		      struct cfg80211_pmsr_request *req)
{
	bool new_api = fw_has_api(&mvm->fw->ucode_capa,
				  IWL_UCODE_TLV_API_FTM_NEW_RANGE_REQ);
	int err;

	lockdep_assert_held(&mvm->mutex);

	if (mvm->ftm_initiator.req)
		return -EBUSY;

	if (new_api) {
		u8 cmd_ver = iwl_fw_lookup_cmd_ver(mvm->fw,
						   WIDE_ID(LOCATION_GROUP, TOF_RANGE_REQ_CMD),
						   IWL_FW_CMD_VER_UNKNOWN);

		switch (cmd_ver) {
		case 14:
			err = iwl_mvm_ftm_start_v14(mvm, vif, req);
			break;
		case 13:
			err = iwl_mvm_ftm_start_v13(mvm, vif, req);
			break;
		case 12:
			err = iwl_mvm_ftm_start_v12(mvm, vif, req);
			break;
		case 11:
			err = iwl_mvm_ftm_start_v11(mvm, vif, req);
			break;
		case 9:
		case 10:
			err = iwl_mvm_ftm_start_v9(mvm, vif, req);
			break;
		case 8:
			err = iwl_mvm_ftm_start_v8(mvm, vif, req);
			break;
		default:
			err = iwl_mvm_ftm_start_v7(mvm, vif, req);
			break;
		}
	} else {
		err = iwl_mvm_ftm_start_v5(mvm, vif, req);
	}

	if (!err) {
		mvm->ftm_initiator.req = req;
		mvm->ftm_initiator.req_wdev = ieee80211_vif_to_wdev(vif);
	}

	return err;
}

void iwl_mvm_ftm_abort(struct iwl_mvm *mvm, struct cfg80211_pmsr_request *req)
{
	struct iwl_tof_range_abort_cmd cmd = {
		.request_id = req->cookie,
	};

	lockdep_assert_held(&mvm->mutex);

	if (req != mvm->ftm_initiator.req)
		return;

	iwl_mvm_ftm_reset(mvm);

	if (iwl_mvm_send_cmd_pdu(mvm, WIDE_ID(LOCATION_GROUP, TOF_RANGE_ABORT_CMD),
				 0, sizeof(cmd), &cmd))
		IWL_ERR(mvm, "failed to abort FTM process\n");
}

static int iwl_mvm_ftm_find_peer(struct cfg80211_pmsr_request *req,
				 const u8 *addr)
{
	int i;

	for (i = 0; i < req->n_peers; i++) {
		struct cfg80211_pmsr_request_peer *peer = &req->peers[i];

		if (ether_addr_equal_unaligned(peer->addr, addr))
			return i;
	}

	return -ENOENT;
}

static u64 iwl_mvm_ftm_get_host_time(struct iwl_mvm *mvm, __le32 fw_gp2_ts)
{
	u32 gp2_ts = le32_to_cpu(fw_gp2_ts);
	u32 curr_gp2, diff;
	u64 now_from_boot_ns;

	iwl_mvm_get_sync_time(mvm, CLOCK_BOOTTIME, &curr_gp2,
			      &now_from_boot_ns, NULL);

	if (curr_gp2 >= gp2_ts)
		diff = curr_gp2 - gp2_ts;
	else
		diff = curr_gp2 + (U32_MAX - gp2_ts + 1);

	return now_from_boot_ns - (u64)diff * 1000;
}

static void iwl_mvm_ftm_get_lci_civic(struct iwl_mvm *mvm,
				      struct cfg80211_pmsr_result *res)
{
	struct iwl_mvm_loc_entry *entry;

	list_for_each_entry(entry, &mvm->ftm_initiator.loc_list, list) {
		if (!ether_addr_equal_unaligned(res->addr, entry->addr))
			continue;

		if (entry->lci_len) {
			res->ftm.lci_len = entry->lci_len;
			res->ftm.lci = entry->buf;
		}

		if (entry->civic_len) {
			res->ftm.civicloc_len = entry->civic_len;
			res->ftm.civicloc = entry->buf + entry->lci_len;
		}

		/* we found the entry we needed */
		break;
	}
}

static int iwl_mvm_ftm_range_resp_valid(struct iwl_mvm *mvm, u8 request_id,
					u8 num_of_aps)
{
	lockdep_assert_held(&mvm->mutex);

	if (request_id != (u8)mvm->ftm_initiator.req->cookie) {
		IWL_ERR(mvm, "Request ID mismatch, got %u, active %u\n",
			request_id, (u8)mvm->ftm_initiator.req->cookie);
		return -EINVAL;
	}

	if (num_of_aps > mvm->ftm_initiator.req->n_peers) {
		IWL_ERR(mvm, "FTM range response invalid\n");
		return -EINVAL;
	}

	return 0;
}

static void iwl_mvm_ftm_rtt_smoothing(struct iwl_mvm *mvm,
				      struct cfg80211_pmsr_result *res)
{
	struct iwl_mvm_smooth_entry *resp = NULL, *iter;
	s64 rtt_avg, rtt = res->ftm.rtt_avg;
	u32 undershoot, overshoot;
	u8 alpha;

	if (!IWL_MVM_FTM_INITIATOR_ENABLE_SMOOTH)
		return;

	WARN_ON(rtt < 0);

	if (res->status != NL80211_PMSR_STATUS_SUCCESS) {
		IWL_DEBUG_INFO(mvm,
			       ": %pM: ignore failed measurement. Status=%u\n",
			       res->addr, res->status);
		return;
	}

	list_for_each_entry(iter, &mvm->ftm_initiator.smooth.resp, list) {
		if (!memcmp(res->addr, iter->addr, ETH_ALEN)) {
			resp = iter;
			break;
		}
	}

	if (!resp) {
		resp = kzalloc(sizeof(*resp), GFP_KERNEL);
		if (!resp)
			return;

		memcpy(resp->addr, res->addr, ETH_ALEN);
		list_add_tail(&resp->list, &mvm->ftm_initiator.smooth.resp);

		resp->rtt_avg = rtt;

		IWL_DEBUG_INFO(mvm, "new: %pM: rtt_avg=%lld\n",
			       resp->addr, resp->rtt_avg);
		goto update_time;
	}

	if (res->host_time - resp->host_time >
	    IWL_MVM_FTM_INITIATOR_SMOOTH_AGE_SEC * 1000000000) {
		resp->rtt_avg = rtt;

		IWL_DEBUG_INFO(mvm, "expired: %pM: rtt_avg=%lld\n",
			       resp->addr, resp->rtt_avg);
		goto update_time;
	}

	/* Smooth the results based on the tracked RTT average */
	undershoot = IWL_MVM_FTM_INITIATOR_SMOOTH_UNDERSHOOT;
	overshoot = IWL_MVM_FTM_INITIATOR_SMOOTH_OVERSHOOT;
	alpha = IWL_MVM_FTM_INITIATOR_SMOOTH_ALPHA;

	rtt_avg = div_s64(alpha * rtt + (100 - alpha) * resp->rtt_avg, 100);

	IWL_DEBUG_INFO(mvm,
		       "%pM: prev rtt_avg=%lld, new rtt_avg=%lld, rtt=%lld\n",
		       resp->addr, resp->rtt_avg, rtt_avg, rtt);

	/*
	 * update the responder's average RTT results regardless of
	 * the under/over shoot logic below
	 */
	resp->rtt_avg = rtt_avg;

	/* smooth the results */
	if (rtt_avg > rtt && (rtt_avg - rtt) > undershoot) {
		res->ftm.rtt_avg = rtt_avg;

		IWL_DEBUG_INFO(mvm,
			       "undershoot: val=%lld\n",
			       (rtt_avg - rtt));
	} else if (rtt_avg < rtt && (rtt - rtt_avg) >
		   overshoot) {
		res->ftm.rtt_avg = rtt_avg;
		IWL_DEBUG_INFO(mvm,
			       "overshoot: val=%lld\n",
			       (rtt - rtt_avg));
	}

update_time:
	resp->host_time = res->host_time;
}

static void iwl_mvm_debug_range_resp(struct iwl_mvm *mvm, u8 index,
				     struct cfg80211_pmsr_result *res)
{
	s64 rtt_avg = div_s64(res->ftm.rtt_avg * 100, 6666);

	IWL_DEBUG_INFO(mvm, "entry %d\n", index);
	IWL_DEBUG_INFO(mvm, "\tstatus: %d\n", res->status);
	IWL_DEBUG_INFO(mvm, "\tBSSID: %pM\n", res->addr);
	IWL_DEBUG_INFO(mvm, "\thost time: %llu\n", res->host_time);
	IWL_DEBUG_INFO(mvm, "\tburst index: %d\n", res->ftm.burst_index);
	IWL_DEBUG_INFO(mvm, "\tsuccess num: %u\n", res->ftm.num_ftmr_successes);
	IWL_DEBUG_INFO(mvm, "\trssi: %d\n", res->ftm.rssi_avg);
	IWL_DEBUG_INFO(mvm, "\trssi spread: %d\n", res->ftm.rssi_spread);
	IWL_DEBUG_INFO(mvm, "\trtt: %lld\n", res->ftm.rtt_avg);
	IWL_DEBUG_INFO(mvm, "\trtt var: %llu\n", res->ftm.rtt_variance);
	IWL_DEBUG_INFO(mvm, "\trtt spread: %llu\n", res->ftm.rtt_spread);
	IWL_DEBUG_INFO(mvm, "\tdistance: %lld\n", rtt_avg);
}

static void
iwl_mvm_ftm_pasn_update_pn(struct iwl_mvm *mvm,
			   struct iwl_tof_range_rsp_ap_entry_ntfy_v6 *fw_ap)
{
	struct iwl_mvm_ftm_pasn_entry *entry;

	lockdep_assert_held(&mvm->mutex);

	list_for_each_entry(entry, &mvm->ftm_initiator.pasn_list, list) {
		if (memcmp(fw_ap->bssid, entry->addr, sizeof(entry->addr)))
			continue;

		memcpy(entry->rx_pn, fw_ap->rx_pn, sizeof(entry->rx_pn));
		memcpy(entry->tx_pn, fw_ap->tx_pn, sizeof(entry->tx_pn));
		return;
	}
}

static u8 iwl_mvm_ftm_get_range_resp_ver(struct iwl_mvm *mvm)
{
	if (!fw_has_api(&mvm->fw->ucode_capa,
			IWL_UCODE_TLV_API_FTM_NEW_RANGE_REQ))
		return 5;

	/* Starting from version 8, the FW advertises the version */
	if (mvm->cmd_ver.range_resp >= 8)
		return mvm->cmd_ver.range_resp;
	else if (fw_has_api(&mvm->fw->ucode_capa,
			    IWL_UCODE_TLV_API_FTM_RTT_ACCURACY))
		return 7;

	/* The first version of the new range request API */
	return 6;
}

static bool iwl_mvm_ftm_resp_size_validation(u8 ver, unsigned int pkt_len)
{
	switch (ver) {
	case 9:
	case 8:
		return pkt_len == sizeof(struct iwl_tof_range_rsp_ntfy_v8);
	case 7:
		return pkt_len == sizeof(struct iwl_tof_range_rsp_ntfy_v7);
	case 6:
		return pkt_len == sizeof(struct iwl_tof_range_rsp_ntfy_v6);
	case 5:
		return pkt_len == sizeof(struct iwl_tof_range_rsp_ntfy_v5);
	default:
		WARN_ONCE(1, "FTM: unsupported range response version %u", ver);
		return false;
	}
}

void iwl_mvm_ftm_range_resp(struct iwl_mvm *mvm, struct iwl_rx_cmd_buffer *rxb)
{
	struct iwl_rx_packet *pkt = rxb_addr(rxb);
	unsigned int pkt_len = iwl_rx_packet_payload_len(pkt);
	struct iwl_tof_range_rsp_ntfy_v5 *fw_resp_v5 = (void *)pkt->data;
	struct iwl_tof_range_rsp_ntfy_v6 *fw_resp_v6 = (void *)pkt->data;
	struct iwl_tof_range_rsp_ntfy_v7 *fw_resp_v7 = (void *)pkt->data;
	struct iwl_tof_range_rsp_ntfy_v8 *fw_resp_v8 = (void *)pkt->data;
	int i;
	bool new_api = fw_has_api(&mvm->fw->ucode_capa,
				  IWL_UCODE_TLV_API_FTM_NEW_RANGE_REQ);
	u8 num_of_aps, last_in_batch;
	u8 notif_ver = iwl_mvm_ftm_get_range_resp_ver(mvm);

	lockdep_assert_held(&mvm->mutex);

	if (!mvm->ftm_initiator.req) {
		return;
	}

	if (unlikely(!iwl_mvm_ftm_resp_size_validation(notif_ver, pkt_len)))
		return;

	if (new_api) {
		if (iwl_mvm_ftm_range_resp_valid(mvm, fw_resp_v8->request_id,
						 fw_resp_v8->num_of_aps))
			return;

		num_of_aps = fw_resp_v8->num_of_aps;
		last_in_batch = fw_resp_v8->last_report;
	} else {
		if (iwl_mvm_ftm_range_resp_valid(mvm, fw_resp_v5->request_id,
						 fw_resp_v5->num_of_aps))
			return;

		num_of_aps = fw_resp_v5->num_of_aps;
		last_in_batch = fw_resp_v5->last_in_batch;
	}

	IWL_DEBUG_INFO(mvm, "Range response received\n");
	IWL_DEBUG_INFO(mvm, "request id: %lld, num of entries: %u\n",
		       mvm->ftm_initiator.req->cookie, num_of_aps);

	for (i = 0; i < num_of_aps && i < IWL_MVM_TOF_MAX_APS; i++) {
		struct cfg80211_pmsr_result result = {};
		struct iwl_tof_range_rsp_ap_entry_ntfy_v6 *fw_ap;
		int peer_idx;

		if (new_api) {
			if (notif_ver >= 8) {
				fw_ap = &fw_resp_v8->ap[i];
				iwl_mvm_ftm_pasn_update_pn(mvm, fw_ap);
			} else if (notif_ver == 7) {
				fw_ap = (void *)&fw_resp_v7->ap[i];
			} else {
				fw_ap = (void *)&fw_resp_v6->ap[i];
			}

			result.final = fw_ap->last_burst;
			result.ap_tsf = le32_to_cpu(fw_ap->start_tsf);
			result.ap_tsf_valid = 1;
		} else {
			/* the first part is the same for old and new APIs */
			fw_ap = (void *)&fw_resp_v5->ap[i];
			/*
			 * FIXME: the firmware needs to report this, we don't
			 * even know the number of bursts the responder picked
			 * (if we asked it to)
			 */
			result.final = 0;
		}

		peer_idx = iwl_mvm_ftm_find_peer(mvm->ftm_initiator.req,
						 fw_ap->bssid);
		if (peer_idx < 0) {
			IWL_WARN(mvm,
				 "Unknown address (%pM, target #%d) in FTM response\n",
				 fw_ap->bssid, i);
			continue;
		}

		switch (fw_ap->measure_status) {
		case IWL_TOF_ENTRY_SUCCESS:
			result.status = NL80211_PMSR_STATUS_SUCCESS;
			break;
		case IWL_TOF_ENTRY_TIMING_MEASURE_TIMEOUT:
			result.status = NL80211_PMSR_STATUS_TIMEOUT;
			break;
		case IWL_TOF_ENTRY_NO_RESPONSE:
			result.status = NL80211_PMSR_STATUS_FAILURE;
			result.ftm.failure_reason =
				NL80211_PMSR_FTM_FAILURE_NO_RESPONSE;
			break;
		case IWL_TOF_ENTRY_REQUEST_REJECTED:
			result.status = NL80211_PMSR_STATUS_FAILURE;
			result.ftm.failure_reason =
				NL80211_PMSR_FTM_FAILURE_PEER_BUSY;
			result.ftm.busy_retry_time = fw_ap->refusal_period;
			break;
		default:
			result.status = NL80211_PMSR_STATUS_FAILURE;
			result.ftm.failure_reason =
				NL80211_PMSR_FTM_FAILURE_UNSPECIFIED;
			break;
		}
		memcpy(result.addr, fw_ap->bssid, ETH_ALEN);
		result.host_time = iwl_mvm_ftm_get_host_time(mvm,
							     fw_ap->timestamp);
		result.type = NL80211_PMSR_TYPE_FTM;
		result.ftm.burst_index = mvm->ftm_initiator.responses[peer_idx];
		mvm->ftm_initiator.responses[peer_idx]++;
		result.ftm.rssi_avg = fw_ap->rssi;
		result.ftm.rssi_avg_valid = 1;
		result.ftm.rssi_spread = fw_ap->rssi_spread;
		result.ftm.rssi_spread_valid = 1;
		result.ftm.rtt_avg = (s32)le32_to_cpu(fw_ap->rtt);
		result.ftm.rtt_avg_valid = 1;
		result.ftm.rtt_variance = le32_to_cpu(fw_ap->rtt_variance);
		result.ftm.rtt_variance_valid = 1;
		result.ftm.rtt_spread = le32_to_cpu(fw_ap->rtt_spread);
		result.ftm.rtt_spread_valid = 1;

		iwl_mvm_ftm_get_lci_civic(mvm, &result);

		iwl_mvm_ftm_rtt_smoothing(mvm, &result);

		cfg80211_pmsr_report(mvm->ftm_initiator.req_wdev,
				     mvm->ftm_initiator.req,
				     &result, GFP_KERNEL);

		if (fw_has_api(&mvm->fw->ucode_capa,
			       IWL_UCODE_TLV_API_FTM_RTT_ACCURACY))
			IWL_DEBUG_INFO(mvm, "RTT confidence: %u\n",
				       fw_ap->rttConfidence);

		iwl_mvm_debug_range_resp(mvm, i, &result);
	}

	if (last_in_batch) {
		cfg80211_pmsr_complete(mvm->ftm_initiator.req_wdev,
				       mvm->ftm_initiator.req,
				       GFP_KERNEL);
		iwl_mvm_ftm_reset(mvm);
	}
}

void iwl_mvm_ftm_lc_notif(struct iwl_mvm *mvm, struct iwl_rx_cmd_buffer *rxb)
{
	struct iwl_rx_packet *pkt = rxb_addr(rxb);
	const struct ieee80211_mgmt *mgmt = (void *)pkt->data;
	size_t len = iwl_rx_packet_payload_len(pkt);
	struct iwl_mvm_loc_entry *entry;
	const u8 *ies, *lci, *civic, *msr_ie;
	size_t ies_len, lci_len = 0, civic_len = 0;
	size_t baselen = IEEE80211_MIN_ACTION_SIZE +
			 sizeof(mgmt->u.action.u.ftm);
	static const u8 rprt_type_lci = IEEE80211_SPCT_MSR_RPRT_TYPE_LCI;
	static const u8 rprt_type_civic = IEEE80211_SPCT_MSR_RPRT_TYPE_CIVIC;

	if (len <= baselen)
		return;

	lockdep_assert_held(&mvm->mutex);

	ies = mgmt->u.action.u.ftm.variable;
	ies_len = len - baselen;

	msr_ie = cfg80211_find_ie_match(WLAN_EID_MEASURE_REPORT, ies, ies_len,
					&rprt_type_lci, 1, 4);
	if (msr_ie) {
		lci = msr_ie + 2;
		lci_len = msr_ie[1];
	}

	msr_ie = cfg80211_find_ie_match(WLAN_EID_MEASURE_REPORT, ies, ies_len,
					&rprt_type_civic, 1, 4);
	if (msr_ie) {
		civic = msr_ie + 2;
		civic_len = msr_ie[1];
	}

	entry = kmalloc(sizeof(*entry) + lci_len + civic_len, GFP_KERNEL);
	if (!entry)
		return;

	memcpy(entry->addr, mgmt->bssid, ETH_ALEN);

	entry->lci_len = lci_len;
	if (lci_len)
		memcpy(entry->buf, lci, lci_len);

	entry->civic_len = civic_len;
	if (civic_len)
		memcpy(entry->buf + lci_len, civic, civic_len);

	list_add_tail(&entry->list, &mvm->ftm_initiator.loc_list);
}<|MERGE_RESOLUTION|>--- conflicted
+++ resolved
@@ -732,14 +732,7 @@
 
 	WARN_ON(!sta->mfp);
 
-<<<<<<< HEAD
-	if (WARN_ON(key->keylen > sizeof(target->tk)))
-		return;
-
-	memcpy(target->tk, key->key, key->keylen);
-=======
 	target->tk = key->key;
->>>>>>> 8400291e
 	*target->cipher = iwl_mvm_cipher_to_location_cipher(key->cipher);
 	WARN_ON(*target->cipher == IWL_LOCATION_CIPHER_INVALID);
 }
@@ -778,13 +771,7 @@
 		    !memcmp(vif->bss_conf.bssid, bssid, ETH_ALEN)) {
 			struct iwl_mvm_ftm_iter_data target;
 
-<<<<<<< HEAD
-			target.cipher = cipher;
 			target.bssid = bssid;
-			target.tk = tk;
-=======
-			target.bssid = bssid;
->>>>>>> 8400291e
 			ieee80211_iter_keys(mvm->hw, vif, iter, &target);
 		} else {
 			memcpy(tk, entry->tk, sizeof(entry->tk));
