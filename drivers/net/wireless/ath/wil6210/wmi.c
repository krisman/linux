--- conflicted
+++ resolved
@@ -355,11 +355,7 @@
 		}
 	} else {
 		cfg80211_rx_mgmt(wil->wdev, freq, signal,
-<<<<<<< HEAD
-				 (void *)rx_mgmt_frame, d_len, 0, GFP_ATOMIC);
-=======
 				 (void *)rx_mgmt_frame, d_len, 0);
->>>>>>> d0616613
 	}
 }
 
