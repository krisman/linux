// SPDX-License-Identifier: GPL-2.0
/* Copyright (c) 2018, Intel Corporation. */

#include "ice.h"
#include "ice_base.h"
#include "ice_lib.h"

/**
 * ice_validate_vf_id - helper to check if VF ID is valid
 * @pf: pointer to the PF structure
 * @vf_id: the ID of the VF to check
 */
static int ice_validate_vf_id(struct ice_pf *pf, int vf_id)
{
	if (vf_id >= pf->num_alloc_vfs) {
		dev_err(ice_pf_to_dev(pf), "Invalid VF ID: %d\n", vf_id);
		return -EINVAL;
	}
	return 0;
}

/**
 * ice_check_vf_init - helper to check if VF init complete
 * @pf: pointer to the PF structure
 * @vf: the pointer to the VF to check
 */
static int ice_check_vf_init(struct ice_pf *pf, struct ice_vf *vf)
{
	if (!test_bit(ICE_VF_STATE_INIT, vf->vf_states)) {
		dev_err(ice_pf_to_dev(pf), "VF ID: %d in reset. Try again.\n",
			vf->vf_id);
		return -EBUSY;
	}
	return 0;
}

/**
 * ice_vc_vf_broadcast - Broadcast a message to all VFs on PF
 * @pf: pointer to the PF structure
 * @v_opcode: operation code
 * @v_retval: return value
 * @msg: pointer to the msg buffer
 * @msglen: msg length
 */
static void
ice_vc_vf_broadcast(struct ice_pf *pf, enum virtchnl_ops v_opcode,
		    enum virtchnl_status_code v_retval, u8 *msg, u16 msglen)
{
	struct ice_hw *hw = &pf->hw;
	int i;

	ice_for_each_vf(pf, i) {
		struct ice_vf *vf = &pf->vf[i];

		/* Not all vfs are enabled so skip the ones that are not */
		if (!test_bit(ICE_VF_STATE_INIT, vf->vf_states) &&
		    !test_bit(ICE_VF_STATE_ACTIVE, vf->vf_states))
			continue;

		/* Ignore return value on purpose - a given VF may fail, but
		 * we need to keep going and send to all of them
		 */
		ice_aq_send_msg_to_vf(hw, vf->vf_id, v_opcode, v_retval, msg,
				      msglen, NULL);
	}
}

/**
 * ice_set_pfe_link - Set the link speed/status of the virtchnl_pf_event
 * @vf: pointer to the VF structure
 * @pfe: pointer to the virtchnl_pf_event to set link speed/status for
 * @ice_link_speed: link speed specified by ICE_AQ_LINK_SPEED_*
 * @link_up: whether or not to set the link up/down
 */
static void
ice_set_pfe_link(struct ice_vf *vf, struct virtchnl_pf_event *pfe,
		 int ice_link_speed, bool link_up)
{
	if (vf->driver_caps & VIRTCHNL_VF_CAP_ADV_LINK_SPEED) {
		pfe->event_data.link_event_adv.link_status = link_up;
		/* Speed in Mbps */
		pfe->event_data.link_event_adv.link_speed =
			ice_conv_link_speed_to_virtchnl(true, ice_link_speed);
	} else {
		pfe->event_data.link_event.link_status = link_up;
		/* Legacy method for virtchnl link speeds */
		pfe->event_data.link_event.link_speed =
			(enum virtchnl_link_speed)
			ice_conv_link_speed_to_virtchnl(false, ice_link_speed);
	}
}

/**
 * ice_vc_notify_vf_link_state - Inform a VF of link status
 * @vf: pointer to the VF structure
 *
 * send a link status message to a single VF
 */
static void ice_vc_notify_vf_link_state(struct ice_vf *vf)
{
	struct virtchnl_pf_event pfe = { 0 };
	struct ice_link_status *ls;
	struct ice_pf *pf = vf->pf;
	struct ice_hw *hw;

	hw = &pf->hw;
	ls = &hw->port_info->phy.link_info;

	pfe.event = VIRTCHNL_EVENT_LINK_CHANGE;
	pfe.severity = PF_EVENT_SEVERITY_INFO;

	/* Always report link is down if the VF queues aren't enabled */
	if (!vf->num_qs_ena) {
		ice_set_pfe_link(vf, &pfe, ICE_AQ_LINK_SPEED_UNKNOWN, false);
	} else if (vf->link_forced) {
		u16 link_speed = vf->link_up ?
			ls->link_speed : ICE_AQ_LINK_SPEED_UNKNOWN;

		ice_set_pfe_link(vf, &pfe, link_speed, vf->link_up);
	} else {
		ice_set_pfe_link(vf, &pfe, ls->link_speed,
				 ls->link_info & ICE_AQ_LINK_UP);
	}

	ice_aq_send_msg_to_vf(hw, vf->vf_id, VIRTCHNL_OP_EVENT,
			      VIRTCHNL_STATUS_SUCCESS, (u8 *)&pfe,
			      sizeof(pfe), NULL);
}

/**
 * ice_free_vf_res - Free a VF's resources
 * @vf: pointer to the VF info
 */
static void ice_free_vf_res(struct ice_vf *vf)
{
	struct ice_pf *pf = vf->pf;
	int i, last_vector_idx;

	/* First, disable VF's configuration API to prevent OS from
	 * accessing the VF's VSI after it's freed or invalidated.
	 */
	clear_bit(ICE_VF_STATE_INIT, vf->vf_states);

	/* free VSI and disconnect it from the parent uplink */
	if (vf->lan_vsi_idx) {
		ice_vsi_release(pf->vsi[vf->lan_vsi_idx]);
		vf->lan_vsi_idx = 0;
		vf->lan_vsi_num = 0;
		vf->num_mac = 0;
	}

	last_vector_idx = vf->first_vector_idx + pf->num_vf_msix - 1;
	/* Disable interrupts so that VF starts in a known state */
	for (i = vf->first_vector_idx; i <= last_vector_idx; i++) {
		wr32(&pf->hw, GLINT_DYN_CTL(i), GLINT_DYN_CTL_CLEARPBA_M);
		ice_flush(&pf->hw);
	}
	/* reset some of the state variables keeping track of the resources */
	clear_bit(ICE_VF_STATE_MC_PROMISC, vf->vf_states);
	clear_bit(ICE_VF_STATE_UC_PROMISC, vf->vf_states);
}

/**
 * ice_dis_vf_mappings
 * @vf: pointer to the VF structure
 */
static void ice_dis_vf_mappings(struct ice_vf *vf)
{
	struct ice_pf *pf = vf->pf;
	struct ice_vsi *vsi;
	struct device *dev;
	int first, last, v;
	struct ice_hw *hw;

	hw = &pf->hw;
	vsi = pf->vsi[vf->lan_vsi_idx];

	dev = ice_pf_to_dev(pf);
	wr32(hw, VPINT_ALLOC(vf->vf_id), 0);
	wr32(hw, VPINT_ALLOC_PCI(vf->vf_id), 0);

	first = vf->first_vector_idx;
	last = first + pf->num_vf_msix - 1;
	for (v = first; v <= last; v++) {
		u32 reg;

		reg = (((1 << GLINT_VECT2FUNC_IS_PF_S) &
			GLINT_VECT2FUNC_IS_PF_M) |
		       ((hw->pf_id << GLINT_VECT2FUNC_PF_NUM_S) &
			GLINT_VECT2FUNC_PF_NUM_M));
		wr32(hw, GLINT_VECT2FUNC(v), reg);
	}

	if (vsi->tx_mapping_mode == ICE_VSI_MAP_CONTIG)
		wr32(hw, VPLAN_TX_QBASE(vf->vf_id), 0);
	else
		dev_err(dev, "Scattered mode for VF Tx queues is not yet implemented\n");

	if (vsi->rx_mapping_mode == ICE_VSI_MAP_CONTIG)
		wr32(hw, VPLAN_RX_QBASE(vf->vf_id), 0);
	else
		dev_err(dev, "Scattered mode for VF Rx queues is not yet implemented\n");
}

/**
 * ice_sriov_free_msix_res - Reset/free any used MSIX resources
 * @pf: pointer to the PF structure
 *
 * If MSIX entries from the pf->irq_tracker were needed then we need to
 * reset the irq_tracker->end and give back the entries we needed to
 * num_avail_sw_msix.
 *
 * If no MSIX entries were taken from the pf->irq_tracker then just clear
 * the pf->sriov_base_vector.
 *
 * Returns 0 on success, and -EINVAL on error.
 */
static int ice_sriov_free_msix_res(struct ice_pf *pf)
{
	struct ice_res_tracker *res;

	if (!pf)
		return -EINVAL;

	res = pf->irq_tracker;
	if (!res)
		return -EINVAL;

	/* give back irq_tracker resources used */
	if (pf->sriov_base_vector < res->num_entries) {
		res->end = res->num_entries;
		pf->num_avail_sw_msix +=
			res->num_entries - pf->sriov_base_vector;
	}

	pf->sriov_base_vector = 0;

	return 0;
}

/**
 * ice_set_vf_state_qs_dis - Set VF queues state to disabled
 * @vf: pointer to the VF structure
 */
void ice_set_vf_state_qs_dis(struct ice_vf *vf)
{
	/* Clear Rx/Tx enabled queues flag */
	bitmap_zero(vf->txq_ena, ICE_MAX_BASE_QS_PER_VF);
	bitmap_zero(vf->rxq_ena, ICE_MAX_BASE_QS_PER_VF);
	vf->num_qs_ena = 0;
	clear_bit(ICE_VF_STATE_QS_ENA, vf->vf_states);
}

/**
 * ice_dis_vf_qs - Disable the VF queues
 * @vf: pointer to the VF structure
 */
static void ice_dis_vf_qs(struct ice_vf *vf)
{
	struct ice_pf *pf = vf->pf;
	struct ice_vsi *vsi;

	vsi = pf->vsi[vf->lan_vsi_idx];

	ice_vsi_stop_lan_tx_rings(vsi, ICE_NO_RESET, vf->vf_id);
	ice_vsi_stop_rx_rings(vsi);
	ice_set_vf_state_qs_dis(vf);
}

/**
 * ice_free_vfs - Free all VFs
 * @pf: pointer to the PF structure
 */
void ice_free_vfs(struct ice_pf *pf)
{
	struct device *dev = ice_pf_to_dev(pf);
	struct ice_hw *hw = &pf->hw;
	int tmp, i;

	if (!pf->vf)
		return;

	while (test_and_set_bit(__ICE_VF_DIS, pf->state))
		usleep_range(1000, 2000);

	/* Avoid wait time by stopping all VFs at the same time */
	ice_for_each_vf(pf, i)
		if (test_bit(ICE_VF_STATE_QS_ENA, pf->vf[i].vf_states))
			ice_dis_vf_qs(&pf->vf[i]);

	/* Disable IOV before freeing resources. This lets any VF drivers
	 * running in the host get themselves cleaned up before we yank
	 * the carpet out from underneath their feet.
	 */
	if (!pci_vfs_assigned(pf->pdev))
		pci_disable_sriov(pf->pdev);
	else
		dev_warn(dev, "VFs are assigned - not disabling SR-IOV\n");

	tmp = pf->num_alloc_vfs;
	pf->num_vf_qps = 0;
	pf->num_alloc_vfs = 0;
	for (i = 0; i < tmp; i++) {
		if (test_bit(ICE_VF_STATE_INIT, pf->vf[i].vf_states)) {
			/* disable VF qp mappings and set VF disable state */
			ice_dis_vf_mappings(&pf->vf[i]);
			set_bit(ICE_VF_STATE_DIS, pf->vf[i].vf_states);
			ice_free_vf_res(&pf->vf[i]);
		}
	}

	if (ice_sriov_free_msix_res(pf))
		dev_err(dev, "Failed to free MSIX resources used by SR-IOV\n");

	devm_kfree(dev, pf->vf);
	pf->vf = NULL;

	/* This check is for when the driver is unloaded while VFs are
	 * assigned. Setting the number of VFs to 0 through sysfs is caught
	 * before this function ever gets called.
	 */
	if (!pci_vfs_assigned(pf->pdev)) {
		int vf_id;

		/* Acknowledge VFLR for all VFs. Without this, VFs will fail to
		 * work correctly when SR-IOV gets re-enabled.
		 */
		for (vf_id = 0; vf_id < tmp; vf_id++) {
			u32 reg_idx, bit_idx;

			reg_idx = (hw->func_caps.vf_base_id + vf_id) / 32;
			bit_idx = (hw->func_caps.vf_base_id + vf_id) % 32;
			wr32(hw, GLGEN_VFLRSTAT(reg_idx), BIT(bit_idx));
		}
	}
	clear_bit(__ICE_VF_DIS, pf->state);
	clear_bit(ICE_FLAG_SRIOV_ENA, pf->flags);
}

/**
 * ice_trigger_vf_reset - Reset a VF on HW
 * @vf: pointer to the VF structure
 * @is_vflr: true if VFLR was issued, false if not
 * @is_pfr: true if the reset was triggered due to a previous PFR
 *
 * Trigger hardware to start a reset for a particular VF. Expects the caller
 * to wait the proper amount of time to allow hardware to reset the VF before
 * it cleans up and restores VF functionality.
 */
static void ice_trigger_vf_reset(struct ice_vf *vf, bool is_vflr, bool is_pfr)
{
	struct ice_pf *pf = vf->pf;
	u32 reg, reg_idx, bit_idx;
	struct device *dev;
	struct ice_hw *hw;
	int vf_abs_id, i;

	dev = ice_pf_to_dev(pf);
	hw = &pf->hw;
	vf_abs_id = vf->vf_id + hw->func_caps.vf_base_id;

	/* Inform VF that it is no longer active, as a warning */
	clear_bit(ICE_VF_STATE_ACTIVE, vf->vf_states);

	/* Disable VF's configuration API during reset. The flag is re-enabled
	 * in ice_alloc_vf_res(), when it's safe again to access VF's VSI.
	 * It's normally disabled in ice_free_vf_res(), but it's safer
	 * to do it earlier to give some time to finish to any VF config
	 * functions that may still be running at this point.
	 */
	clear_bit(ICE_VF_STATE_INIT, vf->vf_states);

	/* VF_MBX_ARQLEN is cleared by PFR, so the driver needs to clear it
	 * in the case of VFR. If this is done for PFR, it can mess up VF
	 * resets because the VF driver may already have started cleanup
	 * by the time we get here.
	 */
	if (!is_pfr)
		wr32(hw, VF_MBX_ARQLEN(vf->vf_id), 0);

	/* In the case of a VFLR, the HW has already reset the VF and we
	 * just need to clean up, so don't hit the VFRTRIG register.
	 */
	if (!is_vflr) {
		/* reset VF using VPGEN_VFRTRIG reg */
		reg = rd32(hw, VPGEN_VFRTRIG(vf->vf_id));
		reg |= VPGEN_VFRTRIG_VFSWR_M;
		wr32(hw, VPGEN_VFRTRIG(vf->vf_id), reg);
	}
	/* clear the VFLR bit in GLGEN_VFLRSTAT */
	reg_idx = (vf_abs_id) / 32;
	bit_idx = (vf_abs_id) % 32;
	wr32(hw, GLGEN_VFLRSTAT(reg_idx), BIT(bit_idx));
	ice_flush(hw);

	wr32(hw, PF_PCI_CIAA,
	     VF_DEVICE_STATUS | (vf_abs_id << PF_PCI_CIAA_VF_NUM_S));
	for (i = 0; i < ICE_PCI_CIAD_WAIT_COUNT; i++) {
		reg = rd32(hw, PF_PCI_CIAD);
		/* no transactions pending so stop polling */
		if ((reg & VF_TRANS_PENDING_M) == 0)
			break;

		dev_err(dev, "VF %d PCI transactions stuck\n", vf->vf_id);
		udelay(ICE_PCI_CIAD_WAIT_DELAY_US);
	}
}

/**
 * ice_vsi_set_pvid_fill_ctxt - Set VSI ctxt for add PVID
 * @ctxt: the VSI ctxt to fill
 * @vid: the VLAN ID to set as a PVID
 */
static void ice_vsi_set_pvid_fill_ctxt(struct ice_vsi_ctx *ctxt, u16 vid)
{
	ctxt->info.vlan_flags = (ICE_AQ_VSI_VLAN_MODE_UNTAGGED |
				 ICE_AQ_VSI_PVLAN_INSERT_PVID |
				 ICE_AQ_VSI_VLAN_EMOD_STR);
	ctxt->info.pvid = cpu_to_le16(vid);
	ctxt->info.sw_flags2 |= ICE_AQ_VSI_SW_FLAG_RX_VLAN_PRUNE_ENA;
	ctxt->info.valid_sections = cpu_to_le16(ICE_AQ_VSI_PROP_VLAN_VALID |
						ICE_AQ_VSI_PROP_SW_VALID);
}

/**
 * ice_vsi_kill_pvid_fill_ctxt - Set VSI ctx for remove PVID
 * @ctxt: the VSI ctxt to fill
 */
static void ice_vsi_kill_pvid_fill_ctxt(struct ice_vsi_ctx *ctxt)
{
	ctxt->info.vlan_flags = ICE_AQ_VSI_VLAN_EMOD_NOTHING;
	ctxt->info.vlan_flags |= ICE_AQ_VSI_VLAN_MODE_ALL;
	ctxt->info.sw_flags2 &= ~ICE_AQ_VSI_SW_FLAG_RX_VLAN_PRUNE_ENA;
	ctxt->info.valid_sections = cpu_to_le16(ICE_AQ_VSI_PROP_VLAN_VALID |
						ICE_AQ_VSI_PROP_SW_VALID);
}

/**
 * ice_vsi_manage_pvid - Enable or disable port VLAN for VSI
 * @vsi: the VSI to update
 * @vid: the VLAN ID to set as a PVID
 * @enable: true for enable PVID false for disable
 */
static int ice_vsi_manage_pvid(struct ice_vsi *vsi, u16 vid, bool enable)
{
	struct ice_hw *hw = &vsi->back->hw;
	struct ice_vsi_ctx *ctxt;
	enum ice_status status;
	int ret = 0;

	ctxt = kzalloc(sizeof(*ctxt), GFP_KERNEL);
	if (!ctxt)
		return -ENOMEM;

	ctxt->info = vsi->info;
	if (enable)
		ice_vsi_set_pvid_fill_ctxt(ctxt, vid);
	else
		ice_vsi_kill_pvid_fill_ctxt(ctxt);

	status = ice_update_vsi(hw, vsi->idx, ctxt, NULL);
	if (status) {
		dev_info(ice_pf_to_dev(vsi->back), "update VSI for port VLAN failed, err %d aq_err %d\n",
			 status, hw->adminq.sq_last_status);
		ret = -EIO;
		goto out;
	}

	vsi->info = ctxt->info;
out:
	kfree(ctxt);
	return ret;
}

/**
 * ice_vf_vsi_setup - Set up a VF VSI
 * @pf: board private structure
 * @pi: pointer to the port_info instance
 * @vf_id: defines VF ID to which this VSI connects.
 *
 * Returns pointer to the successfully allocated VSI struct on success,
 * otherwise returns NULL on failure.
 */
static struct ice_vsi *
ice_vf_vsi_setup(struct ice_pf *pf, struct ice_port_info *pi, u16 vf_id)
{
	return ice_vsi_setup(pf, pi, ICE_VSI_VF, vf_id);
}

/**
 * ice_calc_vf_first_vector_idx - Calculate MSIX vector index in the PF space
 * @pf: pointer to PF structure
 * @vf: pointer to VF that the first MSIX vector index is being calculated for
 *
 * This returns the first MSIX vector index in PF space that is used by this VF.
 * This index is used when accessing PF relative registers such as
 * GLINT_VECT2FUNC and GLINT_DYN_CTL.
 * This will always be the OICR index in the AVF driver so any functionality
 * using vf->first_vector_idx for queue configuration will have to increment by
 * 1 to avoid meddling with the OICR index.
 */
static int ice_calc_vf_first_vector_idx(struct ice_pf *pf, struct ice_vf *vf)
{
	return pf->sriov_base_vector + vf->vf_id * pf->num_vf_msix;
}

/**
 * ice_alloc_vsi_res - Setup VF VSI and its resources
 * @vf: pointer to the VF structure
 *
 * Returns 0 on success, negative value on failure
 */
static int ice_alloc_vsi_res(struct ice_vf *vf)
{
	struct ice_pf *pf = vf->pf;
	LIST_HEAD(tmp_add_list);
	u8 broadcast[ETH_ALEN];
	struct ice_vsi *vsi;
	struct device *dev;
	int status = 0;

	dev = ice_pf_to_dev(pf);
	/* first vector index is the VFs OICR index */
	vf->first_vector_idx = ice_calc_vf_first_vector_idx(pf, vf);

	vsi = ice_vf_vsi_setup(pf, pf->hw.port_info, vf->vf_id);
	if (!vsi) {
		dev_err(dev, "Failed to create VF VSI\n");
		return -ENOMEM;
	}

	vf->lan_vsi_idx = vsi->idx;
	vf->lan_vsi_num = vsi->vsi_num;

	/* Check if port VLAN exist before, and restore it accordingly */
	if (vf->port_vlan_id) {
		ice_vsi_manage_pvid(vsi, vf->port_vlan_id, true);
		ice_vsi_add_vlan(vsi, vf->port_vlan_id & ICE_VLAN_M);
	}

	eth_broadcast_addr(broadcast);

	status = ice_add_mac_to_list(vsi, &tmp_add_list, broadcast);
	if (status)
		goto ice_alloc_vsi_res_exit;

	if (is_valid_ether_addr(vf->dflt_lan_addr.addr)) {
		status = ice_add_mac_to_list(vsi, &tmp_add_list,
					     vf->dflt_lan_addr.addr);
		if (status)
			goto ice_alloc_vsi_res_exit;
	}

	status = ice_add_mac(&pf->hw, &tmp_add_list);
	if (status)
		dev_err(dev, "could not add mac filters error %d\n", status);
	else
		vf->num_mac = 1;

	/* Clear this bit after VF initialization since we shouldn't reclaim
	 * and reassign interrupts for synchronous or asynchronous VFR events.
	 * We don't want to reconfigure interrupts since AVF driver doesn't
	 * expect vector assignment to be changed unless there is a request for
	 * more vectors.
	 */
ice_alloc_vsi_res_exit:
	ice_free_fltr_list(dev, &tmp_add_list);
	return status;
}

/**
 * ice_alloc_vf_res - Allocate VF resources
 * @vf: pointer to the VF structure
 */
static int ice_alloc_vf_res(struct ice_vf *vf)
{
	struct ice_pf *pf = vf->pf;
	int tx_rx_queue_left;
	int status;

	/* Update number of VF queues, in case VF had requested for queue
	 * changes
	 */
	tx_rx_queue_left = min_t(int, ice_get_avail_txq_count(pf),
				 ice_get_avail_rxq_count(pf));
	tx_rx_queue_left += ICE_DFLT_QS_PER_VF;
	if (vf->num_req_qs && vf->num_req_qs <= tx_rx_queue_left &&
	    vf->num_req_qs != vf->num_vf_qs)
		vf->num_vf_qs = vf->num_req_qs;

	/* setup VF VSI and necessary resources */
	status = ice_alloc_vsi_res(vf);
	if (status)
		goto ice_alloc_vf_res_exit;

	if (vf->trusted)
		set_bit(ICE_VIRTCHNL_VF_CAP_PRIVILEGE, &vf->vf_caps);
	else
		clear_bit(ICE_VIRTCHNL_VF_CAP_PRIVILEGE, &vf->vf_caps);

	/* VF is now completely initialized */
	set_bit(ICE_VF_STATE_INIT, vf->vf_states);

	return status;

ice_alloc_vf_res_exit:
	ice_free_vf_res(vf);
	return status;
}

/**
 * ice_ena_vf_mappings
 * @vf: pointer to the VF structure
 *
 * Enable VF vectors and queues allocation by writing the details into
 * respective registers.
 */
static void ice_ena_vf_mappings(struct ice_vf *vf)
{
	int abs_vf_id, abs_first, abs_last;
	struct ice_pf *pf = vf->pf;
	struct ice_vsi *vsi;
	struct device *dev;
	int first, last, v;
	struct ice_hw *hw;
	u32 reg;

	dev = ice_pf_to_dev(pf);
	hw = &pf->hw;
	vsi = pf->vsi[vf->lan_vsi_idx];
	first = vf->first_vector_idx;
	last = (first + pf->num_vf_msix) - 1;
	abs_first = first + pf->hw.func_caps.common_cap.msix_vector_first_id;
	abs_last = (abs_first + pf->num_vf_msix) - 1;
	abs_vf_id = vf->vf_id + hw->func_caps.vf_base_id;

	/* VF Vector allocation */
	reg = (((abs_first << VPINT_ALLOC_FIRST_S) & VPINT_ALLOC_FIRST_M) |
	       ((abs_last << VPINT_ALLOC_LAST_S) & VPINT_ALLOC_LAST_M) |
	       VPINT_ALLOC_VALID_M);
	wr32(hw, VPINT_ALLOC(vf->vf_id), reg);

	reg = (((abs_first << VPINT_ALLOC_PCI_FIRST_S)
		 & VPINT_ALLOC_PCI_FIRST_M) |
	       ((abs_last << VPINT_ALLOC_PCI_LAST_S) & VPINT_ALLOC_PCI_LAST_M) |
	       VPINT_ALLOC_PCI_VALID_M);
	wr32(hw, VPINT_ALLOC_PCI(vf->vf_id), reg);
	/* map the interrupts to its functions */
	for (v = first; v <= last; v++) {
		reg = (((abs_vf_id << GLINT_VECT2FUNC_VF_NUM_S) &
			GLINT_VECT2FUNC_VF_NUM_M) |
		       ((hw->pf_id << GLINT_VECT2FUNC_PF_NUM_S) &
			GLINT_VECT2FUNC_PF_NUM_M));
		wr32(hw, GLINT_VECT2FUNC(v), reg);
	}

	/* Map mailbox interrupt. We put an explicit 0 here to remind us that
	 * VF admin queue interrupts will go to VF MSI-X vector 0.
	 */
	wr32(hw, VPINT_MBX_CTL(abs_vf_id), VPINT_MBX_CTL_CAUSE_ENA_M | 0);
	/* set regardless of mapping mode */
	wr32(hw, VPLAN_TXQ_MAPENA(vf->vf_id), VPLAN_TXQ_MAPENA_TX_ENA_M);

	/* VF Tx queues allocation */
	if (vsi->tx_mapping_mode == ICE_VSI_MAP_CONTIG) {
		/* set the VF PF Tx queue range
		 * VFNUMQ value should be set to (number of queues - 1). A value
		 * of 0 means 1 queue and a value of 255 means 256 queues
		 */
		reg = (((vsi->txq_map[0] << VPLAN_TX_QBASE_VFFIRSTQ_S) &
			VPLAN_TX_QBASE_VFFIRSTQ_M) |
		       (((vsi->alloc_txq - 1) << VPLAN_TX_QBASE_VFNUMQ_S) &
			VPLAN_TX_QBASE_VFNUMQ_M));
		wr32(hw, VPLAN_TX_QBASE(vf->vf_id), reg);
	} else {
		dev_err(dev, "Scattered mode for VF Tx queues is not yet implemented\n");
	}

	/* set regardless of mapping mode */
	wr32(hw, VPLAN_RXQ_MAPENA(vf->vf_id), VPLAN_RXQ_MAPENA_RX_ENA_M);

	/* VF Rx queues allocation */
	if (vsi->rx_mapping_mode == ICE_VSI_MAP_CONTIG) {
		/* set the VF PF Rx queue range
		 * VFNUMQ value should be set to (number of queues - 1). A value
		 * of 0 means 1 queue and a value of 255 means 256 queues
		 */
		reg = (((vsi->rxq_map[0] << VPLAN_RX_QBASE_VFFIRSTQ_S) &
			VPLAN_RX_QBASE_VFFIRSTQ_M) |
		       (((vsi->alloc_txq - 1) << VPLAN_RX_QBASE_VFNUMQ_S) &
			VPLAN_RX_QBASE_VFNUMQ_M));
		wr32(hw, VPLAN_RX_QBASE(vf->vf_id), reg);
	} else {
		dev_err(dev, "Scattered mode for VF Rx queues is not yet implemented\n");
	}
}

/**
 * ice_determine_res
 * @pf: pointer to the PF structure
 * @avail_res: available resources in the PF structure
 * @max_res: maximum resources that can be given per VF
 * @min_res: minimum resources that can be given per VF
 *
 * Returns non-zero value if resources (queues/vectors) are available or
 * returns zero if PF cannot accommodate for all num_alloc_vfs.
 */
static int
ice_determine_res(struct ice_pf *pf, u16 avail_res, u16 max_res, u16 min_res)
{
	bool checked_min_res = false;
	int res;

	/* start by checking if PF can assign max number of resources for
	 * all num_alloc_vfs.
	 * if yes, return number per VF
	 * If no, divide by 2 and roundup, check again
	 * repeat the loop till we reach a point where even minimum resources
	 * are not available, in that case return 0
	 */
	res = max_res;
	while ((res >= min_res) && !checked_min_res) {
		int num_all_res;

		num_all_res = pf->num_alloc_vfs * res;
		if (num_all_res <= avail_res)
			return res;

		if (res == min_res)
			checked_min_res = true;

		res = DIV_ROUND_UP(res, 2);
	}
	return 0;
}

/**
 * ice_calc_vf_reg_idx - Calculate the VF's register index in the PF space
 * @vf: VF to calculate the register index for
 * @q_vector: a q_vector associated to the VF
 */
int ice_calc_vf_reg_idx(struct ice_vf *vf, struct ice_q_vector *q_vector)
{
	struct ice_pf *pf;

	if (!vf || !q_vector)
		return -EINVAL;

	pf = vf->pf;

	/* always add one to account for the OICR being the first MSIX */
	return pf->sriov_base_vector + pf->num_vf_msix * vf->vf_id +
		q_vector->v_idx + 1;
}

/**
 * ice_get_max_valid_res_idx - Get the max valid resource index
 * @res: pointer to the resource to find the max valid index for
 *
 * Start from the end of the ice_res_tracker and return right when we find the
 * first res->list entry with the ICE_RES_VALID_BIT set. This function is only
 * valid for SR-IOV because it is the only consumer that manipulates the
 * res->end and this is always called when res->end is set to res->num_entries.
 */
static int ice_get_max_valid_res_idx(struct ice_res_tracker *res)
{
	int i;

	if (!res)
		return -EINVAL;

	for (i = res->num_entries - 1; i >= 0; i--)
		if (res->list[i] & ICE_RES_VALID_BIT)
			return i;

	return 0;
}

/**
 * ice_sriov_set_msix_res - Set any used MSIX resources
 * @pf: pointer to PF structure
 * @num_msix_needed: number of MSIX vectors needed for all SR-IOV VFs
 *
 * This function allows SR-IOV resources to be taken from the end of the PF's
 * allowed HW MSIX vectors so in many cases the irq_tracker will not
 * be needed. In these cases we just set the pf->sriov_base_vector and return
 * success.
 *
 * If SR-IOV needs to use any pf->irq_tracker entries it updates the
 * irq_tracker->end based on the first entry needed for SR-IOV. This makes it
 * so any calls to ice_get_res() using the irq_tracker will not try to use
 * resources at or beyond the newly set value.
 *
 * Return 0 on success, and -EINVAL when there are not enough MSIX vectors in
 * in the PF's space available for SR-IOV.
 */
static int ice_sriov_set_msix_res(struct ice_pf *pf, u16 num_msix_needed)
{
	int max_valid_res_idx = ice_get_max_valid_res_idx(pf->irq_tracker);
	u16 pf_total_msix_vectors =
		pf->hw.func_caps.common_cap.num_msix_vectors;
	struct ice_res_tracker *res = pf->irq_tracker;
	int sriov_base_vector;

	if (max_valid_res_idx < 0)
		return max_valid_res_idx;

	sriov_base_vector = pf_total_msix_vectors - num_msix_needed;

	/* make sure we only grab irq_tracker entries from the list end and
	 * that we have enough available MSIX vectors
	 */
	if (sriov_base_vector <= max_valid_res_idx)
		return -EINVAL;

	pf->sriov_base_vector = sriov_base_vector;

	/* dip into irq_tracker entries and update used resources */
	if (num_msix_needed > (pf_total_msix_vectors - res->num_entries)) {
		pf->num_avail_sw_msix -=
			res->num_entries - pf->sriov_base_vector;
		res->end = pf->sriov_base_vector;
	}

	return 0;
}

/**
 * ice_check_avail_res - check if vectors and queues are available
 * @pf: pointer to the PF structure
 *
 * This function is where we calculate actual number of resources for VF VSIs,
 * we don't reserve ahead of time during probe. Returns success if vectors and
 * queues resources are available, otherwise returns error code
 */
static int ice_check_avail_res(struct ice_pf *pf)
{
	int max_valid_res_idx = ice_get_max_valid_res_idx(pf->irq_tracker);
	u16 num_msix, num_txq, num_rxq, num_avail_msix;
	struct device *dev = ice_pf_to_dev(pf);

	if (!pf->num_alloc_vfs || max_valid_res_idx < 0)
		return -EINVAL;

	/* add 1 to max_valid_res_idx to account for it being 0-based */
	num_avail_msix = pf->hw.func_caps.common_cap.num_msix_vectors -
		(max_valid_res_idx + 1);

	/* Grab from HW interrupts common pool
	 * Note: By the time the user decides it needs more vectors in a VF
	 * its already too late since one must decide this prior to creating the
	 * VF interface. So the best we can do is take a guess as to what the
	 * user might want.
	 *
	 * We have two policies for vector allocation:
	 * 1. if num_alloc_vfs is from 1 to 16, then we consider this as small
	 * number of NFV VFs used for NFV appliances, since this is a special
	 * case, we try to assign maximum vectors per VF (65) as much as
	 * possible, based on determine_resources algorithm.
	 * 2. if num_alloc_vfs is from 17 to 256, then its large number of
	 * regular VFs which are not used for any special purpose. Hence try to
	 * grab default interrupt vectors (5 as supported by AVF driver).
	 */
	if (pf->num_alloc_vfs <= 16) {
		num_msix = ice_determine_res(pf, num_avail_msix,
					     ICE_MAX_INTR_PER_VF,
					     ICE_MIN_INTR_PER_VF);
	} else if (pf->num_alloc_vfs <= ICE_MAX_VF_COUNT) {
		num_msix = ice_determine_res(pf, num_avail_msix,
					     ICE_DFLT_INTR_PER_VF,
					     ICE_MIN_INTR_PER_VF);
	} else {
		dev_err(dev, "Number of VFs %d exceeds max VF count %d\n",
			pf->num_alloc_vfs, ICE_MAX_VF_COUNT);
		return -EIO;
	}

	if (!num_msix)
		return -EIO;

	/* Grab from the common pool
	 * start by requesting Default queues (4 as supported by AVF driver),
	 * Note that, the main difference between queues and vectors is, latter
	 * can only be reserved at init time but queues can be requested by VF
	 * at runtime through Virtchnl, that is the reason we start by reserving
	 * few queues.
	 */
	num_txq = ice_determine_res(pf, ice_get_avail_txq_count(pf),
				    ICE_DFLT_QS_PER_VF, ICE_MIN_QS_PER_VF);

	num_rxq = ice_determine_res(pf, ice_get_avail_rxq_count(pf),
				    ICE_DFLT_QS_PER_VF, ICE_MIN_QS_PER_VF);

	if (!num_txq || !num_rxq)
		return -EIO;

	if (ice_sriov_set_msix_res(pf, num_msix * pf->num_alloc_vfs))
		return -EINVAL;

	/* since AVF driver works with only queue pairs which means, it expects
	 * to have equal number of Rx and Tx queues, so take the minimum of
	 * available Tx or Rx queues
	 */
	pf->num_vf_qps = min_t(int, num_txq, num_rxq);
	pf->num_vf_msix = num_msix;

	return 0;
}

/**
 * ice_cleanup_and_realloc_vf - Clean up VF and reallocate resources after reset
 * @vf: pointer to the VF structure
 *
 * Cleanup a VF after the hardware reset is finished. Expects the caller to
 * have verified whether the reset is finished properly, and ensure the
 * minimum amount of wait time has passed. Reallocate VF resources back to make
 * VF state active
 */
static void ice_cleanup_and_realloc_vf(struct ice_vf *vf)
{
	struct ice_pf *pf = vf->pf;
	struct ice_hw *hw;
	u32 reg;

	hw = &pf->hw;

	/* PF software completes the flow by notifying VF that reset flow is
	 * completed. This is done by enabling hardware by clearing the reset
	 * bit in the VPGEN_VFRTRIG reg and setting VFR_STATE in the VFGEN_RSTAT
	 * register to VFR completed (done at the end of this function)
	 * By doing this we allow HW to access VF memory at any point. If we
	 * did it any sooner, HW could access memory while it was being freed
	 * in ice_free_vf_res(), causing an IOMMU fault.
	 *
	 * On the other hand, this needs to be done ASAP, because the VF driver
	 * is waiting for this to happen and may report a timeout. It's
	 * harmless, but it gets logged into Guest OS kernel log, so best avoid
	 * it.
	 */
	reg = rd32(hw, VPGEN_VFRTRIG(vf->vf_id));
	reg &= ~VPGEN_VFRTRIG_VFSWR_M;
	wr32(hw, VPGEN_VFRTRIG(vf->vf_id), reg);

	/* reallocate VF resources to finish resetting the VSI state */
	if (!ice_alloc_vf_res(vf)) {
		struct ice_vsi *vsi;

		ice_ena_vf_mappings(vf);
		set_bit(ICE_VF_STATE_ACTIVE, vf->vf_states);
		clear_bit(ICE_VF_STATE_DIS, vf->vf_states);

		vsi = pf->vsi[vf->lan_vsi_idx];
		if (ice_vsi_add_vlan(vsi, 0))
			dev_warn(ice_pf_to_dev(pf),
				 "Failed to add VLAN 0 filter for VF %d, MDD events will trigger. Reset the VF, disable spoofchk, or enable 8021q module on the guest",
				 vf->vf_id);
	}

	/* Tell the VF driver the reset is done. This needs to be done only
	 * after VF has been fully initialized, because the VF driver may
	 * request resources immediately after setting this flag.
	 */
	wr32(hw, VFGEN_RSTAT(vf->vf_id), VIRTCHNL_VFR_VFACTIVE);
}

/**
 * ice_vf_set_vsi_promisc - set given VF VSI to given promiscuous mode(s)
 * @vf: pointer to the VF info
 * @vsi: the VSI being configured
 * @promisc_m: mask of promiscuous config bits
 * @rm_promisc: promisc flag request from the VF to remove or add filter
 *
 * This function configures VF VSI promiscuous mode, based on the VF requests,
 * for Unicast, Multicast and VLAN
 */
static enum ice_status
ice_vf_set_vsi_promisc(struct ice_vf *vf, struct ice_vsi *vsi, u8 promisc_m,
		       bool rm_promisc)
{
	struct ice_pf *pf = vf->pf;
	enum ice_status status = 0;
	struct ice_hw *hw;

	hw = &pf->hw;
	if (vsi->num_vlan) {
		status = ice_set_vlan_vsi_promisc(hw, vsi->idx, promisc_m,
						  rm_promisc);
	} else if (vf->port_vlan_id) {
		if (rm_promisc)
			status = ice_clear_vsi_promisc(hw, vsi->idx, promisc_m,
						       vf->port_vlan_id);
		else
			status = ice_set_vsi_promisc(hw, vsi->idx, promisc_m,
						     vf->port_vlan_id);
	} else {
		if (rm_promisc)
			status = ice_clear_vsi_promisc(hw, vsi->idx, promisc_m,
						       0);
		else
			status = ice_set_vsi_promisc(hw, vsi->idx, promisc_m,
						     0);
	}

	return status;
}

/**
 * ice_config_res_vfs - Finalize allocation of VFs resources in one go
 * @pf: pointer to the PF structure
 *
 * This function is being called as last part of resetting all VFs, or when
 * configuring VFs for the first time, where there is no resource to be freed
 * Returns true if resources were properly allocated for all VFs, and false
 * otherwise.
 */
static bool ice_config_res_vfs(struct ice_pf *pf)
{
	struct device *dev = ice_pf_to_dev(pf);
	struct ice_hw *hw = &pf->hw;
	int v;

	if (ice_check_avail_res(pf)) {
		dev_err(dev, "Cannot allocate VF resources, try with fewer number of VFs\n");
		return false;
	}

	/* rearm global interrupts */
	if (test_and_clear_bit(__ICE_OICR_INTR_DIS, pf->state))
		ice_irq_dynamic_ena(hw, NULL, NULL);

	/* Finish resetting each VF and allocate resources */
	ice_for_each_vf(pf, v) {
		struct ice_vf *vf = &pf->vf[v];

		vf->num_vf_qs = pf->num_vf_qps;
		dev_dbg(dev, "VF-id %d has %d queues configured\n", vf->vf_id,
			vf->num_vf_qs);
		ice_cleanup_and_realloc_vf(vf);
	}

	ice_flush(hw);
	clear_bit(__ICE_VF_DIS, pf->state);

	return true;
}

/**
 * ice_reset_all_vfs - reset all allocated VFs in one go
 * @pf: pointer to the PF structure
 * @is_vflr: true if VFLR was issued, false if not
 *
 * First, tell the hardware to reset each VF, then do all the waiting in one
 * chunk, and finally finish restoring each VF after the wait. This is useful
 * during PF routines which need to reset all VFs, as otherwise it must perform
 * these resets in a serialized fashion.
 *
 * Returns true if any VFs were reset, and false otherwise.
 */
bool ice_reset_all_vfs(struct ice_pf *pf, bool is_vflr)
{
	struct device *dev = ice_pf_to_dev(pf);
	struct ice_hw *hw = &pf->hw;
	struct ice_vf *vf;
	int v, i;

	/* If we don't have any VFs, then there is nothing to reset */
	if (!pf->num_alloc_vfs)
		return false;

	/* If VFs have been disabled, there is no need to reset */
	if (test_and_set_bit(__ICE_VF_DIS, pf->state))
		return false;

	/* Begin reset on all VFs at once */
	ice_for_each_vf(pf, v)
		ice_trigger_vf_reset(&pf->vf[v], is_vflr, true);

	ice_for_each_vf(pf, v) {
		struct ice_vsi *vsi;

		vf = &pf->vf[v];
		vsi = pf->vsi[vf->lan_vsi_idx];
		if (test_bit(ICE_VF_STATE_QS_ENA, vf->vf_states))
			ice_dis_vf_qs(vf);
		ice_dis_vsi_txq(vsi->port_info, vsi->idx, 0, 0, NULL, NULL,
				NULL, ICE_VF_RESET, vf->vf_id, NULL);
	}

	/* HW requires some time to make sure it can flush the FIFO for a VF
	 * when it resets it. Poll the VPGEN_VFRSTAT register for each VF in
	 * sequence to make sure that it has completed. We'll keep track of
	 * the VFs using a simple iterator that increments once that VF has
	 * finished resetting.
	 */
	for (i = 0, v = 0; i < 10 && v < pf->num_alloc_vfs; i++) {
		/* Check each VF in sequence */
		while (v < pf->num_alloc_vfs) {
			u32 reg;

			vf = &pf->vf[v];
			reg = rd32(hw, VPGEN_VFRSTAT(vf->vf_id));
			if (!(reg & VPGEN_VFRSTAT_VFRD_M)) {
				/* only delay if the check failed */
				usleep_range(10, 20);
				break;
			}

			/* If the current VF has finished resetting, move on
			 * to the next VF in sequence.
			 */
			v++;
		}
	}

	/* Display a warning if at least one VF didn't manage to reset in
	 * time, but continue on with the operation.
	 */
	if (v < pf->num_alloc_vfs)
		dev_warn(dev, "VF reset check timeout\n");

	/* free VF resources to begin resetting the VSI state */
	ice_for_each_vf(pf, v) {
		vf = &pf->vf[v];

		ice_free_vf_res(vf);

		/* Free VF queues as well, and reallocate later.
		 * If a given VF has different number of queues
		 * configured, the request for update will come
		 * via mailbox communication.
		 */
		vf->num_vf_qs = 0;
	}

	if (ice_sriov_free_msix_res(pf))
		dev_err(dev, "Failed to free MSIX resources used by SR-IOV\n");

	if (!ice_config_res_vfs(pf))
		return false;

	return true;
}

/**
 * ice_is_vf_disabled
 * @vf: pointer to the VF info
 *
 * Returns true if the PF or VF is disabled, false otherwise.
 */
static bool ice_is_vf_disabled(struct ice_vf *vf)
{
	struct ice_pf *pf = vf->pf;

	/* If the PF has been disabled, there is no need resetting VF until
	 * PF is active again. Similarly, if the VF has been disabled, this
	 * means something else is resetting the VF, so we shouldn't continue.
	 * Otherwise, set disable VF state bit for actual reset, and continue.
	 */
	return (test_bit(__ICE_VF_DIS, pf->state) ||
		test_bit(ICE_VF_STATE_DIS, vf->vf_states));
}

/**
 * ice_reset_vf - Reset a particular VF
 * @vf: pointer to the VF structure
 * @is_vflr: true if VFLR was issued, false if not
 *
 * Returns true if the VF is reset, false otherwise.
 */
static bool ice_reset_vf(struct ice_vf *vf, bool is_vflr)
{
	struct ice_pf *pf = vf->pf;
	struct ice_vsi *vsi;
	struct device *dev;
	struct ice_hw *hw;
	bool rsd = false;
	u8 promisc_m;
	u32 reg;
	int i;

	dev = ice_pf_to_dev(pf);

	if (ice_is_vf_disabled(vf)) {
		dev_dbg(dev, "VF is already disabled, there is no need for resetting it, telling VM, all is fine %d\n",
			vf->vf_id);
		return true;
	}

	/* Set VF disable bit state here, before triggering reset */
	set_bit(ICE_VF_STATE_DIS, vf->vf_states);
	ice_trigger_vf_reset(vf, is_vflr, false);

	vsi = pf->vsi[vf->lan_vsi_idx];

	if (test_bit(ICE_VF_STATE_QS_ENA, vf->vf_states))
		ice_dis_vf_qs(vf);

	/* Call Disable LAN Tx queue AQ whether or not queues are
	 * enabled. This is needed for successful completion of VFR.
	 */
	ice_dis_vsi_txq(vsi->port_info, vsi->idx, 0, 0, NULL, NULL,
			NULL, ICE_VF_RESET, vf->vf_id, NULL);

	hw = &pf->hw;
	/* poll VPGEN_VFRSTAT reg to make sure
	 * that reset is complete
	 */
	for (i = 0; i < 10; i++) {
		/* VF reset requires driver to first reset the VF and then
		 * poll the status register to make sure that the reset
		 * completed successfully.
		 */
		reg = rd32(hw, VPGEN_VFRSTAT(vf->vf_id));
		if (reg & VPGEN_VFRSTAT_VFRD_M) {
			rsd = true;
			break;
		}

		/* only sleep if the reset is not done */
		usleep_range(10, 20);
	}

	/* Display a warning if VF didn't manage to reset in time, but need to
	 * continue on with the operation.
	 */
	if (!rsd)
		dev_warn(dev, "VF reset check timeout on VF %d\n", vf->vf_id);

	/* disable promiscuous modes in case they were enabled
	 * ignore any error if disabling process failed
	 */
	if (test_bit(ICE_VF_STATE_UC_PROMISC, vf->vf_states) ||
	    test_bit(ICE_VF_STATE_MC_PROMISC, vf->vf_states)) {
		if (vf->port_vlan_id || vsi->num_vlan)
			promisc_m = ICE_UCAST_VLAN_PROMISC_BITS;
		else
			promisc_m = ICE_UCAST_PROMISC_BITS;

		vsi = pf->vsi[vf->lan_vsi_idx];
		if (ice_vf_set_vsi_promisc(vf, vsi, promisc_m, true))
			dev_err(dev, "disabling promiscuous mode failed\n");
	}

	/* free VF resources to begin resetting the VSI state */
	ice_free_vf_res(vf);

	ice_cleanup_and_realloc_vf(vf);

	ice_flush(hw);

	return true;
}

/**
 * ice_vc_notify_link_state - Inform all VFs on a PF of link status
 * @pf: pointer to the PF structure
 */
void ice_vc_notify_link_state(struct ice_pf *pf)
{
	int i;

	ice_for_each_vf(pf, i)
		ice_vc_notify_vf_link_state(&pf->vf[i]);
}

/**
 * ice_vc_notify_reset - Send pending reset message to all VFs
 * @pf: pointer to the PF structure
 *
 * indicate a pending reset to all VFs on a given PF
 */
void ice_vc_notify_reset(struct ice_pf *pf)
{
	struct virtchnl_pf_event pfe;

	if (!pf->num_alloc_vfs)
		return;

	pfe.event = VIRTCHNL_EVENT_RESET_IMPENDING;
	pfe.severity = PF_EVENT_SEVERITY_CERTAIN_DOOM;
	ice_vc_vf_broadcast(pf, VIRTCHNL_OP_EVENT, VIRTCHNL_STATUS_SUCCESS,
			    (u8 *)&pfe, sizeof(struct virtchnl_pf_event));
}

/**
 * ice_vc_notify_vf_reset - Notify VF of a reset event
 * @vf: pointer to the VF structure
 */
static void ice_vc_notify_vf_reset(struct ice_vf *vf)
{
	struct virtchnl_pf_event pfe;
	struct ice_pf *pf;

	if (!vf)
		return;

	pf = vf->pf;
	if (ice_validate_vf_id(pf, vf->vf_id))
		return;

	/* Bail out if VF is in disabled state, neither initialized, nor active
	 * state - otherwise proceed with notifications
	 */
	if ((!test_bit(ICE_VF_STATE_INIT, vf->vf_states) &&
	     !test_bit(ICE_VF_STATE_ACTIVE, vf->vf_states)) ||
	    test_bit(ICE_VF_STATE_DIS, vf->vf_states))
		return;

	pfe.event = VIRTCHNL_EVENT_RESET_IMPENDING;
	pfe.severity = PF_EVENT_SEVERITY_CERTAIN_DOOM;
	ice_aq_send_msg_to_vf(&pf->hw, vf->vf_id, VIRTCHNL_OP_EVENT,
			      VIRTCHNL_STATUS_SUCCESS, (u8 *)&pfe, sizeof(pfe),
			      NULL);
}

/**
 * ice_alloc_vfs - Allocate and set up VFs resources
 * @pf: pointer to the PF structure
 * @num_alloc_vfs: number of VFs to allocate
 */
static int ice_alloc_vfs(struct ice_pf *pf, u16 num_alloc_vfs)
{
	struct device *dev = ice_pf_to_dev(pf);
	struct ice_hw *hw = &pf->hw;
	struct ice_vf *vfs;
	int i, ret;

	/* Disable global interrupt 0 so we don't try to handle the VFLR. */
	wr32(hw, GLINT_DYN_CTL(pf->oicr_idx),
	     ICE_ITR_NONE << GLINT_DYN_CTL_ITR_INDX_S);
	set_bit(__ICE_OICR_INTR_DIS, pf->state);
	ice_flush(hw);

	ret = pci_enable_sriov(pf->pdev, num_alloc_vfs);
	if (ret) {
		pf->num_alloc_vfs = 0;
		goto err_unroll_intr;
	}
	/* allocate memory */
	vfs = devm_kcalloc(dev, num_alloc_vfs, sizeof(*vfs), GFP_KERNEL);
	if (!vfs) {
		ret = -ENOMEM;
		goto err_pci_disable_sriov;
	}
	pf->vf = vfs;
	pf->num_alloc_vfs = num_alloc_vfs;

	/* apply default profile */
	ice_for_each_vf(pf, i) {
		vfs[i].pf = pf;
		vfs[i].vf_sw_id = pf->first_sw;
		vfs[i].vf_id = i;

		/* assign default capabilities */
		set_bit(ICE_VIRTCHNL_VF_CAP_L2, &vfs[i].vf_caps);
		vfs[i].spoofchk = true;
	}

	/* VF resources get allocated with initialization */
	if (!ice_config_res_vfs(pf)) {
		ret = -EIO;
		goto err_unroll_sriov;
	}

	return ret;

err_unroll_sriov:
	pf->vf = NULL;
	devm_kfree(dev, vfs);
	vfs = NULL;
	pf->num_alloc_vfs = 0;
err_pci_disable_sriov:
	pci_disable_sriov(pf->pdev);
err_unroll_intr:
	/* rearm interrupts here */
	ice_irq_dynamic_ena(hw, NULL, NULL);
	clear_bit(__ICE_OICR_INTR_DIS, pf->state);
	return ret;
}

/**
 * ice_pf_state_is_nominal - checks the PF for nominal state
 * @pf: pointer to PF to check
 *
 * Check the PF's state for a collection of bits that would indicate
 * the PF is in a state that would inhibit normal operation for
 * driver functionality.
 *
 * Returns true if PF is in a nominal state.
 * Returns false otherwise
 */
static bool ice_pf_state_is_nominal(struct ice_pf *pf)
{
	DECLARE_BITMAP(check_bits, __ICE_STATE_NBITS) = { 0 };

	if (!pf)
		return false;

	bitmap_set(check_bits, 0, __ICE_STATE_NOMINAL_CHECK_BITS);
	if (bitmap_intersects(pf->state, check_bits, __ICE_STATE_NBITS))
		return false;

	return true;
}

/**
 * ice_pci_sriov_ena - Enable or change number of VFs
 * @pf: pointer to the PF structure
 * @num_vfs: number of VFs to allocate
 */
static int ice_pci_sriov_ena(struct ice_pf *pf, int num_vfs)
{
	int pre_existing_vfs = pci_num_vf(pf->pdev);
	struct device *dev = ice_pf_to_dev(pf);
	int err;

	if (!ice_pf_state_is_nominal(pf)) {
		dev_err(dev, "Cannot enable SR-IOV, device not ready\n");
		return -EBUSY;
	}

	if (!test_bit(ICE_FLAG_SRIOV_CAPABLE, pf->flags)) {
		dev_err(dev, "This device is not capable of SR-IOV\n");
		return -EOPNOTSUPP;
	}

	if (pre_existing_vfs && pre_existing_vfs != num_vfs)
		ice_free_vfs(pf);
	else if (pre_existing_vfs && pre_existing_vfs == num_vfs)
		return num_vfs;

	if (num_vfs > pf->num_vfs_supported) {
		dev_err(dev, "Can't enable %d VFs, max VFs supported is %d\n",
			num_vfs, pf->num_vfs_supported);
		return -ENOTSUPP;
	}

	dev_info(dev, "Allocating %d VFs\n", num_vfs);
	err = ice_alloc_vfs(pf, num_vfs);
	if (err) {
		dev_err(dev, "Failed to enable SR-IOV: %d\n", err);
		return err;
	}

	set_bit(ICE_FLAG_SRIOV_ENA, pf->flags);
	return num_vfs;
}

/**
 * ice_sriov_configure - Enable or change number of VFs via sysfs
 * @pdev: pointer to a pci_dev structure
 * @num_vfs: number of VFs to allocate
 *
 * This function is called when the user updates the number of VFs in sysfs.
 */
int ice_sriov_configure(struct pci_dev *pdev, int num_vfs)
{
	struct ice_pf *pf = pci_get_drvdata(pdev);
	struct device *dev = ice_pf_to_dev(pf);

	if (ice_is_safe_mode(pf)) {
		dev_err(dev, "SR-IOV cannot be configured - Device is in Safe Mode\n");
		return -EOPNOTSUPP;
	}

	if (num_vfs)
		return ice_pci_sriov_ena(pf, num_vfs);

	if (!pci_vfs_assigned(pdev)) {
		ice_free_vfs(pf);
	} else {
		dev_err(dev, "can't free VFs because some are assigned to VMs.\n");
		return -EBUSY;
	}

	return 0;
}

/**
 * ice_process_vflr_event - Free VF resources via IRQ calls
 * @pf: pointer to the PF structure
 *
 * called from the VFLR IRQ handler to
 * free up VF resources and state variables
 */
void ice_process_vflr_event(struct ice_pf *pf)
{
	struct ice_hw *hw = &pf->hw;
	int vf_id;
	u32 reg;

	if (!test_and_clear_bit(__ICE_VFLR_EVENT_PENDING, pf->state) ||
	    !pf->num_alloc_vfs)
		return;

	ice_for_each_vf(pf, vf_id) {
		struct ice_vf *vf = &pf->vf[vf_id];
		u32 reg_idx, bit_idx;

		reg_idx = (hw->func_caps.vf_base_id + vf_id) / 32;
		bit_idx = (hw->func_caps.vf_base_id + vf_id) % 32;
		/* read GLGEN_VFLRSTAT register to find out the flr VFs */
		reg = rd32(hw, GLGEN_VFLRSTAT(reg_idx));
		if (reg & BIT(bit_idx))
			/* GLGEN_VFLRSTAT bit will be cleared in ice_reset_vf */
			ice_reset_vf(vf, true);
	}
}

/**
 * ice_vc_reset_vf - Perform software reset on the VF after informing the AVF
 * @vf: pointer to the VF info
 */
static void ice_vc_reset_vf(struct ice_vf *vf)
{
	ice_vc_notify_vf_reset(vf);
	ice_reset_vf(vf, false);
}

/**
 * ice_vc_send_msg_to_vf - Send message to VF
 * @vf: pointer to the VF info
 * @v_opcode: virtual channel opcode
 * @v_retval: virtual channel return value
 * @msg: pointer to the msg buffer
 * @msglen: msg length
 *
 * send msg to VF
 */
static int
ice_vc_send_msg_to_vf(struct ice_vf *vf, u32 v_opcode,
		      enum virtchnl_status_code v_retval, u8 *msg, u16 msglen)
{
	enum ice_status aq_ret;
	struct device *dev;
	struct ice_pf *pf;

	if (!vf)
		return -EINVAL;

	pf = vf->pf;
	if (ice_validate_vf_id(pf, vf->vf_id))
		return -EINVAL;

	dev = ice_pf_to_dev(pf);

	/* single place to detect unsuccessful return values */
	if (v_retval) {
		vf->num_inval_msgs++;
		dev_info(dev, "VF %d failed opcode %d, retval: %d\n", vf->vf_id,
			 v_opcode, v_retval);
		if (vf->num_inval_msgs > ICE_DFLT_NUM_INVAL_MSGS_ALLOWED) {
			dev_err(dev, "Number of invalid messages exceeded for VF %d\n",
				vf->vf_id);
			dev_err(dev, "Use PF Control I/F to enable the VF\n");
			set_bit(ICE_VF_STATE_DIS, vf->vf_states);
			return -EIO;
		}
	} else {
		vf->num_valid_msgs++;
		/* reset the invalid counter, if a valid message is received. */
		vf->num_inval_msgs = 0;
	}

	aq_ret = ice_aq_send_msg_to_vf(&pf->hw, vf->vf_id, v_opcode, v_retval,
				       msg, msglen, NULL);
	if (aq_ret && pf->hw.mailboxq.sq_last_status != ICE_AQ_RC_ENOSYS) {
		dev_info(dev, "Unable to send the message to VF %d ret %d aq_err %d\n",
			 vf->vf_id, aq_ret, pf->hw.mailboxq.sq_last_status);
		return -EIO;
	}

	return 0;
}

/**
 * ice_vc_get_ver_msg
 * @vf: pointer to the VF info
 * @msg: pointer to the msg buffer
 *
 * called from the VF to request the API version used by the PF
 */
static int ice_vc_get_ver_msg(struct ice_vf *vf, u8 *msg)
{
	struct virtchnl_version_info info = {
		VIRTCHNL_VERSION_MAJOR, VIRTCHNL_VERSION_MINOR
	};

	vf->vf_ver = *(struct virtchnl_version_info *)msg;
	/* VFs running the 1.0 API expect to get 1.0 back or they will cry. */
	if (VF_IS_V10(&vf->vf_ver))
		info.minor = VIRTCHNL_VERSION_MINOR_NO_VF_CAPS;

	return ice_vc_send_msg_to_vf(vf, VIRTCHNL_OP_VERSION,
				     VIRTCHNL_STATUS_SUCCESS, (u8 *)&info,
				     sizeof(struct virtchnl_version_info));
}

/**
 * ice_vc_get_vf_res_msg
 * @vf: pointer to the VF info
 * @msg: pointer to the msg buffer
 *
 * called from the VF to request its resources
 */
static int ice_vc_get_vf_res_msg(struct ice_vf *vf, u8 *msg)
{
	enum virtchnl_status_code v_ret = VIRTCHNL_STATUS_SUCCESS;
	struct virtchnl_vf_resource *vfres = NULL;
	struct ice_pf *pf = vf->pf;
	struct ice_vsi *vsi;
	int len = 0;
	int ret;

	if (ice_check_vf_init(pf, vf)) {
		v_ret = VIRTCHNL_STATUS_ERR_PARAM;
		goto err;
	}

	len = sizeof(struct virtchnl_vf_resource);

	vfres = kzalloc(len, GFP_KERNEL);
	if (!vfres) {
		v_ret = VIRTCHNL_STATUS_ERR_NO_MEMORY;
		len = 0;
		goto err;
	}
	if (VF_IS_V11(&vf->vf_ver))
		vf->driver_caps = *(u32 *)msg;
	else
		vf->driver_caps = VIRTCHNL_VF_OFFLOAD_L2 |
				  VIRTCHNL_VF_OFFLOAD_RSS_REG |
				  VIRTCHNL_VF_OFFLOAD_VLAN;

	vfres->vf_cap_flags = VIRTCHNL_VF_OFFLOAD_L2;
	vsi = pf->vsi[vf->lan_vsi_idx];
	if (!vsi) {
		v_ret = VIRTCHNL_STATUS_ERR_PARAM;
		goto err;
	}

	if (!vsi->info.pvid)
		vfres->vf_cap_flags |= VIRTCHNL_VF_OFFLOAD_VLAN;

	if (vf->driver_caps & VIRTCHNL_VF_OFFLOAD_RSS_PF) {
		vfres->vf_cap_flags |= VIRTCHNL_VF_OFFLOAD_RSS_PF;
	} else {
		if (vf->driver_caps & VIRTCHNL_VF_OFFLOAD_RSS_AQ)
			vfres->vf_cap_flags |= VIRTCHNL_VF_OFFLOAD_RSS_AQ;
		else
			vfres->vf_cap_flags |= VIRTCHNL_VF_OFFLOAD_RSS_REG;
	}

	if (vf->driver_caps & VIRTCHNL_VF_OFFLOAD_RSS_PCTYPE_V2)
		vfres->vf_cap_flags |= VIRTCHNL_VF_OFFLOAD_RSS_PCTYPE_V2;

	if (vf->driver_caps & VIRTCHNL_VF_OFFLOAD_ENCAP)
		vfres->vf_cap_flags |= VIRTCHNL_VF_OFFLOAD_ENCAP;

	if (vf->driver_caps & VIRTCHNL_VF_OFFLOAD_ENCAP_CSUM)
		vfres->vf_cap_flags |= VIRTCHNL_VF_OFFLOAD_ENCAP_CSUM;

	if (vf->driver_caps & VIRTCHNL_VF_OFFLOAD_RX_POLLING)
		vfres->vf_cap_flags |= VIRTCHNL_VF_OFFLOAD_RX_POLLING;

	if (vf->driver_caps & VIRTCHNL_VF_OFFLOAD_WB_ON_ITR)
		vfres->vf_cap_flags |= VIRTCHNL_VF_OFFLOAD_WB_ON_ITR;

	if (vf->driver_caps & VIRTCHNL_VF_OFFLOAD_REQ_QUEUES)
		vfres->vf_cap_flags |= VIRTCHNL_VF_OFFLOAD_REQ_QUEUES;

	if (vf->driver_caps & VIRTCHNL_VF_CAP_ADV_LINK_SPEED)
		vfres->vf_cap_flags |= VIRTCHNL_VF_CAP_ADV_LINK_SPEED;

	vfres->num_vsis = 1;
	/* Tx and Rx queue are equal for VF */
	vfres->num_queue_pairs = vsi->num_txq;
	vfres->max_vectors = pf->num_vf_msix;
	vfres->rss_key_size = ICE_VSIQF_HKEY_ARRAY_SIZE;
	vfres->rss_lut_size = ICE_VSIQF_HLUT_ARRAY_SIZE;

	vfres->vsi_res[0].vsi_id = vf->lan_vsi_num;
	vfres->vsi_res[0].vsi_type = VIRTCHNL_VSI_SRIOV;
	vfres->vsi_res[0].num_queue_pairs = vsi->num_txq;
	ether_addr_copy(vfres->vsi_res[0].default_mac_addr,
			vf->dflt_lan_addr.addr);

	/* match guest capabilities */
	vf->driver_caps = vfres->vf_cap_flags;

	set_bit(ICE_VF_STATE_ACTIVE, vf->vf_states);

err:
	/* send the response back to the VF */
	ret = ice_vc_send_msg_to_vf(vf, VIRTCHNL_OP_GET_VF_RESOURCES, v_ret,
				    (u8 *)vfres, len);

	kfree(vfres);
	return ret;
}

/**
 * ice_vc_reset_vf_msg
 * @vf: pointer to the VF info
 *
 * called from the VF to reset itself,
 * unlike other virtchnl messages, PF driver
 * doesn't send the response back to the VF
 */
static void ice_vc_reset_vf_msg(struct ice_vf *vf)
{
	if (test_bit(ICE_VF_STATE_ACTIVE, vf->vf_states))
		ice_reset_vf(vf, false);
}

/**
 * ice_find_vsi_from_id
 * @pf: the PF structure to search for the VSI
 * @id: ID of the VSI it is searching for
 *
 * searches for the VSI with the given ID
 */
static struct ice_vsi *ice_find_vsi_from_id(struct ice_pf *pf, u16 id)
{
	int i;

	ice_for_each_vsi(pf, i)
		if (pf->vsi[i] && pf->vsi[i]->vsi_num == id)
			return pf->vsi[i];

	return NULL;
}

/**
 * ice_vc_isvalid_vsi_id
 * @vf: pointer to the VF info
 * @vsi_id: VF relative VSI ID
 *
 * check for the valid VSI ID
 */
static bool ice_vc_isvalid_vsi_id(struct ice_vf *vf, u16 vsi_id)
{
	struct ice_pf *pf = vf->pf;
	struct ice_vsi *vsi;

	vsi = ice_find_vsi_from_id(pf, vsi_id);

	return (vsi && (vsi->vf_id == vf->vf_id));
}

/**
 * ice_vc_isvalid_q_id
 * @vf: pointer to the VF info
 * @vsi_id: VSI ID
 * @qid: VSI relative queue ID
 *
 * check for the valid queue ID
 */
static bool ice_vc_isvalid_q_id(struct ice_vf *vf, u16 vsi_id, u8 qid)
{
	struct ice_vsi *vsi = ice_find_vsi_from_id(vf->pf, vsi_id);
	/* allocated Tx and Rx queues should be always equal for VF VSI */
	return (vsi && (qid < vsi->alloc_txq));
}

/**
 * ice_vc_isvalid_ring_len
 * @ring_len: length of ring
 *
 * check for the valid ring count, should be multiple of ICE_REQ_DESC_MULTIPLE
 * or zero
 */
static bool ice_vc_isvalid_ring_len(u16 ring_len)
{
	return ring_len == 0 ||
	       (ring_len >= ICE_MIN_NUM_DESC &&
		ring_len <= ICE_MAX_NUM_DESC &&
		!(ring_len % ICE_REQ_DESC_MULTIPLE));
}

/**
 * ice_vc_config_rss_key
 * @vf: pointer to the VF info
 * @msg: pointer to the msg buffer
 *
 * Configure the VF's RSS key
 */
static int ice_vc_config_rss_key(struct ice_vf *vf, u8 *msg)
{
	enum virtchnl_status_code v_ret = VIRTCHNL_STATUS_SUCCESS;
	struct virtchnl_rss_key *vrk =
		(struct virtchnl_rss_key *)msg;
	struct ice_pf *pf = vf->pf;
	struct ice_vsi *vsi;

	if (!test_bit(ICE_VF_STATE_ACTIVE, vf->vf_states)) {
		v_ret = VIRTCHNL_STATUS_ERR_PARAM;
		goto error_param;
	}

	if (!ice_vc_isvalid_vsi_id(vf, vrk->vsi_id)) {
		v_ret = VIRTCHNL_STATUS_ERR_PARAM;
		goto error_param;
	}

	if (vrk->key_len != ICE_VSIQF_HKEY_ARRAY_SIZE) {
		v_ret = VIRTCHNL_STATUS_ERR_PARAM;
		goto error_param;
	}

	if (!test_bit(ICE_FLAG_RSS_ENA, vf->pf->flags)) {
		v_ret = VIRTCHNL_STATUS_ERR_PARAM;
		goto error_param;
	}

	vsi = pf->vsi[vf->lan_vsi_idx];
	if (!vsi) {
		v_ret = VIRTCHNL_STATUS_ERR_PARAM;
		goto error_param;
	}

	if (ice_set_rss(vsi, vrk->key, NULL, 0))
		v_ret = VIRTCHNL_STATUS_ERR_ADMIN_QUEUE_ERROR;
error_param:
	return ice_vc_send_msg_to_vf(vf, VIRTCHNL_OP_CONFIG_RSS_KEY, v_ret,
				     NULL, 0);
}

/**
 * ice_vc_config_rss_lut
 * @vf: pointer to the VF info
 * @msg: pointer to the msg buffer
 *
 * Configure the VF's RSS LUT
 */
static int ice_vc_config_rss_lut(struct ice_vf *vf, u8 *msg)
{
	struct virtchnl_rss_lut *vrl = (struct virtchnl_rss_lut *)msg;
	enum virtchnl_status_code v_ret = VIRTCHNL_STATUS_SUCCESS;
	struct ice_pf *pf = vf->pf;
	struct ice_vsi *vsi;

	if (!test_bit(ICE_VF_STATE_ACTIVE, vf->vf_states)) {
		v_ret = VIRTCHNL_STATUS_ERR_PARAM;
		goto error_param;
	}

	if (!ice_vc_isvalid_vsi_id(vf, vrl->vsi_id)) {
		v_ret = VIRTCHNL_STATUS_ERR_PARAM;
		goto error_param;
	}

	if (vrl->lut_entries != ICE_VSIQF_HLUT_ARRAY_SIZE) {
		v_ret = VIRTCHNL_STATUS_ERR_PARAM;
		goto error_param;
	}

	if (!test_bit(ICE_FLAG_RSS_ENA, vf->pf->flags)) {
		v_ret = VIRTCHNL_STATUS_ERR_PARAM;
		goto error_param;
	}

	vsi = pf->vsi[vf->lan_vsi_idx];
	if (!vsi) {
		v_ret = VIRTCHNL_STATUS_ERR_PARAM;
		goto error_param;
	}

	if (ice_set_rss(vsi, NULL, vrl->lut, ICE_VSIQF_HLUT_ARRAY_SIZE))
		v_ret = VIRTCHNL_STATUS_ERR_ADMIN_QUEUE_ERROR;
error_param:
	return ice_vc_send_msg_to_vf(vf, VIRTCHNL_OP_CONFIG_RSS_LUT, v_ret,
				     NULL, 0);
}

/**
<<<<<<< HEAD
=======
 * ice_wait_on_vf_reset - poll to make sure a given VF is ready after reset
 * @vf: The VF being resseting
 *
 * The max poll time is about ~800ms, which is about the maximum time it takes
 * for a VF to be reset and/or a VF driver to be removed.
 */
static void ice_wait_on_vf_reset(struct ice_vf *vf)
{
	int i;

	for (i = 0; i < ICE_MAX_VF_RESET_TRIES; i++) {
		if (test_bit(ICE_VF_STATE_INIT, vf->vf_states))
			break;
		msleep(ICE_MAX_VF_RESET_SLEEP_MS);
	}
}

/**
 * ice_check_vf_ready_for_cfg - check if VF is ready to be configured/queried
 * @vf: VF to check if it's ready to be configured/queried
 *
 * The purpose of this function is to make sure the VF is not in reset, not
 * disabled, and initialized so it can be configured and/or queried by a host
 * administrator.
 */
static int ice_check_vf_ready_for_cfg(struct ice_vf *vf)
{
	struct ice_pf *pf;

	ice_wait_on_vf_reset(vf);

	if (ice_is_vf_disabled(vf))
		return -EINVAL;

	pf = vf->pf;
	if (ice_check_vf_init(pf, vf))
		return -EBUSY;

	return 0;
}

/**
>>>>>>> 2c523b34
 * ice_set_vf_spoofchk
 * @netdev: network interface device structure
 * @vf_id: VF identifier
 * @ena: flag to enable or disable feature
 *
 * Enable or disable VF spoof checking
 */
int ice_set_vf_spoofchk(struct net_device *netdev, int vf_id, bool ena)
{
	struct ice_netdev_priv *np = netdev_priv(netdev);
	struct ice_pf *pf = np->vsi->back;
	struct ice_vsi_ctx *ctx;
	struct ice_vsi *vf_vsi;
	enum ice_status status;
	struct device *dev;
	struct ice_vf *vf;
<<<<<<< HEAD
	int ret = 0;
=======
	int ret;
>>>>>>> 2c523b34

	dev = ice_pf_to_dev(pf);
	if (ice_validate_vf_id(pf, vf_id))
		return -EINVAL;

	vf = &pf->vf[vf_id];
<<<<<<< HEAD

	if (ice_check_vf_init(pf, vf))
		return -EBUSY;
=======
	ret = ice_check_vf_ready_for_cfg(vf);
	if (ret)
		return ret;
>>>>>>> 2c523b34

	vf_vsi = pf->vsi[vf->lan_vsi_idx];
	if (!vf_vsi) {
		netdev_err(netdev, "VSI %d for VF %d is null\n",
			   vf->lan_vsi_idx, vf->vf_id);
		return -EINVAL;
	}

	if (vf_vsi->type != ICE_VSI_VF) {
<<<<<<< HEAD
		netdev_err(netdev,
			   "Type %d of VSI %d for VF %d is no ICE_VSI_VF\n",
=======
		netdev_err(netdev, "Type %d of VSI %d for VF %d is no ICE_VSI_VF\n",
>>>>>>> 2c523b34
			   vf_vsi->type, vf_vsi->vsi_num, vf->vf_id);
		return -ENODEV;
	}

	if (ena == vf->spoofchk) {
		dev_dbg(dev, "VF spoofchk already %s\n", ena ? "ON" : "OFF");
		return 0;
	}

	ctx = kzalloc(sizeof(*ctx), GFP_KERNEL);
	if (!ctx)
		return -ENOMEM;

	ctx->info.sec_flags = vf_vsi->info.sec_flags;
	ctx->info.valid_sections = cpu_to_le16(ICE_AQ_VSI_PROP_SECURITY_VALID);
	if (ena) {
		ctx->info.sec_flags |=
			ICE_AQ_VSI_SEC_FLAG_ENA_MAC_ANTI_SPOOF |
			(ICE_AQ_VSI_SEC_TX_VLAN_PRUNE_ENA <<
			 ICE_AQ_VSI_SEC_TX_PRUNE_ENA_S);
	} else {
		ctx->info.sec_flags &=
			~(ICE_AQ_VSI_SEC_FLAG_ENA_MAC_ANTI_SPOOF |
			  (ICE_AQ_VSI_SEC_TX_VLAN_PRUNE_ENA <<
			   ICE_AQ_VSI_SEC_TX_PRUNE_ENA_S));
	}

	status = ice_update_vsi(&pf->hw, vf_vsi->idx, ctx, NULL);
	if (status) {
<<<<<<< HEAD
		dev_err(dev,
			"Failed to %sable spoofchk on VF %d VSI %d\n error %d",
=======
		dev_err(dev, "Failed to %sable spoofchk on VF %d VSI %d\n error %d",
>>>>>>> 2c523b34
			ena ? "en" : "dis", vf->vf_id, vf_vsi->vsi_num, status);
		ret = -EIO;
		goto out;
	}

	/* only update spoofchk state and VSI context on success */
	vf_vsi->info.sec_flags = ctx->info.sec_flags;
	vf->spoofchk = ena;

out:
	kfree(ctx);
	return ret;
}

/**
 * ice_vc_get_stats_msg
 * @vf: pointer to the VF info
 * @msg: pointer to the msg buffer
 *
 * called from the VF to get VSI stats
 */
static int ice_vc_get_stats_msg(struct ice_vf *vf, u8 *msg)
{
	enum virtchnl_status_code v_ret = VIRTCHNL_STATUS_SUCCESS;
	struct virtchnl_queue_select *vqs =
		(struct virtchnl_queue_select *)msg;
	struct ice_eth_stats stats = { 0 };
	struct ice_pf *pf = vf->pf;
	struct ice_vsi *vsi;

	if (!test_bit(ICE_VF_STATE_ACTIVE, vf->vf_states)) {
		v_ret = VIRTCHNL_STATUS_ERR_PARAM;
		goto error_param;
	}

	if (!ice_vc_isvalid_vsi_id(vf, vqs->vsi_id)) {
		v_ret = VIRTCHNL_STATUS_ERR_PARAM;
		goto error_param;
	}

	vsi = pf->vsi[vf->lan_vsi_idx];
	if (!vsi) {
		v_ret = VIRTCHNL_STATUS_ERR_PARAM;
		goto error_param;
	}

	ice_update_eth_stats(vsi);

	stats = vsi->eth_stats;

error_param:
	/* send the response to the VF */
	return ice_vc_send_msg_to_vf(vf, VIRTCHNL_OP_GET_STATS, v_ret,
				     (u8 *)&stats, sizeof(stats));
}

/**
 * ice_vc_ena_qs_msg
 * @vf: pointer to the VF info
 * @msg: pointer to the msg buffer
 *
 * called from the VF to enable all or specific queue(s)
 */
static int ice_vc_ena_qs_msg(struct ice_vf *vf, u8 *msg)
{
	enum virtchnl_status_code v_ret = VIRTCHNL_STATUS_SUCCESS;
	struct virtchnl_queue_select *vqs =
	    (struct virtchnl_queue_select *)msg;
	struct ice_pf *pf = vf->pf;
	struct ice_vsi *vsi;
	unsigned long q_map;
	u16 vf_q_id;

	if (!test_bit(ICE_VF_STATE_ACTIVE, vf->vf_states)) {
		v_ret = VIRTCHNL_STATUS_ERR_PARAM;
		goto error_param;
	}

	if (!ice_vc_isvalid_vsi_id(vf, vqs->vsi_id)) {
		v_ret = VIRTCHNL_STATUS_ERR_PARAM;
		goto error_param;
	}

	if (!vqs->rx_queues && !vqs->tx_queues) {
		v_ret = VIRTCHNL_STATUS_ERR_PARAM;
		goto error_param;
	}

	if (vqs->rx_queues > ICE_MAX_BASE_QS_PER_VF ||
	    vqs->tx_queues > ICE_MAX_BASE_QS_PER_VF) {
		v_ret = VIRTCHNL_STATUS_ERR_PARAM;
		goto error_param;
	}

	vsi = pf->vsi[vf->lan_vsi_idx];
	if (!vsi) {
		v_ret = VIRTCHNL_STATUS_ERR_PARAM;
		goto error_param;
	}

	/* Enable only Rx rings, Tx rings were enabled by the FW when the
	 * Tx queue group list was configured and the context bits were
	 * programmed using ice_vsi_cfg_txqs
	 */
	q_map = vqs->rx_queues;
	for_each_set_bit(vf_q_id, &q_map, ICE_MAX_BASE_QS_PER_VF) {
		if (!ice_vc_isvalid_q_id(vf, vqs->vsi_id, vf_q_id)) {
			v_ret = VIRTCHNL_STATUS_ERR_PARAM;
			goto error_param;
		}

		/* Skip queue if enabled */
		if (test_bit(vf_q_id, vf->rxq_ena))
			continue;

		if (ice_vsi_ctrl_rx_ring(vsi, true, vf_q_id)) {
			dev_err(ice_pf_to_dev(vsi->back), "Failed to enable Rx ring %d on VSI %d\n",
				vf_q_id, vsi->vsi_num);
			v_ret = VIRTCHNL_STATUS_ERR_PARAM;
			goto error_param;
		}

		set_bit(vf_q_id, vf->rxq_ena);
		vf->num_qs_ena++;
	}

	vsi = pf->vsi[vf->lan_vsi_idx];
	q_map = vqs->tx_queues;
	for_each_set_bit(vf_q_id, &q_map, ICE_MAX_BASE_QS_PER_VF) {
		if (!ice_vc_isvalid_q_id(vf, vqs->vsi_id, vf_q_id)) {
			v_ret = VIRTCHNL_STATUS_ERR_PARAM;
			goto error_param;
		}

		/* Skip queue if enabled */
		if (test_bit(vf_q_id, vf->txq_ena))
			continue;

		set_bit(vf_q_id, vf->txq_ena);
		vf->num_qs_ena++;
	}

	/* Set flag to indicate that queues are enabled */
	if (v_ret == VIRTCHNL_STATUS_SUCCESS)
		set_bit(ICE_VF_STATE_QS_ENA, vf->vf_states);

error_param:
	/* send the response to the VF */
	return ice_vc_send_msg_to_vf(vf, VIRTCHNL_OP_ENABLE_QUEUES, v_ret,
				     NULL, 0);
}

/**
 * ice_vc_dis_qs_msg
 * @vf: pointer to the VF info
 * @msg: pointer to the msg buffer
 *
 * called from the VF to disable all or specific
 * queue(s)
 */
static int ice_vc_dis_qs_msg(struct ice_vf *vf, u8 *msg)
{
	enum virtchnl_status_code v_ret = VIRTCHNL_STATUS_SUCCESS;
	struct virtchnl_queue_select *vqs =
	    (struct virtchnl_queue_select *)msg;
	struct ice_pf *pf = vf->pf;
	struct ice_vsi *vsi;
	unsigned long q_map;
	u16 vf_q_id;

	if (!test_bit(ICE_VF_STATE_ACTIVE, vf->vf_states) &&
	    !test_bit(ICE_VF_STATE_QS_ENA, vf->vf_states)) {
		v_ret = VIRTCHNL_STATUS_ERR_PARAM;
		goto error_param;
	}

	if (!ice_vc_isvalid_vsi_id(vf, vqs->vsi_id)) {
		v_ret = VIRTCHNL_STATUS_ERR_PARAM;
		goto error_param;
	}

	if (!vqs->rx_queues && !vqs->tx_queues) {
		v_ret = VIRTCHNL_STATUS_ERR_PARAM;
		goto error_param;
	}

	if (vqs->rx_queues > ICE_MAX_BASE_QS_PER_VF ||
	    vqs->tx_queues > ICE_MAX_BASE_QS_PER_VF) {
		v_ret = VIRTCHNL_STATUS_ERR_PARAM;
		goto error_param;
	}

	vsi = pf->vsi[vf->lan_vsi_idx];
	if (!vsi) {
		v_ret = VIRTCHNL_STATUS_ERR_PARAM;
		goto error_param;
	}

	if (vqs->tx_queues) {
		q_map = vqs->tx_queues;

		for_each_set_bit(vf_q_id, &q_map, ICE_MAX_BASE_QS_PER_VF) {
			struct ice_ring *ring = vsi->tx_rings[vf_q_id];
			struct ice_txq_meta txq_meta = { 0 };

			if (!ice_vc_isvalid_q_id(vf, vqs->vsi_id, vf_q_id)) {
				v_ret = VIRTCHNL_STATUS_ERR_PARAM;
				goto error_param;
			}

			/* Skip queue if not enabled */
			if (!test_bit(vf_q_id, vf->txq_ena))
				continue;

			ice_fill_txq_meta(vsi, ring, &txq_meta);

			if (ice_vsi_stop_tx_ring(vsi, ICE_NO_RESET, vf->vf_id,
						 ring, &txq_meta)) {
				dev_err(ice_pf_to_dev(vsi->back), "Failed to stop Tx ring %d on VSI %d\n",
					vf_q_id, vsi->vsi_num);
				v_ret = VIRTCHNL_STATUS_ERR_PARAM;
				goto error_param;
			}

			/* Clear enabled queues flag */
			clear_bit(vf_q_id, vf->txq_ena);
			vf->num_qs_ena--;
		}
	}

	if (vqs->rx_queues) {
		q_map = vqs->rx_queues;

		for_each_set_bit(vf_q_id, &q_map, ICE_MAX_BASE_QS_PER_VF) {
			if (!ice_vc_isvalid_q_id(vf, vqs->vsi_id, vf_q_id)) {
				v_ret = VIRTCHNL_STATUS_ERR_PARAM;
				goto error_param;
			}

			/* Skip queue if not enabled */
			if (!test_bit(vf_q_id, vf->rxq_ena))
				continue;

			if (ice_vsi_ctrl_rx_ring(vsi, false, vf_q_id)) {
				dev_err(ice_pf_to_dev(vsi->back), "Failed to stop Rx ring %d on VSI %d\n",
					vf_q_id, vsi->vsi_num);
				v_ret = VIRTCHNL_STATUS_ERR_PARAM;
				goto error_param;
			}

			/* Clear enabled queues flag */
			clear_bit(vf_q_id, vf->rxq_ena);
			vf->num_qs_ena--;
		}
	}

	/* Clear enabled queues flag */
	if (v_ret == VIRTCHNL_STATUS_SUCCESS && !vf->num_qs_ena)
		clear_bit(ICE_VF_STATE_QS_ENA, vf->vf_states);

error_param:
	/* send the response to the VF */
	return ice_vc_send_msg_to_vf(vf, VIRTCHNL_OP_DISABLE_QUEUES, v_ret,
				     NULL, 0);
}

/**
 * ice_vc_cfg_irq_map_msg
 * @vf: pointer to the VF info
 * @msg: pointer to the msg buffer
 *
 * called from the VF to configure the IRQ to queue map
 */
static int ice_vc_cfg_irq_map_msg(struct ice_vf *vf, u8 *msg)
{
	enum virtchnl_status_code v_ret = VIRTCHNL_STATUS_SUCCESS;
	struct virtchnl_irq_map_info *irqmap_info;
	u16 vsi_id, vsi_q_id, vector_id;
	struct virtchnl_vector_map *map;
	struct ice_pf *pf = vf->pf;
	u16 num_q_vectors_mapped;
	struct ice_vsi *vsi;
	unsigned long qmap;
	int i;

	irqmap_info = (struct virtchnl_irq_map_info *)msg;
	num_q_vectors_mapped = irqmap_info->num_vectors;

	/* Check to make sure number of VF vectors mapped is not greater than
	 * number of VF vectors originally allocated, and check that
	 * there is actually at least a single VF queue vector mapped
	 */
	if (!test_bit(ICE_VF_STATE_ACTIVE, vf->vf_states) ||
	    pf->num_vf_msix < num_q_vectors_mapped ||
	    !irqmap_info->num_vectors) {
		v_ret = VIRTCHNL_STATUS_ERR_PARAM;
		goto error_param;
	}

	vsi = pf->vsi[vf->lan_vsi_idx];
	if (!vsi) {
		v_ret = VIRTCHNL_STATUS_ERR_PARAM;
		goto error_param;
	}

	for (i = 0; i < num_q_vectors_mapped; i++) {
		struct ice_q_vector *q_vector;

		map = &irqmap_info->vecmap[i];

		vector_id = map->vector_id;
		vsi_id = map->vsi_id;
		/* vector_id is always 0-based for each VF, and can never be
		 * larger than or equal to the max allowed interrupts per VF
		 */
		if (!(vector_id < ICE_MAX_INTR_PER_VF) ||
		    !ice_vc_isvalid_vsi_id(vf, vsi_id) ||
		    (!vector_id && (map->rxq_map || map->txq_map))) {
			v_ret = VIRTCHNL_STATUS_ERR_PARAM;
			goto error_param;
		}

		/* No need to map VF miscellaneous or rogue vector */
		if (!vector_id)
			continue;

		/* Subtract non queue vector from vector_id passed by VF
		 * to get actual number of VSI queue vector array index
		 */
		q_vector = vsi->q_vectors[vector_id - ICE_NONQ_VECS_VF];
		if (!q_vector) {
			v_ret = VIRTCHNL_STATUS_ERR_PARAM;
			goto error_param;
		}

		/* lookout for the invalid queue index */
		qmap = map->rxq_map;
		q_vector->num_ring_rx = 0;
		for_each_set_bit(vsi_q_id, &qmap, ICE_MAX_BASE_QS_PER_VF) {
			if (!ice_vc_isvalid_q_id(vf, vsi_id, vsi_q_id)) {
				v_ret = VIRTCHNL_STATUS_ERR_PARAM;
				goto error_param;
			}
			q_vector->num_ring_rx++;
			q_vector->rx.itr_idx = map->rxitr_idx;
			vsi->rx_rings[vsi_q_id]->q_vector = q_vector;
			ice_cfg_rxq_interrupt(vsi, vsi_q_id, vector_id,
					      q_vector->rx.itr_idx);
		}

		qmap = map->txq_map;
		q_vector->num_ring_tx = 0;
		for_each_set_bit(vsi_q_id, &qmap, ICE_MAX_BASE_QS_PER_VF) {
			if (!ice_vc_isvalid_q_id(vf, vsi_id, vsi_q_id)) {
				v_ret = VIRTCHNL_STATUS_ERR_PARAM;
				goto error_param;
			}
			q_vector->num_ring_tx++;
			q_vector->tx.itr_idx = map->txitr_idx;
			vsi->tx_rings[vsi_q_id]->q_vector = q_vector;
			ice_cfg_txq_interrupt(vsi, vsi_q_id, vector_id,
					      q_vector->tx.itr_idx);
		}
	}

error_param:
	/* send the response to the VF */
	return ice_vc_send_msg_to_vf(vf, VIRTCHNL_OP_CONFIG_IRQ_MAP, v_ret,
				     NULL, 0);
}

/**
 * ice_vc_cfg_qs_msg
 * @vf: pointer to the VF info
 * @msg: pointer to the msg buffer
 *
 * called from the VF to configure the Rx/Tx queues
 */
static int ice_vc_cfg_qs_msg(struct ice_vf *vf, u8 *msg)
{
	enum virtchnl_status_code v_ret = VIRTCHNL_STATUS_SUCCESS;
	struct virtchnl_vsi_queue_config_info *qci =
	    (struct virtchnl_vsi_queue_config_info *)msg;
	struct virtchnl_queue_pair_info *qpi;
	u16 num_rxq = 0, num_txq = 0;
	struct ice_pf *pf = vf->pf;
	struct ice_vsi *vsi;
	int i;

	if (!test_bit(ICE_VF_STATE_ACTIVE, vf->vf_states)) {
		v_ret = VIRTCHNL_STATUS_ERR_PARAM;
		goto error_param;
	}

	if (!ice_vc_isvalid_vsi_id(vf, qci->vsi_id)) {
		v_ret = VIRTCHNL_STATUS_ERR_PARAM;
		goto error_param;
	}

	vsi = pf->vsi[vf->lan_vsi_idx];
	if (!vsi) {
		v_ret = VIRTCHNL_STATUS_ERR_PARAM;
		goto error_param;
	}

	if (qci->num_queue_pairs > ICE_MAX_BASE_QS_PER_VF ||
	    qci->num_queue_pairs > min_t(u16, vsi->alloc_txq, vsi->alloc_rxq)) {
		dev_err(ice_pf_to_dev(pf), "VF-%d requesting more than supported number of queues: %d\n",
			vf->vf_id, min_t(u16, vsi->alloc_txq, vsi->alloc_rxq));
		v_ret = VIRTCHNL_STATUS_ERR_PARAM;
		goto error_param;
	}

	for (i = 0; i < qci->num_queue_pairs; i++) {
		qpi = &qci->qpair[i];
		if (qpi->txq.vsi_id != qci->vsi_id ||
		    qpi->rxq.vsi_id != qci->vsi_id ||
		    qpi->rxq.queue_id != qpi->txq.queue_id ||
		    qpi->txq.headwb_enabled ||
		    !ice_vc_isvalid_ring_len(qpi->txq.ring_len) ||
		    !ice_vc_isvalid_ring_len(qpi->rxq.ring_len) ||
		    !ice_vc_isvalid_q_id(vf, qci->vsi_id, qpi->txq.queue_id)) {
			v_ret = VIRTCHNL_STATUS_ERR_PARAM;
			goto error_param;
		}
		/* copy Tx queue info from VF into VSI */
		if (qpi->txq.ring_len > 0) {
			num_txq++;
			vsi->tx_rings[i]->dma = qpi->txq.dma_ring_addr;
			vsi->tx_rings[i]->count = qpi->txq.ring_len;
		}

		/* copy Rx queue info from VF into VSI */
		if (qpi->rxq.ring_len > 0) {
			num_rxq++;
			vsi->rx_rings[i]->dma = qpi->rxq.dma_ring_addr;
			vsi->rx_rings[i]->count = qpi->rxq.ring_len;

			if (qpi->rxq.databuffer_size != 0 &&
			    (qpi->rxq.databuffer_size > ((16 * 1024) - 128) ||
			     qpi->rxq.databuffer_size < 1024)) {
				v_ret = VIRTCHNL_STATUS_ERR_PARAM;
				goto error_param;
			}
			vsi->rx_buf_len = qpi->rxq.databuffer_size;
			vsi->rx_rings[i]->rx_buf_len = vsi->rx_buf_len;
			if (qpi->rxq.max_pkt_size >= (16 * 1024) ||
			    qpi->rxq.max_pkt_size < 64) {
				v_ret = VIRTCHNL_STATUS_ERR_PARAM;
				goto error_param;
			}
		}

		vsi->max_frame = qpi->rxq.max_pkt_size;
	}

	/* VF can request to configure less than allocated queues
	 * or default allocated queues. So update the VSI with new number
	 */
	vsi->num_txq = num_txq;
	vsi->num_rxq = num_rxq;
	/* All queues of VF VSI are in TC 0 */
	vsi->tc_cfg.tc_info[0].qcount_tx = num_txq;
	vsi->tc_cfg.tc_info[0].qcount_rx = num_rxq;

	if (ice_vsi_cfg_lan_txqs(vsi) || ice_vsi_cfg_rxqs(vsi))
		v_ret = VIRTCHNL_STATUS_ERR_ADMIN_QUEUE_ERROR;

error_param:
	/* send the response to the VF */
	return ice_vc_send_msg_to_vf(vf, VIRTCHNL_OP_CONFIG_VSI_QUEUES, v_ret,
				     NULL, 0);
}

/**
 * ice_is_vf_trusted
 * @vf: pointer to the VF info
 */
static bool ice_is_vf_trusted(struct ice_vf *vf)
{
	return test_bit(ICE_VIRTCHNL_VF_CAP_PRIVILEGE, &vf->vf_caps);
}

/**
 * ice_can_vf_change_mac
 * @vf: pointer to the VF info
 *
 * Return true if the VF is allowed to change its MAC filters, false otherwise
 */
static bool ice_can_vf_change_mac(struct ice_vf *vf)
{
	/* If the VF MAC address has been set administratively (via the
	 * ndo_set_vf_mac command), then deny permission to the VF to
	 * add/delete unicast MAC addresses, unless the VF is trusted
	 */
	if (vf->pf_set_mac && !ice_is_vf_trusted(vf))
		return false;

	return true;
}

/**
 * ice_vc_add_mac_addr - attempt to add the MAC address passed in
 * @vf: pointer to the VF info
 * @vsi: pointer to the VF's VSI
 * @mac_addr: MAC address to add
 */
static int
ice_vc_add_mac_addr(struct ice_vf *vf, struct ice_vsi *vsi, u8 *mac_addr)
{
	struct device *dev = ice_pf_to_dev(vf->pf);
	enum ice_status status;

	/* default unicast MAC already added */
	if (ether_addr_equal(mac_addr, vf->dflt_lan_addr.addr))
		return 0;

	if (is_unicast_ether_addr(mac_addr) && !ice_can_vf_change_mac(vf)) {
		dev_err(dev, "VF attempting to override administratively set MAC address, bring down and up the VF interface to resume normal operation\n");
		return -EPERM;
	}

	status = ice_vsi_cfg_mac_fltr(vsi, mac_addr, true);
	if (status == ICE_ERR_ALREADY_EXISTS) {
		dev_err(dev, "MAC %pM already exists for VF %d\n", mac_addr,
			vf->vf_id);
		return -EEXIST;
	} else if (status) {
		dev_err(dev, "Failed to add MAC %pM for VF %d\n, error %d\n",
			mac_addr, vf->vf_id, status);
		return -EIO;
	}

	/* only set dflt_lan_addr once */
	if (is_zero_ether_addr(vf->dflt_lan_addr.addr) &&
	    is_unicast_ether_addr(mac_addr))
		ether_addr_copy(vf->dflt_lan_addr.addr, mac_addr);

	vf->num_mac++;

	return 0;
}

/**
 * ice_vc_del_mac_addr - attempt to delete the MAC address passed in
 * @vf: pointer to the VF info
 * @vsi: pointer to the VF's VSI
 * @mac_addr: MAC address to delete
 */
static int
ice_vc_del_mac_addr(struct ice_vf *vf, struct ice_vsi *vsi, u8 *mac_addr)
{
	struct device *dev = ice_pf_to_dev(vf->pf);
	enum ice_status status;

	if (!ice_can_vf_change_mac(vf) &&
	    ether_addr_equal(mac_addr, vf->dflt_lan_addr.addr))
		return 0;

	status = ice_vsi_cfg_mac_fltr(vsi, mac_addr, false);
	if (status == ICE_ERR_DOES_NOT_EXIST) {
		dev_err(dev, "MAC %pM does not exist for VF %d\n", mac_addr,
			vf->vf_id);
		return -ENOENT;
	} else if (status) {
		dev_err(dev, "Failed to delete MAC %pM for VF %d, error %d\n",
			mac_addr, vf->vf_id, status);
		return -EIO;
	}

	if (ether_addr_equal(mac_addr, vf->dflt_lan_addr.addr))
		eth_zero_addr(vf->dflt_lan_addr.addr);

	vf->num_mac--;

	return 0;
}

/**
 * ice_vc_handle_mac_addr_msg
 * @vf: pointer to the VF info
 * @msg: pointer to the msg buffer
 * @set: true if MAC filters are being set, false otherwise
 *
 * add guest MAC address filter
 */
static int
ice_vc_handle_mac_addr_msg(struct ice_vf *vf, u8 *msg, bool set)
{
	int (*ice_vc_cfg_mac)
		(struct ice_vf *vf, struct ice_vsi *vsi, u8 *mac_addr);
	enum virtchnl_status_code v_ret = VIRTCHNL_STATUS_SUCCESS;
	struct virtchnl_ether_addr_list *al =
	    (struct virtchnl_ether_addr_list *)msg;
	struct ice_pf *pf = vf->pf;
	enum virtchnl_ops vc_op;
	struct ice_vsi *vsi;
	int i;

	if (set) {
		vc_op = VIRTCHNL_OP_ADD_ETH_ADDR;
		ice_vc_cfg_mac = ice_vc_add_mac_addr;
	} else {
		vc_op = VIRTCHNL_OP_DEL_ETH_ADDR;
		ice_vc_cfg_mac = ice_vc_del_mac_addr;
	}

	if (!test_bit(ICE_VF_STATE_ACTIVE, vf->vf_states) ||
	    !ice_vc_isvalid_vsi_id(vf, al->vsi_id)) {
		v_ret = VIRTCHNL_STATUS_ERR_PARAM;
		goto handle_mac_exit;
	}

	/* If this VF is not privileged, then we can't add more than a
	 * limited number of addresses. Check to make sure that the
	 * additions do not push us over the limit.
	 */
	if (set && !ice_is_vf_trusted(vf) &&
	    (vf->num_mac + al->num_elements) > ICE_MAX_MACADDR_PER_VF) {
<<<<<<< HEAD
		dev_err(ice_pf_to_dev(pf),
			"Can't add more MAC addresses, because VF-%d is not trusted, switch the VF to trusted mode in order to add more functionalities\n",
=======
		dev_err(ice_pf_to_dev(pf), "Can't add more MAC addresses, because VF-%d is not trusted, switch the VF to trusted mode in order to add more functionalities\n",
>>>>>>> 2c523b34
			vf->vf_id);
		v_ret = VIRTCHNL_STATUS_ERR_PARAM;
		goto handle_mac_exit;
	}

	vsi = pf->vsi[vf->lan_vsi_idx];
	if (!vsi) {
		v_ret = VIRTCHNL_STATUS_ERR_PARAM;
		goto handle_mac_exit;
	}

	for (i = 0; i < al->num_elements; i++) {
		u8 *mac_addr = al->list[i].addr;
		int result;

		if (is_broadcast_ether_addr(mac_addr) ||
		    is_zero_ether_addr(mac_addr))
			continue;

		result = ice_vc_cfg_mac(vf, vsi, mac_addr);
		if (result == -EEXIST || result == -ENOENT) {
			continue;
		} else if (result) {
			v_ret = VIRTCHNL_STATUS_ERR_ADMIN_QUEUE_ERROR;
			goto handle_mac_exit;
		}
	}

handle_mac_exit:
	/* send the response to the VF */
	return ice_vc_send_msg_to_vf(vf, vc_op, v_ret, NULL, 0);
}

/**
 * ice_vc_add_mac_addr_msg
 * @vf: pointer to the VF info
 * @msg: pointer to the msg buffer
 *
 * add guest MAC address filter
 */
static int ice_vc_add_mac_addr_msg(struct ice_vf *vf, u8 *msg)
{
	return ice_vc_handle_mac_addr_msg(vf, msg, true);
}

/**
 * ice_vc_del_mac_addr_msg
 * @vf: pointer to the VF info
 * @msg: pointer to the msg buffer
 *
 * remove guest MAC address filter
 */
static int ice_vc_del_mac_addr_msg(struct ice_vf *vf, u8 *msg)
{
	return ice_vc_handle_mac_addr_msg(vf, msg, false);
}

/**
 * ice_vc_request_qs_msg
 * @vf: pointer to the VF info
 * @msg: pointer to the msg buffer
 *
 * VFs get a default number of queues but can use this message to request a
 * different number. If the request is successful, PF will reset the VF and
 * return 0. If unsuccessful, PF will send message informing VF of number of
 * available queue pairs via virtchnl message response to VF.
 */
static int ice_vc_request_qs_msg(struct ice_vf *vf, u8 *msg)
{
	enum virtchnl_status_code v_ret = VIRTCHNL_STATUS_SUCCESS;
	struct virtchnl_vf_res_request *vfres =
		(struct virtchnl_vf_res_request *)msg;
	u16 req_queues = vfres->num_queue_pairs;
	struct ice_pf *pf = vf->pf;
	u16 max_allowed_vf_queues;
	u16 tx_rx_queue_left;
	struct device *dev;
	u16 cur_queues;

	dev = ice_pf_to_dev(pf);
	if (!test_bit(ICE_VF_STATE_ACTIVE, vf->vf_states)) {
		v_ret = VIRTCHNL_STATUS_ERR_PARAM;
		goto error_param;
	}

	cur_queues = vf->num_vf_qs;
	tx_rx_queue_left = min_t(u16, ice_get_avail_txq_count(pf),
				 ice_get_avail_rxq_count(pf));
	max_allowed_vf_queues = tx_rx_queue_left + cur_queues;
	if (!req_queues) {
		dev_err(dev, "VF %d tried to request 0 queues. Ignoring.\n",
			vf->vf_id);
	} else if (req_queues > ICE_MAX_BASE_QS_PER_VF) {
		dev_err(dev, "VF %d tried to request more than %d queues.\n",
			vf->vf_id, ICE_MAX_BASE_QS_PER_VF);
		vfres->num_queue_pairs = ICE_MAX_BASE_QS_PER_VF;
	} else if (req_queues > cur_queues &&
		   req_queues - cur_queues > tx_rx_queue_left) {
		dev_warn(dev, "VF %d requested %u more queues, but only %u left.\n",
			 vf->vf_id, req_queues - cur_queues, tx_rx_queue_left);
		vfres->num_queue_pairs = min_t(u16, max_allowed_vf_queues,
					       ICE_MAX_BASE_QS_PER_VF);
	} else {
		/* request is successful, then reset VF */
		vf->num_req_qs = req_queues;
		ice_vc_reset_vf(vf);
		dev_info(dev, "VF %d granted request of %u queues.\n",
			 vf->vf_id, req_queues);
		return 0;
	}

error_param:
	/* send the response to the VF */
	return ice_vc_send_msg_to_vf(vf, VIRTCHNL_OP_REQUEST_QUEUES,
				     v_ret, (u8 *)vfres, sizeof(*vfres));
}

/**
 * ice_set_vf_port_vlan
 * @netdev: network interface device structure
 * @vf_id: VF identifier
 * @vlan_id: VLAN ID being set
 * @qos: priority setting
 * @vlan_proto: VLAN protocol
 *
 * program VF Port VLAN ID and/or QoS
 */
int
ice_set_vf_port_vlan(struct net_device *netdev, int vf_id, u16 vlan_id, u8 qos,
		     __be16 vlan_proto)
{
	u16 vlanprio = vlan_id | (qos << ICE_VLAN_PRIORITY_S);
	struct ice_pf *pf = ice_netdev_to_pf(netdev);
	struct ice_vsi *vsi;
	struct device *dev;
	struct ice_vf *vf;
	int ret;

	dev = ice_pf_to_dev(pf);
	if (ice_validate_vf_id(pf, vf_id))
		return -EINVAL;

	if (vlan_id > ICE_MAX_VLANID || qos > 7) {
		dev_err(dev, "Invalid VF Parameters\n");
		return -EINVAL;
	}

	if (vlan_proto != htons(ETH_P_8021Q)) {
		dev_err(dev, "VF VLAN protocol is not supported\n");
		return -EPROTONOSUPPORT;
	}

	vf = &pf->vf[vf_id];
	vsi = pf->vsi[vf->lan_vsi_idx];

	ret = ice_check_vf_ready_for_cfg(vf);
	if (ret)
		return ret;

	if (le16_to_cpu(vsi->info.pvid) == vlanprio) {
		/* duplicate request, so just return success */
		dev_dbg(dev, "Duplicate pvid %d request\n", vlanprio);
		return 0;
	}

	/* If PVID, then remove all filters on the old VLAN */
	if (vsi->info.pvid)
		ice_vsi_kill_vlan(vsi, (le16_to_cpu(vsi->info.pvid) &
				  VLAN_VID_MASK));

	if (vlan_id || qos) {
		ret = ice_vsi_manage_pvid(vsi, vlanprio, true);
		if (ret)
			return ret;
	} else {
		ice_vsi_manage_pvid(vsi, 0, false);
		vsi->info.pvid = 0;
	}

	if (vlan_id) {
		dev_info(dev, "Setting VLAN %d, QoS 0x%x on VF %d\n",
			 vlan_id, qos, vf_id);

		/* add new VLAN filter for each MAC */
		ret = ice_vsi_add_vlan(vsi, vlan_id);
		if (ret)
			return ret;
	}

	/* The Port VLAN needs to be saved across resets the same as the
	 * default LAN MAC address.
	 */
	vf->port_vlan_id = le16_to_cpu(vsi->info.pvid);

	return 0;
}

/**
 * ice_vf_vlan_offload_ena - determine if capabilities support VLAN offloads
 * @caps: VF driver negotiated capabilities
 *
 * Return true if VIRTCHNL_VF_OFFLOAD_VLAN capability is set, else return false
 */
static bool ice_vf_vlan_offload_ena(u32 caps)
{
	return !!(caps & VIRTCHNL_VF_OFFLOAD_VLAN);
}

/**
 * ice_vc_process_vlan_msg
 * @vf: pointer to the VF info
 * @msg: pointer to the msg buffer
 * @add_v: Add VLAN if true, otherwise delete VLAN
 *
 * Process virtchnl op to add or remove programmed guest VLAN ID
 */
static int ice_vc_process_vlan_msg(struct ice_vf *vf, u8 *msg, bool add_v)
{
	enum virtchnl_status_code v_ret = VIRTCHNL_STATUS_SUCCESS;
	struct virtchnl_vlan_filter_list *vfl =
	    (struct virtchnl_vlan_filter_list *)msg;
	struct ice_pf *pf = vf->pf;
	bool vlan_promisc = false;
	struct ice_vsi *vsi;
	struct device *dev;
	struct ice_hw *hw;
	int status = 0;
	u8 promisc_m;
	int i;

	dev = ice_pf_to_dev(pf);
	if (!test_bit(ICE_VF_STATE_ACTIVE, vf->vf_states)) {
		v_ret = VIRTCHNL_STATUS_ERR_PARAM;
		goto error_param;
	}

	if (!ice_vf_vlan_offload_ena(vf->driver_caps)) {
		v_ret = VIRTCHNL_STATUS_ERR_PARAM;
		goto error_param;
	}

	if (!ice_vc_isvalid_vsi_id(vf, vfl->vsi_id)) {
		v_ret = VIRTCHNL_STATUS_ERR_PARAM;
		goto error_param;
	}

	for (i = 0; i < vfl->num_elements; i++) {
		if (vfl->vlan_id[i] > ICE_MAX_VLANID) {
			v_ret = VIRTCHNL_STATUS_ERR_PARAM;
			dev_err(dev, "invalid VF VLAN id %d\n",
				vfl->vlan_id[i]);
			goto error_param;
		}
	}

	hw = &pf->hw;
	vsi = pf->vsi[vf->lan_vsi_idx];
	if (!vsi) {
		v_ret = VIRTCHNL_STATUS_ERR_PARAM;
		goto error_param;
	}

	if (add_v && !ice_is_vf_trusted(vf) &&
	    vsi->num_vlan >= ICE_MAX_VLAN_PER_VF) {
<<<<<<< HEAD
		dev_info(dev,
			 "VF-%d is not trusted, switch the VF to trusted mode, in order to add more VLAN addresses\n",
=======
		dev_info(dev, "VF-%d is not trusted, switch the VF to trusted mode, in order to add more VLAN addresses\n",
>>>>>>> 2c523b34
			 vf->vf_id);
		/* There is no need to let VF know about being not trusted,
		 * so we can just return success message here
		 */
		goto error_param;
	}

	if (vsi->info.pvid) {
		v_ret = VIRTCHNL_STATUS_ERR_PARAM;
		goto error_param;
	}

	if (test_bit(ICE_VF_STATE_UC_PROMISC, vf->vf_states) ||
	    test_bit(ICE_VF_STATE_MC_PROMISC, vf->vf_states))
		vlan_promisc = true;

	if (add_v) {
		for (i = 0; i < vfl->num_elements; i++) {
			u16 vid = vfl->vlan_id[i];

			if (!ice_is_vf_trusted(vf) &&
			    vsi->num_vlan >= ICE_MAX_VLAN_PER_VF) {
<<<<<<< HEAD
				dev_info(dev,
					 "VF-%d is not trusted, switch the VF to trusted mode, in order to add more VLAN addresses\n",
=======
				dev_info(dev, "VF-%d is not trusted, switch the VF to trusted mode, in order to add more VLAN addresses\n",
>>>>>>> 2c523b34
					 vf->vf_id);
				/* There is no need to let VF know about being
				 * not trusted, so we can just return success
				 * message here as well.
				 */
				goto error_param;
			}

			/* we add VLAN 0 by default for each VF so we can enable
			 * Tx VLAN anti-spoof without triggering MDD events so
			 * we don't need to add it again here
			 */
			if (!vid)
				continue;

			status = ice_vsi_add_vlan(vsi, vid);
			if (status) {
				v_ret = VIRTCHNL_STATUS_ERR_PARAM;
				goto error_param;
			}

			vsi->num_vlan++;
			/* Enable VLAN pruning when VLAN is added */
			if (!vlan_promisc) {
				status = ice_cfg_vlan_pruning(vsi, true, false);
				if (status) {
					v_ret = VIRTCHNL_STATUS_ERR_PARAM;
					dev_err(dev, "Enable VLAN pruning on VLAN ID: %d failed error-%d\n",
						vid, status);
					goto error_param;
				}
			} else {
				/* Enable Ucast/Mcast VLAN promiscuous mode */
				promisc_m = ICE_PROMISC_VLAN_TX |
					    ICE_PROMISC_VLAN_RX;

				status = ice_set_vsi_promisc(hw, vsi->idx,
							     promisc_m, vid);
				if (status) {
					v_ret = VIRTCHNL_STATUS_ERR_PARAM;
					dev_err(dev, "Enable Unicast/multicast promiscuous mode on VLAN ID:%d failed error-%d\n",
						vid, status);
				}
			}
		}
	} else {
		/* In case of non_trusted VF, number of VLAN elements passed
		 * to PF for removal might be greater than number of VLANs
		 * filter programmed for that VF - So, use actual number of
		 * VLANS added earlier with add VLAN opcode. In order to avoid
		 * removing VLAN that doesn't exist, which result to sending
		 * erroneous failed message back to the VF
		 */
		int num_vf_vlan;

		num_vf_vlan = vsi->num_vlan;
		for (i = 0; i < vfl->num_elements && i < num_vf_vlan; i++) {
			u16 vid = vfl->vlan_id[i];

			/* we add VLAN 0 by default for each VF so we can enable
			 * Tx VLAN anti-spoof without triggering MDD events so
			 * we don't want a VIRTCHNL request to remove it
			 */
			if (!vid)
				continue;

			/* Make sure ice_vsi_kill_vlan is successful before
			 * updating VLAN information
			 */
			status = ice_vsi_kill_vlan(vsi, vid);
			if (status) {
				v_ret = VIRTCHNL_STATUS_ERR_PARAM;
				goto error_param;
			}

			vsi->num_vlan--;
			/* Disable VLAN pruning when the last VLAN is removed */
			if (!vsi->num_vlan)
				ice_cfg_vlan_pruning(vsi, false, false);

			/* Disable Unicast/Multicast VLAN promiscuous mode */
			if (vlan_promisc) {
				promisc_m = ICE_PROMISC_VLAN_TX |
					    ICE_PROMISC_VLAN_RX;

				ice_clear_vsi_promisc(hw, vsi->idx,
						      promisc_m, vid);
			}
		}
	}

error_param:
	/* send the response to the VF */
	if (add_v)
		return ice_vc_send_msg_to_vf(vf, VIRTCHNL_OP_ADD_VLAN, v_ret,
					     NULL, 0);
	else
		return ice_vc_send_msg_to_vf(vf, VIRTCHNL_OP_DEL_VLAN, v_ret,
					     NULL, 0);
}

/**
 * ice_vc_add_vlan_msg
 * @vf: pointer to the VF info
 * @msg: pointer to the msg buffer
 *
 * Add and program guest VLAN ID
 */
static int ice_vc_add_vlan_msg(struct ice_vf *vf, u8 *msg)
{
	return ice_vc_process_vlan_msg(vf, msg, true);
}

/**
 * ice_vc_remove_vlan_msg
 * @vf: pointer to the VF info
 * @msg: pointer to the msg buffer
 *
 * remove programmed guest VLAN ID
 */
static int ice_vc_remove_vlan_msg(struct ice_vf *vf, u8 *msg)
{
	return ice_vc_process_vlan_msg(vf, msg, false);
}

/**
 * ice_vc_ena_vlan_stripping
 * @vf: pointer to the VF info
 *
 * Enable VLAN header stripping for a given VF
 */
static int ice_vc_ena_vlan_stripping(struct ice_vf *vf)
{
	enum virtchnl_status_code v_ret = VIRTCHNL_STATUS_SUCCESS;
	struct ice_pf *pf = vf->pf;
	struct ice_vsi *vsi;

	if (!test_bit(ICE_VF_STATE_ACTIVE, vf->vf_states)) {
		v_ret = VIRTCHNL_STATUS_ERR_PARAM;
		goto error_param;
	}

	if (!ice_vf_vlan_offload_ena(vf->driver_caps)) {
		v_ret = VIRTCHNL_STATUS_ERR_PARAM;
		goto error_param;
	}

	vsi = pf->vsi[vf->lan_vsi_idx];
	if (ice_vsi_manage_vlan_stripping(vsi, true))
		v_ret = VIRTCHNL_STATUS_ERR_PARAM;

error_param:
	return ice_vc_send_msg_to_vf(vf, VIRTCHNL_OP_ENABLE_VLAN_STRIPPING,
				     v_ret, NULL, 0);
}

/**
 * ice_vc_dis_vlan_stripping
 * @vf: pointer to the VF info
 *
 * Disable VLAN header stripping for a given VF
 */
static int ice_vc_dis_vlan_stripping(struct ice_vf *vf)
{
	enum virtchnl_status_code v_ret = VIRTCHNL_STATUS_SUCCESS;
	struct ice_pf *pf = vf->pf;
	struct ice_vsi *vsi;

	if (!test_bit(ICE_VF_STATE_ACTIVE, vf->vf_states)) {
		v_ret = VIRTCHNL_STATUS_ERR_PARAM;
		goto error_param;
	}

	if (!ice_vf_vlan_offload_ena(vf->driver_caps)) {
		v_ret = VIRTCHNL_STATUS_ERR_PARAM;
		goto error_param;
	}

	vsi = pf->vsi[vf->lan_vsi_idx];
	if (!vsi) {
		v_ret = VIRTCHNL_STATUS_ERR_PARAM;
		goto error_param;
	}

	if (ice_vsi_manage_vlan_stripping(vsi, false))
		v_ret = VIRTCHNL_STATUS_ERR_PARAM;

error_param:
	return ice_vc_send_msg_to_vf(vf, VIRTCHNL_OP_DISABLE_VLAN_STRIPPING,
				     v_ret, NULL, 0);
}

/**
 * ice_vf_init_vlan_stripping - enable/disable VLAN stripping on initialization
 * @vf: VF to enable/disable VLAN stripping for on initialization
 *
 * If the VIRTCHNL_VF_OFFLOAD_VLAN flag is set enable VLAN stripping, else if
 * the flag is cleared then we want to disable stripping. For example, the flag
 * will be cleared when port VLANs are configured by the administrator before
 * passing the VF to the guest or if the AVF driver doesn't support VLAN
 * offloads.
 */
static int ice_vf_init_vlan_stripping(struct ice_vf *vf)
{
	struct ice_vsi *vsi = vf->pf->vsi[vf->lan_vsi_idx];

	if (!vsi)
		return -EINVAL;

	/* don't modify stripping if port VLAN is configured */
	if (vsi->info.pvid)
		return 0;

	if (ice_vf_vlan_offload_ena(vf->driver_caps))
		return ice_vsi_manage_vlan_stripping(vsi, true);
	else
		return ice_vsi_manage_vlan_stripping(vsi, false);
}

/**
 * ice_vc_process_vf_msg - Process request from VF
 * @pf: pointer to the PF structure
 * @event: pointer to the AQ event
 *
 * called from the common asq/arq handler to
 * process request from VF
 */
void ice_vc_process_vf_msg(struct ice_pf *pf, struct ice_rq_event_info *event)
{
	u32 v_opcode = le32_to_cpu(event->desc.cookie_high);
	s16 vf_id = le16_to_cpu(event->desc.retval);
	u16 msglen = event->msg_len;
	u8 *msg = event->msg_buf;
	struct ice_vf *vf = NULL;
	struct device *dev;
	int err = 0;

	dev = ice_pf_to_dev(pf);
	if (ice_validate_vf_id(pf, vf_id)) {
		err = -EINVAL;
		goto error_handler;
	}

	vf = &pf->vf[vf_id];

	/* Check if VF is disabled. */
	if (test_bit(ICE_VF_STATE_DIS, vf->vf_states)) {
		err = -EPERM;
		goto error_handler;
	}

	/* Perform basic checks on the msg */
	err = virtchnl_vc_validate_vf_msg(&vf->vf_ver, v_opcode, msg, msglen);
	if (err) {
		if (err == VIRTCHNL_STATUS_ERR_PARAM)
			err = -EPERM;
		else
			err = -EINVAL;
	}

error_handler:
	if (err) {
		ice_vc_send_msg_to_vf(vf, v_opcode, VIRTCHNL_STATUS_ERR_PARAM,
				      NULL, 0);
		dev_err(dev, "Invalid message from VF %d, opcode %d, len %d, error %d\n",
			vf_id, v_opcode, msglen, err);
		return;
	}

	switch (v_opcode) {
	case VIRTCHNL_OP_VERSION:
		err = ice_vc_get_ver_msg(vf, msg);
		break;
	case VIRTCHNL_OP_GET_VF_RESOURCES:
		err = ice_vc_get_vf_res_msg(vf, msg);
		if (ice_vf_init_vlan_stripping(vf))
			dev_err(dev, "Failed to initialize VLAN stripping for VF %d\n",
				vf->vf_id);
		ice_vc_notify_vf_link_state(vf);
		break;
	case VIRTCHNL_OP_RESET_VF:
		ice_vc_reset_vf_msg(vf);
		break;
	case VIRTCHNL_OP_ADD_ETH_ADDR:
		err = ice_vc_add_mac_addr_msg(vf, msg);
		break;
	case VIRTCHNL_OP_DEL_ETH_ADDR:
		err = ice_vc_del_mac_addr_msg(vf, msg);
		break;
	case VIRTCHNL_OP_CONFIG_VSI_QUEUES:
		err = ice_vc_cfg_qs_msg(vf, msg);
		break;
	case VIRTCHNL_OP_ENABLE_QUEUES:
		err = ice_vc_ena_qs_msg(vf, msg);
		ice_vc_notify_vf_link_state(vf);
		break;
	case VIRTCHNL_OP_DISABLE_QUEUES:
		err = ice_vc_dis_qs_msg(vf, msg);
		break;
	case VIRTCHNL_OP_REQUEST_QUEUES:
		err = ice_vc_request_qs_msg(vf, msg);
		break;
	case VIRTCHNL_OP_CONFIG_IRQ_MAP:
		err = ice_vc_cfg_irq_map_msg(vf, msg);
		break;
	case VIRTCHNL_OP_CONFIG_RSS_KEY:
		err = ice_vc_config_rss_key(vf, msg);
		break;
	case VIRTCHNL_OP_CONFIG_RSS_LUT:
		err = ice_vc_config_rss_lut(vf, msg);
		break;
	case VIRTCHNL_OP_GET_STATS:
		err = ice_vc_get_stats_msg(vf, msg);
		break;
	case VIRTCHNL_OP_ADD_VLAN:
		err = ice_vc_add_vlan_msg(vf, msg);
		break;
	case VIRTCHNL_OP_DEL_VLAN:
		err = ice_vc_remove_vlan_msg(vf, msg);
		break;
	case VIRTCHNL_OP_ENABLE_VLAN_STRIPPING:
		err = ice_vc_ena_vlan_stripping(vf);
		break;
	case VIRTCHNL_OP_DISABLE_VLAN_STRIPPING:
		err = ice_vc_dis_vlan_stripping(vf);
		break;
	case VIRTCHNL_OP_UNKNOWN:
	default:
		dev_err(dev, "Unsupported opcode %d from VF %d\n", v_opcode,
			vf_id);
		err = ice_vc_send_msg_to_vf(vf, v_opcode,
					    VIRTCHNL_STATUS_ERR_NOT_SUPPORTED,
					    NULL, 0);
		break;
	}
	if (err) {
		/* Helper function cares less about error return values here
		 * as it is busy with pending work.
		 */
		dev_info(dev, "PF failed to honor VF %d, opcode %d, error %d\n",
			 vf_id, v_opcode, err);
	}
}

/**
 * ice_get_vf_cfg
 * @netdev: network interface device structure
 * @vf_id: VF identifier
 * @ivi: VF configuration structure
 *
 * return VF configuration
 */
int
ice_get_vf_cfg(struct net_device *netdev, int vf_id, struct ifla_vf_info *ivi)
{
	struct ice_pf *pf = ice_netdev_to_pf(netdev);
	struct ice_vsi *vsi;
	struct ice_vf *vf;

	if (ice_validate_vf_id(pf, vf_id))
		return -EINVAL;

	vf = &pf->vf[vf_id];
	vsi = pf->vsi[vf->lan_vsi_idx];

	if (ice_check_vf_init(pf, vf))
		return -EBUSY;

	ivi->vf = vf_id;
	ether_addr_copy(ivi->mac, vf->dflt_lan_addr.addr);

	/* VF configuration for VLAN and applicable QoS */
	ivi->vlan = le16_to_cpu(vsi->info.pvid) & ICE_VLAN_M;
	ivi->qos = (le16_to_cpu(vsi->info.pvid) & ICE_PRIORITY_M) >>
		    ICE_VLAN_PRIORITY_S;

	ivi->trusted = vf->trusted;
	ivi->spoofchk = vf->spoofchk;
	if (!vf->link_forced)
		ivi->linkstate = IFLA_VF_LINK_STATE_AUTO;
	else if (vf->link_up)
		ivi->linkstate = IFLA_VF_LINK_STATE_ENABLE;
	else
		ivi->linkstate = IFLA_VF_LINK_STATE_DISABLE;
	ivi->max_tx_rate = vf->tx_rate;
	ivi->min_tx_rate = 0;
	return 0;
}

/**
<<<<<<< HEAD
 * ice_wait_on_vf_reset
 * @vf: The VF being resseting
 *
 * Poll to make sure a given VF is ready after reset
 */
static void ice_wait_on_vf_reset(struct ice_vf *vf)
{
	int i;

	for (i = 0; i < ICE_MAX_VF_RESET_WAIT; i++) {
		if (test_bit(ICE_VF_STATE_INIT, vf->vf_states))
			break;
		msleep(20);
	}
}

/**
=======
>>>>>>> 2c523b34
 * ice_set_vf_mac
 * @netdev: network interface device structure
 * @vf_id: VF identifier
 * @mac: MAC address
 *
 * program VF MAC address
 */
int ice_set_vf_mac(struct net_device *netdev, int vf_id, u8 *mac)
{
	struct ice_pf *pf = ice_netdev_to_pf(netdev);
	struct ice_vf *vf;
	int ret;

	if (ice_validate_vf_id(pf, vf_id))
		return -EINVAL;

	if (is_zero_ether_addr(mac) || is_multicast_ether_addr(mac)) {
		netdev_err(netdev, "%pM not a valid unicast address\n", mac);
		return -EINVAL;
	}

	vf = &pf->vf[vf_id];
	ret = ice_check_vf_ready_for_cfg(vf);
	if (ret)
		return ret;

	/* copy MAC into dflt_lan_addr and trigger a VF reset. The reset
	 * flow will use the updated dflt_lan_addr and add a MAC filter
	 * using ice_add_mac. Also set pf_set_mac to indicate that the PF has
	 * set the MAC address for this VF.
	 */
	ether_addr_copy(vf->dflt_lan_addr.addr, mac);
	vf->pf_set_mac = true;
	netdev_info(netdev, "MAC on VF %d set to %pM. VF driver will be reinitialized\n",
		    vf_id, mac);

	ice_vc_reset_vf(vf);
	return 0;
}

/**
 * ice_set_vf_trust
 * @netdev: network interface device structure
 * @vf_id: VF identifier
 * @trusted: Boolean value to enable/disable trusted VF
 *
 * Enable or disable a given VF as trusted
 */
int ice_set_vf_trust(struct net_device *netdev, int vf_id, bool trusted)
{
	struct ice_pf *pf = ice_netdev_to_pf(netdev);
	struct ice_vf *vf;
	int ret;

	if (ice_validate_vf_id(pf, vf_id))
		return -EINVAL;

	vf = &pf->vf[vf_id];
	ret = ice_check_vf_ready_for_cfg(vf);
	if (ret)
		return ret;

	/* Check if already trusted */
	if (trusted == vf->trusted)
		return 0;

	vf->trusted = trusted;
	ice_vc_reset_vf(vf);
	dev_info(ice_pf_to_dev(pf), "VF %u is now %strusted\n",
		 vf_id, trusted ? "" : "un");

	return 0;
}

/**
 * ice_set_vf_link_state
 * @netdev: network interface device structure
 * @vf_id: VF identifier
 * @link_state: required link state
 *
 * Set VF's link state, irrespective of physical link state status
 */
int ice_set_vf_link_state(struct net_device *netdev, int vf_id, int link_state)
{
	struct ice_pf *pf = ice_netdev_to_pf(netdev);
	struct ice_vf *vf;
<<<<<<< HEAD
=======
	int ret;
>>>>>>> 2c523b34

	if (ice_validate_vf_id(pf, vf_id))
		return -EINVAL;

	vf = &pf->vf[vf_id];
<<<<<<< HEAD
	if (ice_check_vf_init(pf, vf))
		return -EBUSY;
=======
	ret = ice_check_vf_ready_for_cfg(vf);
	if (ret)
		return ret;
>>>>>>> 2c523b34

	switch (link_state) {
	case IFLA_VF_LINK_STATE_AUTO:
		vf->link_forced = false;
		break;
	case IFLA_VF_LINK_STATE_ENABLE:
		vf->link_forced = true;
		vf->link_up = true;
		break;
	case IFLA_VF_LINK_STATE_DISABLE:
		vf->link_forced = true;
		vf->link_up = false;
		break;
	default:
		return -EINVAL;
	}

	ice_vc_notify_vf_link_state(vf);

	return 0;
}

/**
 * ice_get_vf_stats - populate some stats for the VF
 * @netdev: the netdev of the PF
 * @vf_id: the host OS identifier (0-255)
 * @vf_stats: pointer to the OS memory to be initialized
 */
int ice_get_vf_stats(struct net_device *netdev, int vf_id,
		     struct ifla_vf_stats *vf_stats)
{
	struct ice_pf *pf = ice_netdev_to_pf(netdev);
	struct ice_eth_stats *stats;
	struct ice_vsi *vsi;
	struct ice_vf *vf;
	int ret;

	if (ice_validate_vf_id(pf, vf_id))
		return -EINVAL;

	vf = &pf->vf[vf_id];
	ret = ice_check_vf_ready_for_cfg(vf);
	if (ret)
		return ret;

	vsi = pf->vsi[vf->lan_vsi_idx];
	if (!vsi)
		return -EINVAL;

	ice_update_eth_stats(vsi);
	stats = &vsi->eth_stats;

	memset(vf_stats, 0, sizeof(*vf_stats));

	vf_stats->rx_packets = stats->rx_unicast + stats->rx_broadcast +
		stats->rx_multicast;
	vf_stats->tx_packets = stats->tx_unicast + stats->tx_broadcast +
		stats->tx_multicast;
	vf_stats->rx_bytes   = stats->rx_bytes;
	vf_stats->tx_bytes   = stats->tx_bytes;
	vf_stats->broadcast  = stats->rx_broadcast;
	vf_stats->multicast  = stats->rx_multicast;
	vf_stats->rx_dropped = stats->rx_discards;
	vf_stats->tx_dropped = stats->tx_discards;

	return 0;
}<|MERGE_RESOLUTION|>--- conflicted
+++ resolved
@@ -1874,8 +1874,6 @@
 }
 
 /**
-<<<<<<< HEAD
-=======
  * ice_wait_on_vf_reset - poll to make sure a given VF is ready after reset
  * @vf: The VF being resseting
  *
@@ -1918,7 +1916,6 @@
 }
 
 /**
->>>>>>> 2c523b34
  * ice_set_vf_spoofchk
  * @netdev: network interface device structure
  * @vf_id: VF identifier
@@ -1935,26 +1932,16 @@
 	enum ice_status status;
 	struct device *dev;
 	struct ice_vf *vf;
-<<<<<<< HEAD
-	int ret = 0;
-=======
 	int ret;
->>>>>>> 2c523b34
 
 	dev = ice_pf_to_dev(pf);
 	if (ice_validate_vf_id(pf, vf_id))
 		return -EINVAL;
 
 	vf = &pf->vf[vf_id];
-<<<<<<< HEAD
-
-	if (ice_check_vf_init(pf, vf))
-		return -EBUSY;
-=======
 	ret = ice_check_vf_ready_for_cfg(vf);
 	if (ret)
 		return ret;
->>>>>>> 2c523b34
 
 	vf_vsi = pf->vsi[vf->lan_vsi_idx];
 	if (!vf_vsi) {
@@ -1964,12 +1951,7 @@
 	}
 
 	if (vf_vsi->type != ICE_VSI_VF) {
-<<<<<<< HEAD
-		netdev_err(netdev,
-			   "Type %d of VSI %d for VF %d is no ICE_VSI_VF\n",
-=======
 		netdev_err(netdev, "Type %d of VSI %d for VF %d is no ICE_VSI_VF\n",
->>>>>>> 2c523b34
 			   vf_vsi->type, vf_vsi->vsi_num, vf->vf_id);
 		return -ENODEV;
 	}
@@ -1999,12 +1981,7 @@
 
 	status = ice_update_vsi(&pf->hw, vf_vsi->idx, ctx, NULL);
 	if (status) {
-<<<<<<< HEAD
-		dev_err(dev,
-			"Failed to %sable spoofchk on VF %d VSI %d\n error %d",
-=======
 		dev_err(dev, "Failed to %sable spoofchk on VF %d VSI %d\n error %d",
->>>>>>> 2c523b34
 			ena ? "en" : "dis", vf->vf_id, vf_vsi->vsi_num, status);
 		ret = -EIO;
 		goto out;
@@ -2624,12 +2601,7 @@
 	 */
 	if (set && !ice_is_vf_trusted(vf) &&
 	    (vf->num_mac + al->num_elements) > ICE_MAX_MACADDR_PER_VF) {
-<<<<<<< HEAD
-		dev_err(ice_pf_to_dev(pf),
-			"Can't add more MAC addresses, because VF-%d is not trusted, switch the VF to trusted mode in order to add more functionalities\n",
-=======
 		dev_err(ice_pf_to_dev(pf), "Can't add more MAC addresses, because VF-%d is not trusted, switch the VF to trusted mode in order to add more functionalities\n",
->>>>>>> 2c523b34
 			vf->vf_id);
 		v_ret = VIRTCHNL_STATUS_ERR_PARAM;
 		goto handle_mac_exit;
@@ -2894,12 +2866,7 @@
 
 	if (add_v && !ice_is_vf_trusted(vf) &&
 	    vsi->num_vlan >= ICE_MAX_VLAN_PER_VF) {
-<<<<<<< HEAD
-		dev_info(dev,
-			 "VF-%d is not trusted, switch the VF to trusted mode, in order to add more VLAN addresses\n",
-=======
 		dev_info(dev, "VF-%d is not trusted, switch the VF to trusted mode, in order to add more VLAN addresses\n",
->>>>>>> 2c523b34
 			 vf->vf_id);
 		/* There is no need to let VF know about being not trusted,
 		 * so we can just return success message here
@@ -2922,12 +2889,7 @@
 
 			if (!ice_is_vf_trusted(vf) &&
 			    vsi->num_vlan >= ICE_MAX_VLAN_PER_VF) {
-<<<<<<< HEAD
-				dev_info(dev,
-					 "VF-%d is not trusted, switch the VF to trusted mode, in order to add more VLAN addresses\n",
-=======
 				dev_info(dev, "VF-%d is not trusted, switch the VF to trusted mode, in order to add more VLAN addresses\n",
->>>>>>> 2c523b34
 					 vf->vf_id);
 				/* There is no need to let VF know about being
 				 * not trusted, so we can just return success
@@ -3318,26 +3280,6 @@
 }
 
 /**
-<<<<<<< HEAD
- * ice_wait_on_vf_reset
- * @vf: The VF being resseting
- *
- * Poll to make sure a given VF is ready after reset
- */
-static void ice_wait_on_vf_reset(struct ice_vf *vf)
-{
-	int i;
-
-	for (i = 0; i < ICE_MAX_VF_RESET_WAIT; i++) {
-		if (test_bit(ICE_VF_STATE_INIT, vf->vf_states))
-			break;
-		msleep(20);
-	}
-}
-
-/**
-=======
->>>>>>> 2c523b34
  * ice_set_vf_mac
  * @netdev: network interface device structure
  * @vf_id: VF identifier
@@ -3424,23 +3366,15 @@
 {
 	struct ice_pf *pf = ice_netdev_to_pf(netdev);
 	struct ice_vf *vf;
-<<<<<<< HEAD
-=======
 	int ret;
->>>>>>> 2c523b34
 
 	if (ice_validate_vf_id(pf, vf_id))
 		return -EINVAL;
 
 	vf = &pf->vf[vf_id];
-<<<<<<< HEAD
-	if (ice_check_vf_init(pf, vf))
-		return -EBUSY;
-=======
 	ret = ice_check_vf_ready_for_cfg(vf);
 	if (ret)
 		return ret;
->>>>>>> 2c523b34
 
 	switch (link_state) {
 	case IFLA_VF_LINK_STATE_AUTO:
