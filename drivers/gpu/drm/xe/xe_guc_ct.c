// SPDX-License-Identifier: MIT
/*
 * Copyright © 2022 Intel Corporation
 */

#include "xe_guc_ct.h"

#include <linux/bitfield.h>
#include <linux/circ_buf.h>
#include <linux/delay.h>

#include <kunit/static_stub.h>

#include <drm/drm_managed.h>

#include "abi/guc_actions_abi.h"
#include "abi/guc_actions_sriov_abi.h"
#include "abi/guc_klvs_abi.h"
#include "xe_bo.h"
#include "xe_device.h"
#include "xe_gt.h"
#include "xe_gt_pagefault.h"
#include "xe_gt_printk.h"
#include "xe_gt_sriov_pf_control.h"
#include "xe_gt_sriov_pf_monitor.h"
#include "xe_gt_tlb_invalidation.h"
#include "xe_guc.h"
#include "xe_guc_relay.h"
#include "xe_guc_submit.h"
#include "xe_map.h"
#include "xe_pm.h"
#include "xe_trace_guc.h"

/* Used when a CT send wants to block and / or receive data */
struct g2h_fence {
	u32 *response_buffer;
	u32 seqno;
	u32 response_data;
	u16 response_len;
	u16 error;
	u16 hint;
	u16 reason;
	bool retry;
	bool fail;
	bool done;
};

static void g2h_fence_init(struct g2h_fence *g2h_fence, u32 *response_buffer)
{
	g2h_fence->response_buffer = response_buffer;
	g2h_fence->response_data = 0;
	g2h_fence->response_len = 0;
	g2h_fence->fail = false;
	g2h_fence->retry = false;
	g2h_fence->done = false;
	g2h_fence->seqno = ~0x0;
}

static bool g2h_fence_needs_alloc(struct g2h_fence *g2h_fence)
{
	return g2h_fence->seqno == ~0x0;
}

static struct xe_guc *
ct_to_guc(struct xe_guc_ct *ct)
{
	return container_of(ct, struct xe_guc, ct);
}

static struct xe_gt *
ct_to_gt(struct xe_guc_ct *ct)
{
	return container_of(ct, struct xe_gt, uc.guc.ct);
}

static struct xe_device *
ct_to_xe(struct xe_guc_ct *ct)
{
	return gt_to_xe(ct_to_gt(ct));
}

/**
 * DOC: GuC CTB Blob
 *
 * We allocate single blob to hold both CTB descriptors and buffers:
 *
 *      +--------+-----------------------------------------------+------+
 *      | offset | contents                                      | size |
 *      +========+===============================================+======+
 *      | 0x0000 | H2G CTB Descriptor (send)                     |      |
 *      +--------+-----------------------------------------------+  4K  |
 *      | 0x0800 | G2H CTB Descriptor (g2h)                      |      |
 *      +--------+-----------------------------------------------+------+
 *      | 0x1000 | H2G CT Buffer (send)                          | n*4K |
 *      |        |                                               |      |
 *      +--------+-----------------------------------------------+------+
 *      | 0x1000 | G2H CT Buffer (g2h)                           | m*4K |
 *      | + n*4K |                                               |      |
 *      +--------+-----------------------------------------------+------+
 *
 * Size of each ``CT Buffer`` must be multiple of 4K.
 * We don't expect too many messages in flight at any time, unless we are
 * using the GuC submission. In that case each request requires a minimum
 * 2 dwords which gives us a maximum 256 queue'd requests. Hopefully this
 * enough space to avoid backpressure on the driver. We increase the size
 * of the receive buffer (relative to the send) to ensure a G2H response
 * CTB has a landing spot.
 *
 * In addition to submissions, the G2H buffer needs to be able to hold
 * enough space for recoverable page fault notifications. The number of
 * page faults is interrupt driven and can be as much as the number of
 * compute resources available. However, most of the actual work for these
 * is in a separate page fault worker thread. Therefore we only need to
 * make sure the queue has enough space to handle all of the submissions
 * and responses and an extra buffer for incoming page faults.
 */

#define CTB_DESC_SIZE		ALIGN(sizeof(struct guc_ct_buffer_desc), SZ_2K)
#define CTB_H2G_BUFFER_SIZE	(SZ_4K)
#define CTB_G2H_BUFFER_SIZE	(SZ_128K)
#define G2H_ROOM_BUFFER_SIZE	(CTB_G2H_BUFFER_SIZE / 2)

/**
 * xe_guc_ct_queue_proc_time_jiffies - Return maximum time to process a full
 * CT command queue
 * @ct: the &xe_guc_ct. Unused at this moment but will be used in the future.
 *
 * Observation is that a 4KiB buffer full of commands takes a little over a
 * second to process. Use that to calculate maximum time to process a full CT
 * command queue.
 *
 * Return: Maximum time to process a full CT queue in jiffies.
 */
long xe_guc_ct_queue_proc_time_jiffies(struct xe_guc_ct *ct)
{
	BUILD_BUG_ON(!IS_ALIGNED(CTB_H2G_BUFFER_SIZE, SZ_4));
	return (CTB_H2G_BUFFER_SIZE / SZ_4K) * HZ;
}

static size_t guc_ct_size(void)
{
	return 2 * CTB_DESC_SIZE + CTB_H2G_BUFFER_SIZE +
		CTB_G2H_BUFFER_SIZE;
}

static void guc_ct_fini(struct drm_device *drm, void *arg)
{
	struct xe_guc_ct *ct = arg;

	destroy_workqueue(ct->g2h_wq);
	xa_destroy(&ct->fence_lookup);
}

static void receive_g2h(struct xe_guc_ct *ct);
static void g2h_worker_func(struct work_struct *w);
static void safe_mode_worker_func(struct work_struct *w);

static void primelockdep(struct xe_guc_ct *ct)
{
	if (!IS_ENABLED(CONFIG_LOCKDEP))
		return;

	fs_reclaim_acquire(GFP_KERNEL);
	might_lock(&ct->lock);
	fs_reclaim_release(GFP_KERNEL);
}

int xe_guc_ct_init(struct xe_guc_ct *ct)
{
	struct xe_device *xe = ct_to_xe(ct);
	struct xe_gt *gt = ct_to_gt(ct);
	struct xe_tile *tile = gt_to_tile(gt);
	struct xe_bo *bo;
	int err;

	xe_gt_assert(gt, !(guc_ct_size() % PAGE_SIZE));

	ct->g2h_wq = alloc_ordered_workqueue("xe-g2h-wq", 0);
	if (!ct->g2h_wq)
		return -ENOMEM;

	spin_lock_init(&ct->fast_lock);
	xa_init(&ct->fence_lookup);
	INIT_WORK(&ct->g2h_worker, g2h_worker_func);
	INIT_DELAYED_WORK(&ct->safe_mode_worker,  safe_mode_worker_func);
	init_waitqueue_head(&ct->wq);
	init_waitqueue_head(&ct->g2h_fence_wq);

	err = drmm_mutex_init(&xe->drm, &ct->lock);
	if (err)
		return err;

	primelockdep(ct);

	bo = xe_managed_bo_create_pin_map(xe, tile, guc_ct_size(),
					  XE_BO_FLAG_SYSTEM |
					  XE_BO_FLAG_GGTT |
					  XE_BO_FLAG_GGTT_INVALIDATE);
	if (IS_ERR(bo))
		return PTR_ERR(bo);

	ct->bo = bo;

	err = drmm_add_action_or_reset(&xe->drm, guc_ct_fini, ct);
	if (err)
		return err;

	xe_gt_assert(gt, ct->state == XE_GUC_CT_STATE_NOT_INITIALIZED);
	ct->state = XE_GUC_CT_STATE_DISABLED;
	return 0;
}

#define desc_read(xe_, guc_ctb__, field_)			\
	xe_map_rd_field(xe_, &guc_ctb__->desc, 0,		\
			struct guc_ct_buffer_desc, field_)

#define desc_write(xe_, guc_ctb__, field_, val_)		\
	xe_map_wr_field(xe_, &guc_ctb__->desc, 0,		\
			struct guc_ct_buffer_desc, field_, val_)

static void guc_ct_ctb_h2g_init(struct xe_device *xe, struct guc_ctb *h2g,
				struct iosys_map *map)
{
	h2g->info.size = CTB_H2G_BUFFER_SIZE / sizeof(u32);
	h2g->info.resv_space = 0;
	h2g->info.tail = 0;
	h2g->info.head = 0;
	h2g->info.space = CIRC_SPACE(h2g->info.tail, h2g->info.head,
				     h2g->info.size) -
			  h2g->info.resv_space;
	h2g->info.broken = false;

	h2g->desc = *map;
	xe_map_memset(xe, &h2g->desc, 0, 0, sizeof(struct guc_ct_buffer_desc));

	h2g->cmds = IOSYS_MAP_INIT_OFFSET(map, CTB_DESC_SIZE * 2);
}

static void guc_ct_ctb_g2h_init(struct xe_device *xe, struct guc_ctb *g2h,
				struct iosys_map *map)
{
	g2h->info.size = CTB_G2H_BUFFER_SIZE / sizeof(u32);
	g2h->info.resv_space = G2H_ROOM_BUFFER_SIZE / sizeof(u32);
	g2h->info.head = 0;
	g2h->info.tail = 0;
	g2h->info.space = CIRC_SPACE(g2h->info.tail, g2h->info.head,
				     g2h->info.size) -
			  g2h->info.resv_space;
	g2h->info.broken = false;

	g2h->desc = IOSYS_MAP_INIT_OFFSET(map, CTB_DESC_SIZE);
	xe_map_memset(xe, &g2h->desc, 0, 0, sizeof(struct guc_ct_buffer_desc));

	g2h->cmds = IOSYS_MAP_INIT_OFFSET(map, CTB_DESC_SIZE * 2 +
					    CTB_H2G_BUFFER_SIZE);
}

static int guc_ct_ctb_h2g_register(struct xe_guc_ct *ct)
{
	struct xe_guc *guc = ct_to_guc(ct);
	u32 desc_addr, ctb_addr, size;
	int err;

	desc_addr = xe_bo_ggtt_addr(ct->bo);
	ctb_addr = xe_bo_ggtt_addr(ct->bo) + CTB_DESC_SIZE * 2;
	size = ct->ctbs.h2g.info.size * sizeof(u32);

	err = xe_guc_self_cfg64(guc,
				GUC_KLV_SELF_CFG_H2G_CTB_DESCRIPTOR_ADDR_KEY,
				desc_addr);
	if (err)
		return err;

	err = xe_guc_self_cfg64(guc,
				GUC_KLV_SELF_CFG_H2G_CTB_ADDR_KEY,
				ctb_addr);
	if (err)
		return err;

	return xe_guc_self_cfg32(guc,
				 GUC_KLV_SELF_CFG_H2G_CTB_SIZE_KEY,
				 size);
}

static int guc_ct_ctb_g2h_register(struct xe_guc_ct *ct)
{
	struct xe_guc *guc = ct_to_guc(ct);
	u32 desc_addr, ctb_addr, size;
	int err;

	desc_addr = xe_bo_ggtt_addr(ct->bo) + CTB_DESC_SIZE;
	ctb_addr = xe_bo_ggtt_addr(ct->bo) + CTB_DESC_SIZE * 2 +
		CTB_H2G_BUFFER_SIZE;
	size = ct->ctbs.g2h.info.size * sizeof(u32);

	err = xe_guc_self_cfg64(guc,
				GUC_KLV_SELF_CFG_G2H_CTB_DESCRIPTOR_ADDR_KEY,
				desc_addr);
	if (err)
		return err;

	err = xe_guc_self_cfg64(guc,
				GUC_KLV_SELF_CFG_G2H_CTB_ADDR_KEY,
				ctb_addr);
	if (err)
		return err;

	return xe_guc_self_cfg32(guc,
				 GUC_KLV_SELF_CFG_G2H_CTB_SIZE_KEY,
				 size);
}

static int guc_ct_control_toggle(struct xe_guc_ct *ct, bool enable)
{
	u32 request[HOST2GUC_CONTROL_CTB_REQUEST_MSG_LEN] = {
		FIELD_PREP(GUC_HXG_MSG_0_ORIGIN, GUC_HXG_ORIGIN_HOST) |
		FIELD_PREP(GUC_HXG_MSG_0_TYPE, GUC_HXG_TYPE_REQUEST) |
		FIELD_PREP(GUC_HXG_REQUEST_MSG_0_ACTION,
			   GUC_ACTION_HOST2GUC_CONTROL_CTB),
		FIELD_PREP(HOST2GUC_CONTROL_CTB_REQUEST_MSG_1_CONTROL,
			   enable ? GUC_CTB_CONTROL_ENABLE :
			   GUC_CTB_CONTROL_DISABLE),
	};
	int ret = xe_guc_mmio_send(ct_to_guc(ct), request, ARRAY_SIZE(request));

	return ret > 0 ? -EPROTO : ret;
}

static void xe_guc_ct_set_state(struct xe_guc_ct *ct,
				enum xe_guc_ct_state state)
{
	mutex_lock(&ct->lock);		/* Serialise dequeue_one_g2h() */
	spin_lock_irq(&ct->fast_lock);	/* Serialise CT fast-path */

	xe_gt_assert(ct_to_gt(ct), ct->g2h_outstanding == 0 ||
		     state == XE_GUC_CT_STATE_STOPPED);

	if (ct->g2h_outstanding)
		xe_pm_runtime_put(ct_to_xe(ct));
	ct->g2h_outstanding = 0;
	ct->state = state;

	spin_unlock_irq(&ct->fast_lock);

	/*
	 * Lockdep doesn't like this under the fast lock and he destroy only
	 * needs to be serialized with the send path which ct lock provides.
	 */
	xa_destroy(&ct->fence_lookup);

	mutex_unlock(&ct->lock);
}

static bool ct_needs_safe_mode(struct xe_guc_ct *ct)
{
	return !pci_dev_msi_enabled(to_pci_dev(ct_to_xe(ct)->drm.dev));
}

static bool ct_restart_safe_mode_worker(struct xe_guc_ct *ct)
{
	if (!ct_needs_safe_mode(ct))
		return false;

	queue_delayed_work(ct->g2h_wq, &ct->safe_mode_worker, HZ / 10);
	return true;
}

static void safe_mode_worker_func(struct work_struct *w)
{
	struct xe_guc_ct *ct = container_of(w, struct xe_guc_ct, safe_mode_worker.work);

	receive_g2h(ct);

	if (!ct_restart_safe_mode_worker(ct))
		xe_gt_dbg(ct_to_gt(ct), "GuC CT safe-mode canceled\n");
}

static void ct_enter_safe_mode(struct xe_guc_ct *ct)
{
	if (ct_restart_safe_mode_worker(ct))
		xe_gt_dbg(ct_to_gt(ct), "GuC CT safe-mode enabled\n");
}

static void ct_exit_safe_mode(struct xe_guc_ct *ct)
{
	if (cancel_delayed_work_sync(&ct->safe_mode_worker))
		xe_gt_dbg(ct_to_gt(ct), "GuC CT safe-mode disabled\n");
}

int xe_guc_ct_enable(struct xe_guc_ct *ct)
{
	struct xe_device *xe = ct_to_xe(ct);
	struct xe_gt *gt = ct_to_gt(ct);
	int err;

	xe_gt_assert(gt, !xe_guc_ct_enabled(ct));

	guc_ct_ctb_h2g_init(xe, &ct->ctbs.h2g, &ct->bo->vmap);
	guc_ct_ctb_g2h_init(xe, &ct->ctbs.g2h, &ct->bo->vmap);

	err = guc_ct_ctb_h2g_register(ct);
	if (err)
		goto err_out;

	err = guc_ct_ctb_g2h_register(ct);
	if (err)
		goto err_out;

	err = guc_ct_control_toggle(ct, true);
	if (err)
		goto err_out;

	xe_guc_ct_set_state(ct, XE_GUC_CT_STATE_ENABLED);

	smp_mb();
	wake_up_all(&ct->wq);
	xe_gt_dbg(gt, "GuC CT communication channel enabled\n");

	if (ct_needs_safe_mode(ct))
		ct_enter_safe_mode(ct);

	return 0;

err_out:
	xe_gt_err(gt, "Failed to enable GuC CT (%pe)\n", ERR_PTR(err));

	return err;
}

static void stop_g2h_handler(struct xe_guc_ct *ct)
{
	cancel_work_sync(&ct->g2h_worker);
}

/**
 * xe_guc_ct_disable - Set GuC to disabled state
 * @ct: the &xe_guc_ct
 *
 * Set GuC CT to disabled state and stop g2h handler. No outstanding g2h expected
 * in this transition.
 */
void xe_guc_ct_disable(struct xe_guc_ct *ct)
{
	xe_guc_ct_set_state(ct, XE_GUC_CT_STATE_DISABLED);
	ct_exit_safe_mode(ct);
	stop_g2h_handler(ct);
}

/**
 * xe_guc_ct_stop - Set GuC to stopped state
 * @ct: the &xe_guc_ct
 *
 * Set GuC CT to stopped state, stop g2h handler, and clear any outstanding g2h
 */
void xe_guc_ct_stop(struct xe_guc_ct *ct)
{
	xe_guc_ct_set_state(ct, XE_GUC_CT_STATE_STOPPED);
	stop_g2h_handler(ct);
}

static bool h2g_has_room(struct xe_guc_ct *ct, u32 cmd_len)
{
	struct guc_ctb *h2g = &ct->ctbs.h2g;

	lockdep_assert_held(&ct->lock);

	if (cmd_len > h2g->info.space) {
		h2g->info.head = desc_read(ct_to_xe(ct), h2g, head);
		h2g->info.space = CIRC_SPACE(h2g->info.tail, h2g->info.head,
					     h2g->info.size) -
				  h2g->info.resv_space;
		if (cmd_len > h2g->info.space)
			return false;
	}

	return true;
}

static bool g2h_has_room(struct xe_guc_ct *ct, u32 g2h_len)
{
	if (!g2h_len)
		return true;

	lockdep_assert_held(&ct->fast_lock);

	return ct->ctbs.g2h.info.space > g2h_len;
}

static int has_room(struct xe_guc_ct *ct, u32 cmd_len, u32 g2h_len)
{
	lockdep_assert_held(&ct->lock);

	if (!g2h_has_room(ct, g2h_len) || !h2g_has_room(ct, cmd_len))
		return -EBUSY;

	return 0;
}

static void h2g_reserve_space(struct xe_guc_ct *ct, u32 cmd_len)
{
	lockdep_assert_held(&ct->lock);
	ct->ctbs.h2g.info.space -= cmd_len;
}

static void __g2h_reserve_space(struct xe_guc_ct *ct, u32 g2h_len, u32 num_g2h)
{
	xe_gt_assert(ct_to_gt(ct), g2h_len <= ct->ctbs.g2h.info.space);
	xe_gt_assert(ct_to_gt(ct), (!g2h_len && !num_g2h) ||
		     (g2h_len && num_g2h));

	if (g2h_len) {
		lockdep_assert_held(&ct->fast_lock);

		if (!ct->g2h_outstanding)
			xe_pm_runtime_get_noresume(ct_to_xe(ct));

		ct->ctbs.g2h.info.space -= g2h_len;
		ct->g2h_outstanding += num_g2h;
	}
}

static void __g2h_release_space(struct xe_guc_ct *ct, u32 g2h_len)
{
	lockdep_assert_held(&ct->fast_lock);
	xe_gt_assert(ct_to_gt(ct), ct->ctbs.g2h.info.space + g2h_len <=
		     ct->ctbs.g2h.info.size - ct->ctbs.g2h.info.resv_space);
	xe_gt_assert(ct_to_gt(ct), ct->g2h_outstanding);

	ct->ctbs.g2h.info.space += g2h_len;
	if (!--ct->g2h_outstanding)
		xe_pm_runtime_put(ct_to_xe(ct));
}

static void g2h_release_space(struct xe_guc_ct *ct, u32 g2h_len)
{
	spin_lock_irq(&ct->fast_lock);
	__g2h_release_space(ct, g2h_len);
	spin_unlock_irq(&ct->fast_lock);
}

#define H2G_CT_HEADERS (GUC_CTB_HDR_LEN + 1) /* one DW CTB header and one DW HxG header */

static int h2g_write(struct xe_guc_ct *ct, const u32 *action, u32 len,
		     u32 ct_fence_value, bool want_response)
{
	struct xe_device *xe = ct_to_xe(ct);
	struct xe_gt *gt = ct_to_gt(ct);
	struct guc_ctb *h2g = &ct->ctbs.h2g;
	u32 cmd[H2G_CT_HEADERS];
	u32 tail = h2g->info.tail;
	u32 full_len;
	struct iosys_map map = IOSYS_MAP_INIT_OFFSET(&h2g->cmds,
							 tail * sizeof(u32));

	full_len = len + GUC_CTB_HDR_LEN;

	lockdep_assert_held(&ct->lock);
	xe_gt_assert(gt, full_len <= GUC_CTB_MSG_MAX_LEN);
	xe_gt_assert(gt, tail <= h2g->info.size);

	/* Command will wrap, zero fill (NOPs), return and check credits again */
	if (tail + full_len > h2g->info.size) {
		xe_map_memset(xe, &map, 0, 0,
			      (h2g->info.size - tail) * sizeof(u32));
		h2g_reserve_space(ct, (h2g->info.size - tail));
		h2g->info.tail = 0;
		desc_write(xe, h2g, tail, h2g->info.tail);

		return -EAGAIN;
	}

	/*
	 * dw0: CT header (including fence)
	 * dw1: HXG header (including action code)
	 * dw2+: action data
	 */
	cmd[0] = FIELD_PREP(GUC_CTB_MSG_0_FORMAT, GUC_CTB_FORMAT_HXG) |
		FIELD_PREP(GUC_CTB_MSG_0_NUM_DWORDS, len) |
		FIELD_PREP(GUC_CTB_MSG_0_FENCE, ct_fence_value);
	if (want_response) {
		cmd[1] =
			FIELD_PREP(GUC_HXG_MSG_0_TYPE, GUC_HXG_TYPE_REQUEST) |
			FIELD_PREP(GUC_HXG_EVENT_MSG_0_ACTION |
				   GUC_HXG_EVENT_MSG_0_DATA0, action[0]);
	} else {
		cmd[1] =
			FIELD_PREP(GUC_HXG_MSG_0_TYPE, GUC_HXG_TYPE_FAST_REQUEST) |
			FIELD_PREP(GUC_HXG_EVENT_MSG_0_ACTION |
				   GUC_HXG_EVENT_MSG_0_DATA0, action[0]);
	}

	/* H2G header in cmd[1] replaces action[0] so: */
	--len;
	++action;

	/* Write H2G ensuring visable before descriptor update */
	xe_map_memcpy_to(xe, &map, 0, cmd, H2G_CT_HEADERS * sizeof(u32));
	xe_map_memcpy_to(xe, &map, H2G_CT_HEADERS * sizeof(u32), action, len * sizeof(u32));
	xe_device_wmb(xe);

	/* Update local copies */
	h2g->info.tail = (tail + full_len) % h2g->info.size;
	h2g_reserve_space(ct, full_len);

	/* Update descriptor */
	desc_write(xe, h2g, tail, h2g->info.tail);

	trace_xe_guc_ctb_h2g(xe, gt->info.id, *(action - 1), full_len,
			     desc_read(xe, h2g, head), h2g->info.tail);

	return 0;
}

/*
 * The CT protocol accepts a 16 bits fence. This field is fully owned by the
 * driver, the GuC will just copy it to the reply message. Since we need to
 * be able to distinguish between replies to REQUEST and FAST_REQUEST messages,
 * we use one bit of the seqno as an indicator for that and a rolling counter
 * for the remaining 15 bits.
 */
#define CT_SEQNO_MASK GENMASK(14, 0)
#define CT_SEQNO_UNTRACKED BIT(15)
static u16 next_ct_seqno(struct xe_guc_ct *ct, bool is_g2h_fence)
{
	u32 seqno = ct->fence_seqno++ & CT_SEQNO_MASK;

	if (!is_g2h_fence)
		seqno |= CT_SEQNO_UNTRACKED;

	return seqno;
}

static int __guc_ct_send_locked(struct xe_guc_ct *ct, const u32 *action,
				u32 len, u32 g2h_len, u32 num_g2h,
				struct g2h_fence *g2h_fence)
{
	struct xe_gt *gt __maybe_unused = ct_to_gt(ct);
	u16 seqno;
	int ret;

	xe_gt_assert(gt, ct->state != XE_GUC_CT_STATE_NOT_INITIALIZED);
	xe_gt_assert(gt, !g2h_len || !g2h_fence);
	xe_gt_assert(gt, !num_g2h || !g2h_fence);
	xe_gt_assert(gt, !g2h_len || num_g2h);
	xe_gt_assert(gt, g2h_len || !num_g2h);
	lockdep_assert_held(&ct->lock);

	if (unlikely(ct->ctbs.h2g.info.broken)) {
		ret = -EPIPE;
		goto out;
	}

	if (ct->state == XE_GUC_CT_STATE_DISABLED) {
		ret = -ENODEV;
		goto out;
	}

	if (ct->state == XE_GUC_CT_STATE_STOPPED) {
		ret = -ECANCELED;
		goto out;
	}

	xe_gt_assert(gt, xe_guc_ct_enabled(ct));

	if (g2h_fence) {
		g2h_len = GUC_CTB_HXG_MSG_MAX_LEN;
		num_g2h = 1;

		if (g2h_fence_needs_alloc(g2h_fence)) {
			g2h_fence->seqno = next_ct_seqno(ct, true);
			ret = xa_err(xa_store(&ct->fence_lookup,
					      g2h_fence->seqno, g2h_fence,
					      GFP_ATOMIC));
			if (ret)
				goto out;
		}

		seqno = g2h_fence->seqno;
	} else {
		seqno = next_ct_seqno(ct, false);
	}

	if (g2h_len)
		spin_lock_irq(&ct->fast_lock);
retry:
	ret = has_room(ct, len + GUC_CTB_HDR_LEN, g2h_len);
	if (unlikely(ret))
		goto out_unlock;

	ret = h2g_write(ct, action, len, seqno, !!g2h_fence);
	if (unlikely(ret)) {
		if (ret == -EAGAIN)
			goto retry;
		goto out_unlock;
	}

	__g2h_reserve_space(ct, g2h_len, num_g2h);
	xe_guc_notify(ct_to_guc(ct));
out_unlock:
	if (g2h_len)
		spin_unlock_irq(&ct->fast_lock);
out:
	return ret;
}

static void kick_reset(struct xe_guc_ct *ct)
{
	xe_gt_reset_async(ct_to_gt(ct));
}

static int dequeue_one_g2h(struct xe_guc_ct *ct);

static int guc_ct_send_locked(struct xe_guc_ct *ct, const u32 *action, u32 len,
			      u32 g2h_len, u32 num_g2h,
			      struct g2h_fence *g2h_fence)
{
	struct xe_device *xe = ct_to_xe(ct);
	struct xe_gt *gt = ct_to_gt(ct);
	struct drm_printer p = xe_gt_info_printer(gt);
	unsigned int sleep_period_ms = 1;
	int ret;

	xe_gt_assert(gt, !g2h_len || !g2h_fence);
	lockdep_assert_held(&ct->lock);
	xe_device_assert_mem_access(ct_to_xe(ct));

try_again:
	ret = __guc_ct_send_locked(ct, action, len, g2h_len, num_g2h,
				   g2h_fence);

	/*
	 * We wait to try to restore credits for about 1 second before bailing.
	 * In the case of H2G credits we have no choice but just to wait for the
	 * GuC to consume H2Gs in the channel so we use a wait / sleep loop. In
	 * the case of G2H we process any G2H in the channel, hopefully freeing
	 * credits as we consume the G2H messages.
	 */
	if (unlikely(ret == -EBUSY &&
		     !h2g_has_room(ct, len + GUC_CTB_HDR_LEN))) {
		struct guc_ctb *h2g = &ct->ctbs.h2g;

		if (sleep_period_ms == 1024)
			goto broken;

		trace_xe_guc_ct_h2g_flow_control(xe, h2g->info.head, h2g->info.tail,
						 h2g->info.size,
						 h2g->info.space,
						 len + GUC_CTB_HDR_LEN);
		msleep(sleep_period_ms);
		sleep_period_ms <<= 1;

		goto try_again;
	} else if (unlikely(ret == -EBUSY)) {
		struct xe_device *xe = ct_to_xe(ct);
		struct guc_ctb *g2h = &ct->ctbs.g2h;

		trace_xe_guc_ct_g2h_flow_control(xe, g2h->info.head,
						 desc_read(xe, g2h, tail),
						 g2h->info.size,
						 g2h->info.space,
						 g2h_fence ?
						 GUC_CTB_HXG_MSG_MAX_LEN :
						 g2h_len);

#define g2h_avail(ct)	\
	(desc_read(ct_to_xe(ct), (&ct->ctbs.g2h), tail) != ct->ctbs.g2h.info.head)
		if (!wait_event_timeout(ct->wq, !ct->g2h_outstanding ||
					g2h_avail(ct), HZ))
			goto broken;
#undef g2h_avail

		if (dequeue_one_g2h(ct) < 0)
			goto broken;

		goto try_again;
	}

	return ret;

broken:
	xe_gt_err(gt, "No forward process on H2G, reset required\n");
	xe_guc_ct_print(ct, &p, true);
	ct->ctbs.h2g.info.broken = true;

	return -EDEADLK;
}

static int guc_ct_send(struct xe_guc_ct *ct, const u32 *action, u32 len,
		       u32 g2h_len, u32 num_g2h, struct g2h_fence *g2h_fence)
{
	int ret;

	xe_gt_assert(ct_to_gt(ct), !g2h_len || !g2h_fence);

	mutex_lock(&ct->lock);
	ret = guc_ct_send_locked(ct, action, len, g2h_len, num_g2h, g2h_fence);
	mutex_unlock(&ct->lock);

	return ret;
}

int xe_guc_ct_send(struct xe_guc_ct *ct, const u32 *action, u32 len,
		   u32 g2h_len, u32 num_g2h)
{
	int ret;

	ret = guc_ct_send(ct, action, len, g2h_len, num_g2h, NULL);
	if (ret == -EDEADLK)
		kick_reset(ct);

	return ret;
}

int xe_guc_ct_send_locked(struct xe_guc_ct *ct, const u32 *action, u32 len,
			  u32 g2h_len, u32 num_g2h)
{
	int ret;

	ret = guc_ct_send_locked(ct, action, len, g2h_len, num_g2h, NULL);
	if (ret == -EDEADLK)
		kick_reset(ct);

	return ret;
}

int xe_guc_ct_send_g2h_handler(struct xe_guc_ct *ct, const u32 *action, u32 len)
{
	int ret;

	lockdep_assert_held(&ct->lock);

	ret = guc_ct_send_locked(ct, action, len, 0, 0, NULL);
	if (ret == -EDEADLK)
		kick_reset(ct);

	return ret;
}

/*
 * Check if a GT reset is in progress or will occur and if GT reset brought the
 * CT back up. Randomly picking 5 seconds for an upper limit to do a GT a reset.
 */
static bool retry_failure(struct xe_guc_ct *ct, int ret)
{
	if (!(ret == -EDEADLK || ret == -EPIPE || ret == -ENODEV))
		return false;

#define ct_alive(ct)	\
	(xe_guc_ct_enabled(ct) && !ct->ctbs.h2g.info.broken && \
	 !ct->ctbs.g2h.info.broken)
	if (!wait_event_interruptible_timeout(ct->wq, ct_alive(ct),  HZ * 5))
		return false;
#undef ct_alive

	return true;
}

static int guc_ct_send_recv(struct xe_guc_ct *ct, const u32 *action, u32 len,
			    u32 *response_buffer, bool no_fail)
{
	struct xe_gt *gt = ct_to_gt(ct);
	struct g2h_fence g2h_fence;
	int ret = 0;

	/*
	 * We use a fence to implement blocking sends / receiving response data.
	 * The seqno of the fence is sent in the H2G, returned in the G2H, and
	 * an xarray is used as storage media with the seqno being to key.
	 * Fields in the fence hold success, failure, retry status and the
	 * response data. Safe to allocate on the stack as the xarray is the
	 * only reference and it cannot be present after this function exits.
	 */
retry:
	g2h_fence_init(&g2h_fence, response_buffer);
retry_same_fence:
	ret = guc_ct_send(ct, action, len, 0, 0, &g2h_fence);
	if (unlikely(ret == -ENOMEM)) {
		/* Retry allocation /w GFP_KERNEL */
		ret = xa_err(xa_store(&ct->fence_lookup, g2h_fence.seqno,
				      &g2h_fence, GFP_KERNEL));
		if (ret)
			return ret;

		goto retry_same_fence;
	} else if (unlikely(ret)) {
		if (ret == -EDEADLK)
			kick_reset(ct);

		if (no_fail && retry_failure(ct, ret))
			goto retry_same_fence;

		if (!g2h_fence_needs_alloc(&g2h_fence))
			xa_erase_irq(&ct->fence_lookup, g2h_fence.seqno);

		return ret;
	}

	ret = wait_event_timeout(ct->g2h_fence_wq, g2h_fence.done, HZ);

<<<<<<< HEAD
	/*
	 * Ensure we serialize with completion side to prevent UAF with fence going out of scope on
	 * the stack, since we have no clue if it will fire after the timeout before we can erase
	 * from the xa. Also we have some dependent loads and stores below for which we need the
	 * correct ordering, and we lack the needed barriers.
	 */
	mutex_lock(&ct->lock);
	if (!ret) {
=======
	if (!ret) {
		LNL_FLUSH_WORK(&ct->g2h_worker);
		if (g2h_fence.done) {
			xe_gt_warn(gt, "G2H fence %u, action %04x, done\n",
				   g2h_fence.seqno, action[0]);
			ret = 1;
		}
	}

	/*
	 * Ensure we serialize with completion side to prevent UAF with fence going out of scope on
	 * the stack, since we have no clue if it will fire after the timeout before we can erase
	 * from the xa. Also we have some dependent loads and stores below for which we need the
	 * correct ordering, and we lack the needed barriers.
	 */
	mutex_lock(&ct->lock);
	if (!ret) {
>>>>>>> 82ff5abc
		xe_gt_err(gt, "Timed out wait for G2H, fence %u, action %04x, done %s",
			  g2h_fence.seqno, action[0], str_yes_no(g2h_fence.done));
		xa_erase_irq(&ct->fence_lookup, g2h_fence.seqno);
		mutex_unlock(&ct->lock);
		return -ETIME;
	}

	if (g2h_fence.retry) {
		xe_gt_dbg(gt, "H2G action %#x retrying: reason %#x\n",
			  action[0], g2h_fence.reason);
		mutex_unlock(&ct->lock);
		goto retry;
	}
	if (g2h_fence.fail) {
		xe_gt_err(gt, "H2G request %#x failed: error %#x hint %#x\n",
			  action[0], g2h_fence.error, g2h_fence.hint);
		ret = -EIO;
	}

	if (ret > 0)
		ret = response_buffer ? g2h_fence.response_len : g2h_fence.response_data;

	mutex_unlock(&ct->lock);

	return ret;
}

/**
 * xe_guc_ct_send_recv - Send and receive HXG to the GuC
 * @ct: the &xe_guc_ct
 * @action: the dword array with `HXG Request`_ message (can't be NULL)
 * @len: length of the `HXG Request`_ message (in dwords, can't be 0)
 * @response_buffer: placeholder for the `HXG Response`_ message (can be NULL)
 *
 * Send a `HXG Request`_ message to the GuC over CT communication channel and
 * blocks until GuC replies with a `HXG Response`_ message.
 *
 * For non-blocking communication with GuC use xe_guc_ct_send().
 *
 * Note: The size of &response_buffer must be at least GUC_CTB_MAX_DWORDS_.
 *
 * Return: response length (in dwords) if &response_buffer was not NULL, or
 *         DATA0 from `HXG Response`_ if &response_buffer was NULL, or
 *         a negative error code on failure.
 */
int xe_guc_ct_send_recv(struct xe_guc_ct *ct, const u32 *action, u32 len,
			u32 *response_buffer)
{
	KUNIT_STATIC_STUB_REDIRECT(xe_guc_ct_send_recv, ct, action, len, response_buffer);
	return guc_ct_send_recv(ct, action, len, response_buffer, false);
}

int xe_guc_ct_send_recv_no_fail(struct xe_guc_ct *ct, const u32 *action,
				u32 len, u32 *response_buffer)
{
	return guc_ct_send_recv(ct, action, len, response_buffer, true);
}

static u32 *msg_to_hxg(u32 *msg)
{
	return msg + GUC_CTB_MSG_MIN_LEN;
}

static u32 msg_len_to_hxg_len(u32 len)
{
	return len - GUC_CTB_MSG_MIN_LEN;
}

static int parse_g2h_event(struct xe_guc_ct *ct, u32 *msg, u32 len)
{
	u32 *hxg = msg_to_hxg(msg);
	u32 action = FIELD_GET(GUC_HXG_EVENT_MSG_0_ACTION, hxg[0]);

	lockdep_assert_held(&ct->lock);

	switch (action) {
	case XE_GUC_ACTION_SCHED_CONTEXT_MODE_DONE:
	case XE_GUC_ACTION_DEREGISTER_CONTEXT_DONE:
	case XE_GUC_ACTION_SCHED_ENGINE_MODE_DONE:
	case XE_GUC_ACTION_TLB_INVALIDATION_DONE:
		g2h_release_space(ct, len);
	}

	return 0;
}

static int parse_g2h_response(struct xe_guc_ct *ct, u32 *msg, u32 len)
{
	struct xe_gt *gt =  ct_to_gt(ct);
	u32 *hxg = msg_to_hxg(msg);
	u32 hxg_len = msg_len_to_hxg_len(len);
	u32 fence = FIELD_GET(GUC_CTB_MSG_0_FENCE, msg[0]);
	u32 type = FIELD_GET(GUC_HXG_MSG_0_TYPE, hxg[0]);
	struct g2h_fence *g2h_fence;

	lockdep_assert_held(&ct->lock);

	/*
	 * Fences for FAST_REQUEST messages are not tracked in ct->fence_lookup.
	 * Those messages should never fail, so if we do get an error back it
	 * means we're likely doing an illegal operation and the GuC is
	 * rejecting it. We have no way to inform the code that submitted the
	 * H2G that the message was rejected, so we need to escalate the
	 * failure to trigger a reset.
	 */
	if (fence & CT_SEQNO_UNTRACKED) {
		if (type == GUC_HXG_TYPE_RESPONSE_FAILURE)
			xe_gt_err(gt, "FAST_REQ H2G fence 0x%x failed! e=0x%x, h=%u\n",
				  fence,
				  FIELD_GET(GUC_HXG_FAILURE_MSG_0_ERROR, hxg[0]),
				  FIELD_GET(GUC_HXG_FAILURE_MSG_0_HINT, hxg[0]));
		else
			xe_gt_err(gt, "unexpected response %u for FAST_REQ H2G fence 0x%x!\n",
				  type, fence);

		return -EPROTO;
	}

	g2h_fence = xa_erase(&ct->fence_lookup, fence);
	if (unlikely(!g2h_fence)) {
		/* Don't tear down channel, as send could've timed out */
		xe_gt_warn(gt, "G2H fence (%u) not found!\n", fence);
		g2h_release_space(ct, GUC_CTB_HXG_MSG_MAX_LEN);
		return 0;
	}

	xe_gt_assert(gt, fence == g2h_fence->seqno);

	if (type == GUC_HXG_TYPE_RESPONSE_FAILURE) {
		g2h_fence->fail = true;
		g2h_fence->error = FIELD_GET(GUC_HXG_FAILURE_MSG_0_ERROR, hxg[0]);
		g2h_fence->hint = FIELD_GET(GUC_HXG_FAILURE_MSG_0_HINT, hxg[0]);
	} else if (type == GUC_HXG_TYPE_NO_RESPONSE_RETRY) {
		g2h_fence->retry = true;
		g2h_fence->reason = FIELD_GET(GUC_HXG_RETRY_MSG_0_REASON, hxg[0]);
	} else if (g2h_fence->response_buffer) {
		g2h_fence->response_len = hxg_len;
		memcpy(g2h_fence->response_buffer, hxg, hxg_len * sizeof(u32));
	} else {
		g2h_fence->response_data = FIELD_GET(GUC_HXG_RESPONSE_MSG_0_DATA0, hxg[0]);
	}

	g2h_release_space(ct, GUC_CTB_HXG_MSG_MAX_LEN);

	g2h_fence->done = true;
	smp_mb();

	wake_up_all(&ct->g2h_fence_wq);

	return 0;
}

static int parse_g2h_msg(struct xe_guc_ct *ct, u32 *msg, u32 len)
{
	struct xe_gt *gt = ct_to_gt(ct);
	u32 *hxg = msg_to_hxg(msg);
	u32 origin, type;
	int ret;

	lockdep_assert_held(&ct->lock);

	origin = FIELD_GET(GUC_HXG_MSG_0_ORIGIN, hxg[0]);
	if (unlikely(origin != GUC_HXG_ORIGIN_GUC)) {
		xe_gt_err(gt, "G2H channel broken on read, origin=%u, reset required\n",
			  origin);
		ct->ctbs.g2h.info.broken = true;

		return -EPROTO;
	}

	type = FIELD_GET(GUC_HXG_MSG_0_TYPE, hxg[0]);
	switch (type) {
	case GUC_HXG_TYPE_EVENT:
		ret = parse_g2h_event(ct, msg, len);
		break;
	case GUC_HXG_TYPE_RESPONSE_SUCCESS:
	case GUC_HXG_TYPE_RESPONSE_FAILURE:
	case GUC_HXG_TYPE_NO_RESPONSE_RETRY:
		ret = parse_g2h_response(ct, msg, len);
		break;
	default:
		xe_gt_err(gt, "G2H channel broken on read, type=%u, reset required\n",
			  type);
		ct->ctbs.g2h.info.broken = true;

		ret = -EOPNOTSUPP;
	}

	return ret;
}

static int process_g2h_msg(struct xe_guc_ct *ct, u32 *msg, u32 len)
{
	struct xe_guc *guc = ct_to_guc(ct);
	struct xe_gt *gt = ct_to_gt(ct);
	u32 hxg_len = msg_len_to_hxg_len(len);
	u32 *hxg = msg_to_hxg(msg);
	u32 action, adj_len;
	u32 *payload;
	int ret = 0;

	if (FIELD_GET(GUC_HXG_MSG_0_TYPE, hxg[0]) != GUC_HXG_TYPE_EVENT)
		return 0;

	action = FIELD_GET(GUC_HXG_EVENT_MSG_0_ACTION, hxg[0]);
	payload = hxg + GUC_HXG_EVENT_MSG_MIN_LEN;
	adj_len = hxg_len - GUC_HXG_EVENT_MSG_MIN_LEN;

	switch (action) {
	case XE_GUC_ACTION_SCHED_CONTEXT_MODE_DONE:
		ret = xe_guc_sched_done_handler(guc, payload, adj_len);
		break;
	case XE_GUC_ACTION_DEREGISTER_CONTEXT_DONE:
		ret = xe_guc_deregister_done_handler(guc, payload, adj_len);
		break;
	case XE_GUC_ACTION_CONTEXT_RESET_NOTIFICATION:
		ret = xe_guc_exec_queue_reset_handler(guc, payload, adj_len);
		break;
	case XE_GUC_ACTION_ENGINE_FAILURE_NOTIFICATION:
		ret = xe_guc_exec_queue_reset_failure_handler(guc, payload,
							      adj_len);
		break;
	case XE_GUC_ACTION_SCHED_ENGINE_MODE_DONE:
		/* Selftest only at the moment */
		break;
	case XE_GUC_ACTION_STATE_CAPTURE_NOTIFICATION:
	case XE_GUC_ACTION_NOTIFY_FLUSH_LOG_BUFFER_TO_FILE:
		/* FIXME: Handle this */
		break;
	case XE_GUC_ACTION_NOTIFY_MEMORY_CAT_ERROR:
		ret = xe_guc_exec_queue_memory_cat_error_handler(guc, payload,
								 adj_len);
		break;
	case XE_GUC_ACTION_REPORT_PAGE_FAULT_REQ_DESC:
		ret = xe_guc_pagefault_handler(guc, payload, adj_len);
		break;
	case XE_GUC_ACTION_TLB_INVALIDATION_DONE:
		ret = xe_guc_tlb_invalidation_done_handler(guc, payload,
							   adj_len);
		break;
	case XE_GUC_ACTION_ACCESS_COUNTER_NOTIFY:
		ret = xe_guc_access_counter_notify_handler(guc, payload,
							   adj_len);
		break;
	case XE_GUC_ACTION_GUC2PF_RELAY_FROM_VF:
		ret = xe_guc_relay_process_guc2pf(&guc->relay, hxg, hxg_len);
		break;
	case XE_GUC_ACTION_GUC2VF_RELAY_FROM_PF:
		ret = xe_guc_relay_process_guc2vf(&guc->relay, hxg, hxg_len);
		break;
	case GUC_ACTION_GUC2PF_VF_STATE_NOTIFY:
		ret = xe_gt_sriov_pf_control_process_guc2pf(gt, hxg, hxg_len);
		break;
	case GUC_ACTION_GUC2PF_ADVERSE_EVENT:
		ret = xe_gt_sriov_pf_monitor_process_guc2pf(gt, hxg, hxg_len);
		break;
	default:
		xe_gt_err(gt, "unexpected G2H action 0x%04x\n", action);
	}

	if (ret)
		xe_gt_err(gt, "G2H action 0x%04x failed (%pe)\n",
			  action, ERR_PTR(ret));

	return 0;
}

static int g2h_read(struct xe_guc_ct *ct, u32 *msg, bool fast_path)
{
	struct xe_device *xe = ct_to_xe(ct);
	struct xe_gt *gt = ct_to_gt(ct);
	struct guc_ctb *g2h = &ct->ctbs.g2h;
	u32 tail, head, len;
	s32 avail;
	u32 action;
	u32 *hxg;

	xe_gt_assert(gt, ct->state != XE_GUC_CT_STATE_NOT_INITIALIZED);
	lockdep_assert_held(&ct->fast_lock);

	if (ct->state == XE_GUC_CT_STATE_DISABLED)
		return -ENODEV;

	if (ct->state == XE_GUC_CT_STATE_STOPPED)
		return -ECANCELED;

	if (g2h->info.broken)
		return -EPIPE;

	xe_gt_assert(gt, xe_guc_ct_enabled(ct));

	/* Calculate DW available to read */
	tail = desc_read(xe, g2h, tail);
	avail = tail - g2h->info.head;
	if (unlikely(avail == 0))
		return 0;

	if (avail < 0)
		avail += g2h->info.size;

	/* Read header */
	xe_map_memcpy_from(xe, msg, &g2h->cmds, sizeof(u32) * g2h->info.head,
			   sizeof(u32));
	len = FIELD_GET(GUC_CTB_MSG_0_NUM_DWORDS, msg[0]) + GUC_CTB_MSG_MIN_LEN;
	if (len > avail) {
		xe_gt_err(gt, "G2H channel broken on read, avail=%d, len=%d, reset required\n",
			  avail, len);
		g2h->info.broken = true;

		return -EPROTO;
	}

	head = (g2h->info.head + 1) % g2h->info.size;
	avail = len - 1;

	/* Read G2H message */
	if (avail + head > g2h->info.size) {
		u32 avail_til_wrap = g2h->info.size - head;

		xe_map_memcpy_from(xe, msg + 1,
				   &g2h->cmds, sizeof(u32) * head,
				   avail_til_wrap * sizeof(u32));
		xe_map_memcpy_from(xe, msg + 1 + avail_til_wrap,
				   &g2h->cmds, 0,
				   (avail - avail_til_wrap) * sizeof(u32));
	} else {
		xe_map_memcpy_from(xe, msg + 1,
				   &g2h->cmds, sizeof(u32) * head,
				   avail * sizeof(u32));
	}

	hxg = msg_to_hxg(msg);
	action = FIELD_GET(GUC_HXG_EVENT_MSG_0_ACTION, hxg[0]);

	if (fast_path) {
		if (FIELD_GET(GUC_HXG_MSG_0_TYPE, hxg[0]) != GUC_HXG_TYPE_EVENT)
			return 0;

		switch (action) {
		case XE_GUC_ACTION_REPORT_PAGE_FAULT_REQ_DESC:
		case XE_GUC_ACTION_TLB_INVALIDATION_DONE:
			break;	/* Process these in fast-path */
		default:
			return 0;
		}
	}

	/* Update local / descriptor header */
	g2h->info.head = (head + avail) % g2h->info.size;
	desc_write(xe, g2h, head, g2h->info.head);

	trace_xe_guc_ctb_g2h(xe, ct_to_gt(ct)->info.id,
			     action, len, g2h->info.head, tail);

	return len;
}

static void g2h_fast_path(struct xe_guc_ct *ct, u32 *msg, u32 len)
{
	struct xe_gt *gt = ct_to_gt(ct);
	struct xe_guc *guc = ct_to_guc(ct);
	u32 hxg_len = msg_len_to_hxg_len(len);
	u32 *hxg = msg_to_hxg(msg);
	u32 action = FIELD_GET(GUC_HXG_EVENT_MSG_0_ACTION, hxg[0]);
	u32 *payload = hxg + GUC_HXG_MSG_MIN_LEN;
	u32 adj_len = hxg_len - GUC_HXG_MSG_MIN_LEN;
	int ret = 0;

	switch (action) {
	case XE_GUC_ACTION_REPORT_PAGE_FAULT_REQ_DESC:
		ret = xe_guc_pagefault_handler(guc, payload, adj_len);
		break;
	case XE_GUC_ACTION_TLB_INVALIDATION_DONE:
		__g2h_release_space(ct, len);
		ret = xe_guc_tlb_invalidation_done_handler(guc, payload,
							   adj_len);
		break;
	default:
		xe_gt_warn(gt, "NOT_POSSIBLE");
	}

	if (ret)
		xe_gt_err(gt, "G2H action 0x%04x failed (%pe)\n",
			  action, ERR_PTR(ret));
}

/**
 * xe_guc_ct_fast_path - process critical G2H in the IRQ handler
 * @ct: GuC CT object
 *
 * Anything related to page faults is critical for performance, process these
 * critical G2H in the IRQ. This is safe as these handlers either just wake up
 * waiters or queue another worker.
 */
void xe_guc_ct_fast_path(struct xe_guc_ct *ct)
{
	struct xe_device *xe = ct_to_xe(ct);
	bool ongoing;
	int len;

	ongoing = xe_pm_runtime_get_if_active(ct_to_xe(ct));
	if (!ongoing && xe_pm_read_callback_task(ct_to_xe(ct)) == NULL)
		return;

	spin_lock(&ct->fast_lock);
	do {
		len = g2h_read(ct, ct->fast_msg, true);
		if (len > 0)
			g2h_fast_path(ct, ct->fast_msg, len);
	} while (len > 0);
	spin_unlock(&ct->fast_lock);

	if (ongoing)
		xe_pm_runtime_put(xe);
}

/* Returns less than zero on error, 0 on done, 1 on more available */
static int dequeue_one_g2h(struct xe_guc_ct *ct)
{
	int len;
	int ret;

	lockdep_assert_held(&ct->lock);

	spin_lock_irq(&ct->fast_lock);
	len = g2h_read(ct, ct->msg, false);
	spin_unlock_irq(&ct->fast_lock);
	if (len <= 0)
		return len;

	ret = parse_g2h_msg(ct, ct->msg, len);
	if (unlikely(ret < 0))
		return ret;

	ret = process_g2h_msg(ct, ct->msg, len);
	if (unlikely(ret < 0))
		return ret;

	return 1;
}

static void receive_g2h(struct xe_guc_ct *ct)
{
	struct xe_gt *gt = ct_to_gt(ct);
	bool ongoing;
	int ret;

	/*
	 * Normal users must always hold mem_access.ref around CT calls. However
	 * during the runtime pm callbacks we rely on CT to talk to the GuC, but
	 * at this stage we can't rely on mem_access.ref and even the
	 * callback_task will be different than current.  For such cases we just
	 * need to ensure we always process the responses from any blocking
	 * ct_send requests or where we otherwise expect some response when
	 * initiated from those callbacks (which will need to wait for the below
	 * dequeue_one_g2h()).  The dequeue_one_g2h() will gracefully fail if
	 * the device has suspended to the point that the CT communication has
	 * been disabled.
	 *
	 * If we are inside the runtime pm callback, we can be the only task
	 * still issuing CT requests (since that requires having the
	 * mem_access.ref).  It seems like it might in theory be possible to
	 * receive unsolicited events from the GuC just as we are
	 * suspending-resuming, but those will currently anyway be lost when
	 * eventually exiting from suspend, hence no need to wake up the device
	 * here. If we ever need something stronger than get_if_ongoing() then
	 * we need to be careful with blocking the pm callbacks from getting CT
	 * responses, if the worker here is blocked on those callbacks
	 * completing, creating a deadlock.
	 */
	ongoing = xe_pm_runtime_get_if_active(ct_to_xe(ct));
	if (!ongoing && xe_pm_read_callback_task(ct_to_xe(ct)) == NULL)
		return;

	do {
		mutex_lock(&ct->lock);
		ret = dequeue_one_g2h(ct);
		mutex_unlock(&ct->lock);

		if (unlikely(ret == -EPROTO || ret == -EOPNOTSUPP)) {
			struct drm_printer p = xe_gt_info_printer(gt);

			xe_guc_ct_print(ct, &p, false);
			kick_reset(ct);
		}
	} while (ret == 1);

	if (ongoing)
		xe_pm_runtime_put(ct_to_xe(ct));
}

static void g2h_worker_func(struct work_struct *w)
{
	struct xe_guc_ct *ct = container_of(w, struct xe_guc_ct, g2h_worker);

	receive_g2h(ct);
}

static void guc_ctb_snapshot_capture(struct xe_device *xe, struct guc_ctb *ctb,
				     struct guc_ctb_snapshot *snapshot,
				     bool atomic)
{
	u32 head, tail;

	xe_map_memcpy_from(xe, &snapshot->desc, &ctb->desc, 0,
			   sizeof(struct guc_ct_buffer_desc));
	memcpy(&snapshot->info, &ctb->info, sizeof(struct guc_ctb_info));

	snapshot->cmds = kmalloc_array(ctb->info.size, sizeof(u32),
				       atomic ? GFP_ATOMIC : GFP_KERNEL);

	if (!snapshot->cmds) {
		drm_err(&xe->drm, "Skipping CTB commands snapshot. Only CTB info will be available.\n");
		return;
	}

	head = snapshot->desc.head;
	tail = snapshot->desc.tail;

	if (head != tail) {
		struct iosys_map map =
			IOSYS_MAP_INIT_OFFSET(&ctb->cmds, head * sizeof(u32));

		while (head != tail) {
			snapshot->cmds[head] = xe_map_rd(xe, &map, 0, u32);
			++head;
			if (head == ctb->info.size) {
				head = 0;
				map = ctb->cmds;
			} else {
				iosys_map_incr(&map, sizeof(u32));
			}
		}
	}
}

static void guc_ctb_snapshot_print(struct guc_ctb_snapshot *snapshot,
				   struct drm_printer *p)
{
	u32 head, tail;

	drm_printf(p, "\tsize: %d\n", snapshot->info.size);
	drm_printf(p, "\tresv_space: %d\n", snapshot->info.resv_space);
	drm_printf(p, "\thead: %d\n", snapshot->info.head);
	drm_printf(p, "\ttail: %d\n", snapshot->info.tail);
	drm_printf(p, "\tspace: %d\n", snapshot->info.space);
	drm_printf(p, "\tbroken: %d\n", snapshot->info.broken);
	drm_printf(p, "\thead (memory): %d\n", snapshot->desc.head);
	drm_printf(p, "\ttail (memory): %d\n", snapshot->desc.tail);
	drm_printf(p, "\tstatus (memory): 0x%x\n", snapshot->desc.status);

	if (!snapshot->cmds)
		return;

	head = snapshot->desc.head;
	tail = snapshot->desc.tail;

	while (head != tail) {
		drm_printf(p, "\tcmd[%d]: 0x%08x\n", head,
			   snapshot->cmds[head]);
		++head;
		if (head == snapshot->info.size)
			head = 0;
	}
}

static void guc_ctb_snapshot_free(struct guc_ctb_snapshot *snapshot)
{
	kfree(snapshot->cmds);
}

/**
 * xe_guc_ct_snapshot_capture - Take a quick snapshot of the CT state.
 * @ct: GuC CT object.
 * @atomic: Boolean to indicate if this is called from atomic context like
 * reset or CTB handler or from some regular path like debugfs.
 *
 * This can be printed out in a later stage like during dev_coredump
 * analysis.
 *
 * Returns: a GuC CT snapshot object that must be freed by the caller
 * by using `xe_guc_ct_snapshot_free`.
 */
struct xe_guc_ct_snapshot *xe_guc_ct_snapshot_capture(struct xe_guc_ct *ct,
						      bool atomic)
{
	struct xe_device *xe = ct_to_xe(ct);
	struct xe_guc_ct_snapshot *snapshot;

	snapshot = kzalloc(sizeof(*snapshot),
			   atomic ? GFP_ATOMIC : GFP_KERNEL);

	if (!snapshot) {
		drm_err(&xe->drm, "Skipping CTB snapshot entirely.\n");
		return NULL;
	}

	if (xe_guc_ct_enabled(ct) || ct->state == XE_GUC_CT_STATE_STOPPED) {
		snapshot->ct_enabled = true;
		snapshot->g2h_outstanding = READ_ONCE(ct->g2h_outstanding);
		guc_ctb_snapshot_capture(xe, &ct->ctbs.h2g,
					 &snapshot->h2g, atomic);
		guc_ctb_snapshot_capture(xe, &ct->ctbs.g2h,
					 &snapshot->g2h, atomic);
	}

	return snapshot;
}

/**
 * xe_guc_ct_snapshot_print - Print out a given GuC CT snapshot.
 * @snapshot: GuC CT snapshot object.
 * @p: drm_printer where it will be printed out.
 *
 * This function prints out a given GuC CT snapshot object.
 */
void xe_guc_ct_snapshot_print(struct xe_guc_ct_snapshot *snapshot,
			      struct drm_printer *p)
{
	if (!snapshot)
		return;

	if (snapshot->ct_enabled) {
		drm_puts(p, "H2G CTB (all sizes in DW):\n");
		guc_ctb_snapshot_print(&snapshot->h2g, p);

		drm_puts(p, "\nG2H CTB (all sizes in DW):\n");
		guc_ctb_snapshot_print(&snapshot->g2h, p);

		drm_printf(p, "\tg2h outstanding: %d\n",
			   snapshot->g2h_outstanding);
	} else {
		drm_puts(p, "CT disabled\n");
	}
}

/**
 * xe_guc_ct_snapshot_free - Free all allocated objects for a given snapshot.
 * @snapshot: GuC CT snapshot object.
 *
 * This function free all the memory that needed to be allocated at capture
 * time.
 */
void xe_guc_ct_snapshot_free(struct xe_guc_ct_snapshot *snapshot)
{
	if (!snapshot)
		return;

	guc_ctb_snapshot_free(&snapshot->h2g);
	guc_ctb_snapshot_free(&snapshot->g2h);
	kfree(snapshot);
}

/**
 * xe_guc_ct_print - GuC CT Print.
 * @ct: GuC CT.
 * @p: drm_printer where it will be printed out.
 * @atomic: Boolean to indicate if this is called from atomic context like
 * reset or CTB handler or from some regular path like debugfs.
 *
 * This function quickly capture a snapshot and immediately print it out.
 */
void xe_guc_ct_print(struct xe_guc_ct *ct, struct drm_printer *p, bool atomic)
{
	struct xe_guc_ct_snapshot *snapshot;

	snapshot = xe_guc_ct_snapshot_capture(ct, atomic);
	xe_guc_ct_snapshot_print(snapshot, p);
	xe_guc_ct_snapshot_free(snapshot);
}<|MERGE_RESOLUTION|>--- conflicted
+++ resolved
@@ -897,7 +897,15 @@
 
 	ret = wait_event_timeout(ct->g2h_fence_wq, g2h_fence.done, HZ);
 
-<<<<<<< HEAD
+	if (!ret) {
+		LNL_FLUSH_WORK(&ct->g2h_worker);
+		if (g2h_fence.done) {
+			xe_gt_warn(gt, "G2H fence %u, action %04x, done\n",
+				   g2h_fence.seqno, action[0]);
+			ret = 1;
+		}
+	}
+
 	/*
 	 * Ensure we serialize with completion side to prevent UAF with fence going out of scope on
 	 * the stack, since we have no clue if it will fire after the timeout before we can erase
@@ -906,25 +914,6 @@
 	 */
 	mutex_lock(&ct->lock);
 	if (!ret) {
-=======
-	if (!ret) {
-		LNL_FLUSH_WORK(&ct->g2h_worker);
-		if (g2h_fence.done) {
-			xe_gt_warn(gt, "G2H fence %u, action %04x, done\n",
-				   g2h_fence.seqno, action[0]);
-			ret = 1;
-		}
-	}
-
-	/*
-	 * Ensure we serialize with completion side to prevent UAF with fence going out of scope on
-	 * the stack, since we have no clue if it will fire after the timeout before we can erase
-	 * from the xa. Also we have some dependent loads and stores below for which we need the
-	 * correct ordering, and we lack the needed barriers.
-	 */
-	mutex_lock(&ct->lock);
-	if (!ret) {
->>>>>>> 82ff5abc
 		xe_gt_err(gt, "Timed out wait for G2H, fence %u, action %04x, done %s",
 			  g2h_fence.seqno, action[0], str_yes_no(g2h_fence.done));
 		xa_erase_irq(&ct->fence_lookup, g2h_fence.seqno);
