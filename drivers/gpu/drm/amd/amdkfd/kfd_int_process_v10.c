/*
 * Copyright 2023 Advanced Micro Devices, Inc.
 *
 * Permission is hereby granted, free of charge, to any person obtaining a
 * copy of this software and associated documentation files (the "Software"),
 * to deal in the Software without restriction, including without limitation
 * the rights to use, copy, modify, merge, publish, distribute, sublicense,
 * and/or sell copies of the Software, and to permit persons to whom the
 * Software is furnished to do so, subject to the following conditions:
 *
 * The above copyright notice and this permission notice shall be included in
 * all copies or substantial portions of the Software.
 *
 * THE SOFTWARE IS PROVIDED "AS IS", WITHOUT WARRANTY OF ANY KIND, EXPRESS OR
 * IMPLIED, INCLUDING BUT NOT LIMITED TO THE WARRANTIES OF MERCHANTABILITY,
 * FITNESS FOR A PARTICULAR PURPOSE AND NONINFRINGEMENT.  IN NO EVENT SHALL
 * THE COPYRIGHT HOLDER(S) OR AUTHOR(S) BE LIABLE FOR ANY CLAIM, DAMAGES OR
 * OTHER LIABILITY, WHETHER IN AN ACTION OF CONTRACT, TORT OR OTHERWISE,
 * ARISING FROM, OUT OF OR IN CONNECTION WITH THE SOFTWARE OR THE USE OR
 * OTHER DEALINGS IN THE SOFTWARE.
 */

#include "kfd_events.h"
#include "kfd_debug.h"
#include "soc15_int.h"
#include "kfd_device_queue_manager.h"

/*
 * GFX10 SQ Interrupts
 *
 * There are 3 encoding types of interrupts sourced from SQ sent as a 44-bit
 * packet to the Interrupt Handler:
 * Auto - Generated by the SQG (various cmd overflows, timestamps etc)
 * Wave - Generated by S_SENDMSG through a shader program
 * Error - HW generated errors (Illegal instructions, Memviols, EDC etc)
 *
 * The 44-bit packet is mapped as {context_id1[7:0],context_id0[31:0]} plus
 * 4-bits for VMID (SOC15_VMID_FROM_IH_ENTRY) as such:
 *
 * - context_id1[7:6]
 * Encoding type (0 = Auto, 1 = Wave, 2 = Error)
 *
 * - context_id0[24]
 * PRIV bit indicates that Wave S_SEND or error occurred within trap
 *
 * - context_id0[22:0]
 * 23-bit data with the following layout per encoding type:
 * Auto - only context_id0[8:0] is used, which reports various interrupts
 * generated by SQG.  The rest is 0.
 * Wave - user data sent from m0 via S_SENDMSG
 * Error - Error type (context_id0[22:19]), Error Details (rest of bits)
 *
 * The other context_id bits show coordinates (SE/SH/CU/SIMD/WGP) for wave
 * S_SENDMSG and Errors.  These are 0 for Auto.
 */

enum SQ_INTERRUPT_WORD_ENCODING {
	SQ_INTERRUPT_WORD_ENCODING_AUTO = 0x0,
	SQ_INTERRUPT_WORD_ENCODING_INST,
	SQ_INTERRUPT_WORD_ENCODING_ERROR,
};

enum SQ_INTERRUPT_ERROR_TYPE {
	SQ_INTERRUPT_ERROR_TYPE_EDC_FUE = 0x0,
	SQ_INTERRUPT_ERROR_TYPE_ILLEGAL_INST,
	SQ_INTERRUPT_ERROR_TYPE_MEMVIOL,
	SQ_INTERRUPT_ERROR_TYPE_EDC_FED,
};

/* SQ_INTERRUPT_WORD_AUTO_CTXID */
#define SQ_INTERRUPT_WORD_AUTO_CTXID0__THREAD_TRACE__SHIFT 0
#define SQ_INTERRUPT_WORD_AUTO_CTXID0__WLT__SHIFT 1
#define SQ_INTERRUPT_WORD_AUTO_CTXID0__THREAD_TRACE_BUF0_FULL__SHIFT 2
#define SQ_INTERRUPT_WORD_AUTO_CTXID0__THREAD_TRACE_BUF1_FULL__SHIFT 3
#define SQ_INTERRUPT_WORD_AUTO_CTXID0__THREAD_TRACE_UTC_ERROR__SHIFT 7
#define SQ_INTERRUPT_WORD_AUTO_CTXID1__SE_ID__SHIFT 4
#define SQ_INTERRUPT_WORD_AUTO_CTXID1__ENCODING__SHIFT 6

#define SQ_INTERRUPT_WORD_AUTO_CTXID0__THREAD_TRACE_MASK 0x00000001
#define SQ_INTERRUPT_WORD_AUTO_CTXID0__WLT_MASK 0x00000002
#define SQ_INTERRUPT_WORD_AUTO_CTXID0__THREAD_TRACE_BUF0_FULL_MASK 0x00000004
#define SQ_INTERRUPT_WORD_AUTO_CTXID0__THREAD_TRACE_BUF1_FULL_MASK 0x00000008
#define SQ_INTERRUPT_WORD_AUTO_CTXID0__THREAD_TRACE_UTC_ERROR_MASK 0x00000080
#define SQ_INTERRUPT_WORD_AUTO_CTXID1__SE_ID_MASK 0x030
#define SQ_INTERRUPT_WORD_AUTO_CTXID1__ENCODING_MASK 0x0c0

/* SQ_INTERRUPT_WORD_WAVE_CTXID */
#define SQ_INTERRUPT_WORD_WAVE_CTXID0__DATA__SHIFT 0
#define SQ_INTERRUPT_WORD_WAVE_CTXID0__SA_ID__SHIFT 23
#define SQ_INTERRUPT_WORD_WAVE_CTXID0__PRIV__SHIFT 24
#define SQ_INTERRUPT_WORD_WAVE_CTXID0__WAVE_ID__SHIFT 25
#define SQ_INTERRUPT_WORD_WAVE_CTXID0__SIMD_ID__SHIFT 30
#define SQ_INTERRUPT_WORD_WAVE_CTXID1__WGP_ID__SHIFT 0
#define SQ_INTERRUPT_WORD_WAVE_CTXID1__SE_ID__SHIFT 4
#define SQ_INTERRUPT_WORD_WAVE_CTXID1__ENCODING__SHIFT 6

#define SQ_INTERRUPT_WORD_WAVE_CTXID0__DATA_MASK 0x000007fffff
#define SQ_INTERRUPT_WORD_WAVE_CTXID0__SA_ID_MASK 0x0000800000
#define SQ_INTERRUPT_WORD_WAVE_CTXID0__PRIV_MASK 0x00001000000
#define SQ_INTERRUPT_WORD_WAVE_CTXID0__WAVE_ID_MASK 0x0003e000000
#define SQ_INTERRUPT_WORD_WAVE_CTXID0__SIMD_ID_MASK 0x000c0000000
#define SQ_INTERRUPT_WORD_WAVE_CTXID1__WGP_ID_MASK 0x00f
#define SQ_INTERRUPT_WORD_WAVE_CTXID1__SE_ID_MASK 0x030
#define SQ_INTERRUPT_WORD_WAVE_CTXID1__ENCODING_MASK 0x0c0

#define KFD_CTXID0__ERR_TYPE_MASK 0x780000
#define KFD_CTXID0__ERR_TYPE__SHIFT 19

/* GFX10 SQ interrupt ENC type bit (context_id1[7:6]) for wave s_sendmsg */
#define KFD_CONTEXT_ID1_ENC_TYPE_WAVE_MASK	0x40
/* GFX10 SQ interrupt PRIV bit (context_id0[24]) for s_sendmsg inside trap */
#define KFD_CONTEXT_ID0_PRIV_MASK		0x1000000
/*
 * The debugger will send user data(m0) with PRIV=1 to indicate it requires
 * notification from the KFD with the following queue id (DOORBELL_ID) and
 * trap code (TRAP_CODE).
 */
#define KFD_CONTEXT_ID0_DEBUG_DOORBELL_MASK	0x0003ff
#define KFD_CONTEXT_ID0_DEBUG_TRAP_CODE_SHIFT	10
#define KFD_CONTEXT_ID0_DEBUG_TRAP_CODE_MASK	0x07fc00
#define KFD_DEBUG_DOORBELL_ID(ctxid0)	((ctxid0) &	\
				KFD_CONTEXT_ID0_DEBUG_DOORBELL_MASK)
#define KFD_DEBUG_TRAP_CODE(ctxid0)	(((ctxid0) &	\
				KFD_CONTEXT_ID0_DEBUG_TRAP_CODE_MASK)	\
				>> KFD_CONTEXT_ID0_DEBUG_TRAP_CODE_SHIFT)
#define KFD_DEBUG_CP_BAD_OP_ECODE_MASK		0x3fffc00
#define KFD_DEBUG_CP_BAD_OP_ECODE_SHIFT		10
#define KFD_DEBUG_CP_BAD_OP_ECODE(ctxid0) (((ctxid0) &			\
				KFD_DEBUG_CP_BAD_OP_ECODE_MASK)		\
				>> KFD_DEBUG_CP_BAD_OP_ECODE_SHIFT)

static void event_interrupt_poison_consumption(struct kfd_node *dev,
				uint16_t pasid, uint16_t client_id)
{
	enum amdgpu_ras_block block = 0;
	int old_poison, ret = -EINVAL;
	uint32_t reset = 0;
	struct kfd_process *p = kfd_lookup_process_by_pasid(pasid);

	if (!p)
		return;

	/* all queues of a process will be unmapped in one time */
	old_poison = atomic_cmpxchg(&p->poison, 0, 1);
	kfd_unref_process(p);
	if (old_poison)
		return;

	switch (client_id) {
	case SOC15_IH_CLIENTID_SE0SH:
	case SOC15_IH_CLIENTID_SE1SH:
	case SOC15_IH_CLIENTID_SE2SH:
	case SOC15_IH_CLIENTID_SE3SH:
	case SOC15_IH_CLIENTID_UTCL2:
		ret = kfd_dqm_evict_pasid(dev->dqm, pasid);
		block = AMDGPU_RAS_BLOCK__GFX;
<<<<<<< HEAD
=======
		if (ret)
			reset = AMDGPU_RAS_GPU_RESET_MODE2_RESET;
>>>>>>> 0c383648
		break;
	case SOC15_IH_CLIENTID_SDMA0:
	case SOC15_IH_CLIENTID_SDMA1:
	case SOC15_IH_CLIENTID_SDMA2:
	case SOC15_IH_CLIENTID_SDMA3:
	case SOC15_IH_CLIENTID_SDMA4:
		block = AMDGPU_RAS_BLOCK__SDMA;
<<<<<<< HEAD
=======
		reset = AMDGPU_RAS_GPU_RESET_MODE2_RESET;
>>>>>>> 0c383648
		break;
	default:
		break;
	}

	kfd_signal_poison_consumed_event(dev, pasid);

	/* resetting queue passes, do page retirement without gpu reset
	 * resetting queue fails, fallback to gpu reset solution
	 */
	if (!ret)
		dev_warn(dev->adev->dev,
			"RAS poison consumption, unmap queue flow succeeded: client id %d\n",
			client_id);
<<<<<<< HEAD
		amdgpu_amdkfd_ras_poison_consumption_handler(dev->adev, block, false);
	} else {
		dev_warn(dev->adev->dev,
			"RAS poison consumption, fall back to gpu reset flow: client id %d\n",
			client_id);
		amdgpu_amdkfd_ras_poison_consumption_handler(dev->adev, block, true);
	}
=======
	else
		dev_warn(dev->adev->dev,
			"RAS poison consumption, fall back to gpu reset flow: client id %d\n",
			client_id);

	amdgpu_amdkfd_ras_poison_consumption_handler(dev->adev, block, reset);
>>>>>>> 0c383648
}

static bool event_interrupt_isr_v10(struct kfd_node *dev,
					const uint32_t *ih_ring_entry,
					uint32_t *patched_ihre,
					bool *patched_flag)
{
	uint16_t source_id, client_id, pasid, vmid;
	const uint32_t *data = ih_ring_entry;

	source_id = SOC15_SOURCE_ID_FROM_IH_ENTRY(ih_ring_entry);
	client_id = SOC15_CLIENT_ID_FROM_IH_ENTRY(ih_ring_entry);

	/* Only handle interrupts from KFD VMIDs */
	vmid = SOC15_VMID_FROM_IH_ENTRY(ih_ring_entry);
	if (!KFD_IRQ_IS_FENCE(client_id, source_id) &&
	   (vmid < dev->vm_info.first_vmid_kfd ||
	    vmid > dev->vm_info.last_vmid_kfd))
		return false;

	pasid = SOC15_PASID_FROM_IH_ENTRY(ih_ring_entry);

	/* Only handle clients we care about */
	if (client_id != SOC15_IH_CLIENTID_GRBM_CP &&
	    client_id != SOC15_IH_CLIENTID_SDMA0 &&
	    client_id != SOC15_IH_CLIENTID_SDMA1 &&
	    client_id != SOC15_IH_CLIENTID_SDMA2 &&
	    client_id != SOC15_IH_CLIENTID_SDMA3 &&
	    client_id != SOC15_IH_CLIENTID_SDMA4 &&
	    client_id != SOC15_IH_CLIENTID_SDMA5 &&
	    client_id != SOC15_IH_CLIENTID_SDMA6 &&
	    client_id != SOC15_IH_CLIENTID_SDMA7 &&
	    client_id != SOC15_IH_CLIENTID_VMC &&
	    client_id != SOC15_IH_CLIENTID_VMC1 &&
	    client_id != SOC15_IH_CLIENTID_UTCL2 &&
	    client_id != SOC15_IH_CLIENTID_SE0SH &&
	    client_id != SOC15_IH_CLIENTID_SE1SH &&
	    client_id != SOC15_IH_CLIENTID_SE2SH &&
	    client_id != SOC15_IH_CLIENTID_SE3SH)
		return false;

	pr_debug("client id 0x%x, source id %d, vmid %d, pasid 0x%x. raw data:\n",
		 client_id, source_id, vmid, pasid);
	pr_debug("%8X, %8X, %8X, %8X, %8X, %8X, %8X, %8X.\n",
		 data[0], data[1], data[2], data[3],
		 data[4], data[5], data[6], data[7]);

	/* If there is no valid PASID, it's likely a bug */
	if (WARN_ONCE(pasid == 0, "Bug: No PASID in KFD interrupt"))
		return 0;

	/* Interrupt types we care about: various signals and faults.
	 * They will be forwarded to a work queue (see below).
	 */
	return source_id == SOC15_INTSRC_CP_END_OF_PIPE ||
		source_id == SOC15_INTSRC_SDMA_TRAP ||
		source_id == SOC15_INTSRC_SQ_INTERRUPT_MSG ||
		source_id == SOC15_INTSRC_CP_BAD_OPCODE ||
		client_id == SOC15_IH_CLIENTID_VMC ||
		client_id == SOC15_IH_CLIENTID_VMC1 ||
		client_id == SOC15_IH_CLIENTID_UTCL2 ||
		KFD_IRQ_IS_FENCE(client_id, source_id);
}

static void event_interrupt_wq_v10(struct kfd_node *dev,
					const uint32_t *ih_ring_entry)
{
	uint16_t source_id, client_id, pasid, vmid;
	uint32_t context_id0, context_id1;
	uint32_t encoding, sq_intr_err_type;

	source_id = SOC15_SOURCE_ID_FROM_IH_ENTRY(ih_ring_entry);
	client_id = SOC15_CLIENT_ID_FROM_IH_ENTRY(ih_ring_entry);
	pasid = SOC15_PASID_FROM_IH_ENTRY(ih_ring_entry);
	vmid = SOC15_VMID_FROM_IH_ENTRY(ih_ring_entry);
	context_id0 = SOC15_CONTEXT_ID0_FROM_IH_ENTRY(ih_ring_entry);
	context_id1 = SOC15_CONTEXT_ID1_FROM_IH_ENTRY(ih_ring_entry);

	if (client_id == SOC15_IH_CLIENTID_GRBM_CP ||
	    client_id == SOC15_IH_CLIENTID_SE0SH ||
	    client_id == SOC15_IH_CLIENTID_SE1SH ||
	    client_id == SOC15_IH_CLIENTID_SE2SH ||
	    client_id == SOC15_IH_CLIENTID_SE3SH) {
		if (source_id == SOC15_INTSRC_CP_END_OF_PIPE)
			kfd_signal_event_interrupt(pasid, context_id0, 32);
		else if (source_id == SOC15_INTSRC_SQ_INTERRUPT_MSG) {
			encoding = REG_GET_FIELD(context_id1,
						SQ_INTERRUPT_WORD_WAVE_CTXID1, ENCODING);
			switch (encoding) {
			case SQ_INTERRUPT_WORD_ENCODING_AUTO:
				pr_debug_ratelimited(
					"sq_intr: auto, se %d, ttrace %d, wlt %d, ttrac_buf0_full %d, ttrac_buf1_full %d, ttrace_utc_err %d\n",
					REG_GET_FIELD(context_id1, SQ_INTERRUPT_WORD_AUTO_CTXID1,
							SE_ID),
					REG_GET_FIELD(context_id0, SQ_INTERRUPT_WORD_AUTO_CTXID0,
							THREAD_TRACE),
					REG_GET_FIELD(context_id0, SQ_INTERRUPT_WORD_AUTO_CTXID0,
							WLT),
					REG_GET_FIELD(context_id0, SQ_INTERRUPT_WORD_AUTO_CTXID0,
							THREAD_TRACE_BUF0_FULL),
					REG_GET_FIELD(context_id0, SQ_INTERRUPT_WORD_AUTO_CTXID0,
							THREAD_TRACE_BUF1_FULL),
					REG_GET_FIELD(context_id0, SQ_INTERRUPT_WORD_AUTO_CTXID0,
							THREAD_TRACE_UTC_ERROR));
				break;
			case SQ_INTERRUPT_WORD_ENCODING_INST:
				pr_debug_ratelimited("sq_intr: inst, se %d, data 0x%x, sa %d, priv %d, wave_id %d, simd_id %d, wgp_id %d\n",
					REG_GET_FIELD(context_id1, SQ_INTERRUPT_WORD_WAVE_CTXID1,
							SE_ID),
					REG_GET_FIELD(context_id0, SQ_INTERRUPT_WORD_WAVE_CTXID0,
							DATA),
					REG_GET_FIELD(context_id0, SQ_INTERRUPT_WORD_WAVE_CTXID0,
							SA_ID),
					REG_GET_FIELD(context_id0, SQ_INTERRUPT_WORD_WAVE_CTXID0,
							PRIV),
					REG_GET_FIELD(context_id0, SQ_INTERRUPT_WORD_WAVE_CTXID0,
							WAVE_ID),
					REG_GET_FIELD(context_id0, SQ_INTERRUPT_WORD_WAVE_CTXID0,
							SIMD_ID),
					REG_GET_FIELD(context_id1, SQ_INTERRUPT_WORD_WAVE_CTXID1,
							WGP_ID));
				if (context_id0 & SQ_INTERRUPT_WORD_WAVE_CTXID0__PRIV_MASK) {
					if (kfd_set_dbg_ev_from_interrupt(dev, pasid,
							KFD_DEBUG_DOORBELL_ID(context_id0),
							KFD_DEBUG_TRAP_CODE(context_id0),
							NULL, 0))
						return;
				}
				break;
			case SQ_INTERRUPT_WORD_ENCODING_ERROR:
				sq_intr_err_type = REG_GET_FIELD(context_id0, KFD_CTXID0,
								ERR_TYPE);
				pr_warn_ratelimited("sq_intr: error, se %d, data 0x%x, sa %d, priv %d, wave_id %d, simd_id %d, wgp_id %d, err_type %d\n",
					REG_GET_FIELD(context_id1, SQ_INTERRUPT_WORD_WAVE_CTXID1,
							SE_ID),
					REG_GET_FIELD(context_id0, SQ_INTERRUPT_WORD_WAVE_CTXID0,
							DATA),
					REG_GET_FIELD(context_id0, SQ_INTERRUPT_WORD_WAVE_CTXID0,
							SA_ID),
					REG_GET_FIELD(context_id0, SQ_INTERRUPT_WORD_WAVE_CTXID0,
							PRIV),
					REG_GET_FIELD(context_id0, SQ_INTERRUPT_WORD_WAVE_CTXID0,
							WAVE_ID),
					REG_GET_FIELD(context_id0, SQ_INTERRUPT_WORD_WAVE_CTXID0,
							SIMD_ID),
					REG_GET_FIELD(context_id1, SQ_INTERRUPT_WORD_WAVE_CTXID1,
							WGP_ID),
					sq_intr_err_type);
				if (sq_intr_err_type != SQ_INTERRUPT_ERROR_TYPE_ILLEGAL_INST &&
					sq_intr_err_type != SQ_INTERRUPT_ERROR_TYPE_MEMVIOL) {
					event_interrupt_poison_consumption(dev, pasid, source_id);
					return;
				}
				break;
			default:
				break;
			}
			kfd_signal_event_interrupt(pasid, context_id0 & 0x7fffff, 23);
		} else if (source_id == SOC15_INTSRC_CP_BAD_OPCODE &&
			   KFD_DBG_EC_TYPE_IS_PACKET(KFD_DEBUG_CP_BAD_OP_ECODE(context_id0))) {
			kfd_set_dbg_ev_from_interrupt(dev, pasid,
				KFD_DEBUG_DOORBELL_ID(context_id0),
				KFD_EC_MASK(KFD_DEBUG_CP_BAD_OP_ECODE(context_id0)),
				NULL,
				0);
		}
	} else if (client_id == SOC15_IH_CLIENTID_SDMA0 ||
		   client_id == SOC15_IH_CLIENTID_SDMA1 ||
		   client_id == SOC15_IH_CLIENTID_SDMA2 ||
		   client_id == SOC15_IH_CLIENTID_SDMA3 ||
		   (client_id == SOC15_IH_CLIENTID_SDMA3_Sienna_Cichlid &&
		    KFD_GC_VERSION(dev) == IP_VERSION(10, 3, 0)) ||
		   client_id == SOC15_IH_CLIENTID_SDMA4 ||
		   client_id == SOC15_IH_CLIENTID_SDMA5 ||
		   client_id == SOC15_IH_CLIENTID_SDMA6 ||
		   client_id == SOC15_IH_CLIENTID_SDMA7) {
		if (source_id == SOC15_INTSRC_SDMA_TRAP) {
			kfd_signal_event_interrupt(pasid, context_id0 & 0xfffffff, 28);
		} else if (source_id == SOC15_INTSRC_SDMA_ECC) {
			event_interrupt_poison_consumption(dev, pasid, source_id);
			return;
		}
	} else if (client_id == SOC15_IH_CLIENTID_VMC ||
		   client_id == SOC15_IH_CLIENTID_VMC1 ||
		   client_id == SOC15_IH_CLIENTID_UTCL2) {
		struct kfd_vm_fault_info info = {0};
		uint16_t ring_id = SOC15_RING_ID_FROM_IH_ENTRY(ih_ring_entry);
		uint32_t node_id = SOC15_NODEID_FROM_IH_ENTRY(ih_ring_entry);
		uint32_t vmid_type = SOC15_VMID_TYPE_FROM_IH_ENTRY(ih_ring_entry);
		int hub_inst = 0;
		struct kfd_hsa_memory_exception_data exception_data;

		/* gfxhub */
		if (!vmid_type && dev->adev->gfx.funcs->ih_node_to_logical_xcc) {
			hub_inst = dev->adev->gfx.funcs->ih_node_to_logical_xcc(dev->adev,
				node_id);
			if (hub_inst < 0)
				hub_inst = 0;
		}

		/* mmhub */
		if (vmid_type && client_id == SOC15_IH_CLIENTID_VMC)
			hub_inst = node_id / 4;

		if (amdgpu_amdkfd_ras_query_utcl2_poison_status(dev->adev,
					hub_inst, vmid_type)) {
			event_interrupt_poison_consumption(dev, pasid, client_id);
			return;
		}

		info.vmid = vmid;
		info.mc_id = client_id;
		info.page_addr = ih_ring_entry[4] |
			(uint64_t)(ih_ring_entry[5] & 0xf) << 32;
		info.prot_valid = ring_id & 0x08;
		info.prot_read  = ring_id & 0x10;
		info.prot_write = ring_id & 0x20;

		memset(&exception_data, 0, sizeof(exception_data));
		exception_data.gpu_id = dev->id;
		exception_data.va = (info.page_addr) << PAGE_SHIFT;
		exception_data.failure.NotPresent = info.prot_valid ? 1 : 0;
		exception_data.failure.NoExecute = info.prot_exec ? 1 : 0;
		exception_data.failure.ReadOnly = info.prot_write ? 1 : 0;
		exception_data.failure.imprecise = 0;

		kfd_set_dbg_ev_from_interrupt(dev,
						pasid,
						-1,
						KFD_EC_MASK(EC_DEVICE_MEMORY_VIOLATION),
						&exception_data,
						sizeof(exception_data));
	} else if (KFD_IRQ_IS_FENCE(client_id, source_id)) {
		kfd_process_close_interrupt_drain(pasid);
	}
}

const struct kfd_event_interrupt_class event_interrupt_class_v10 = {
	.interrupt_isr = event_interrupt_isr_v10,
	.interrupt_wq = event_interrupt_wq_v10,
};<|MERGE_RESOLUTION|>--- conflicted
+++ resolved
@@ -154,11 +154,8 @@
 	case SOC15_IH_CLIENTID_UTCL2:
 		ret = kfd_dqm_evict_pasid(dev->dqm, pasid);
 		block = AMDGPU_RAS_BLOCK__GFX;
-<<<<<<< HEAD
-=======
 		if (ret)
 			reset = AMDGPU_RAS_GPU_RESET_MODE2_RESET;
->>>>>>> 0c383648
 		break;
 	case SOC15_IH_CLIENTID_SDMA0:
 	case SOC15_IH_CLIENTID_SDMA1:
@@ -166,10 +163,7 @@
 	case SOC15_IH_CLIENTID_SDMA3:
 	case SOC15_IH_CLIENTID_SDMA4:
 		block = AMDGPU_RAS_BLOCK__SDMA;
-<<<<<<< HEAD
-=======
 		reset = AMDGPU_RAS_GPU_RESET_MODE2_RESET;
->>>>>>> 0c383648
 		break;
 	default:
 		break;
@@ -184,22 +178,12 @@
 		dev_warn(dev->adev->dev,
 			"RAS poison consumption, unmap queue flow succeeded: client id %d\n",
 			client_id);
-<<<<<<< HEAD
-		amdgpu_amdkfd_ras_poison_consumption_handler(dev->adev, block, false);
-	} else {
-		dev_warn(dev->adev->dev,
-			"RAS poison consumption, fall back to gpu reset flow: client id %d\n",
-			client_id);
-		amdgpu_amdkfd_ras_poison_consumption_handler(dev->adev, block, true);
-	}
-=======
 	else
 		dev_warn(dev->adev->dev,
 			"RAS poison consumption, fall back to gpu reset flow: client id %d\n",
 			client_id);
 
 	amdgpu_amdkfd_ras_poison_consumption_handler(dev->adev, block, reset);
->>>>>>> 0c383648
 }
 
 static bool event_interrupt_isr_v10(struct kfd_node *dev,
