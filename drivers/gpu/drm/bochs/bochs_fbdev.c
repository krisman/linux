--- conflicted
+++ resolved
@@ -136,14 +136,6 @@
 	.fb_probe = bochsfb_create,
 };
 
-<<<<<<< HEAD
-const struct drm_mode_config_funcs bochs_mode_funcs = {
-	.fb_create = drm_gem_fb_create,
-};
-
-int bochs_fbdev_init(struct bochs_device *bochs)
-{
-=======
 static struct drm_framebuffer *
 bochs_gem_fb_create(struct drm_device *dev, struct drm_file *file,
 		    const struct drm_mode_fb_cmd2 *mode_cmd)
@@ -161,7 +153,6 @@
 
 int bochs_fbdev_init(struct bochs_device *bochs)
 {
->>>>>>> f9885ef8
 	return drm_fb_helper_fbdev_setup(bochs->dev, &bochs->fb.helper,
 					 &bochs_fb_helper_funcs, 32, 1);
 }
