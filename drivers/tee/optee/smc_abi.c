// SPDX-License-Identifier: GPL-2.0-only
/*
 * Copyright (c) 2015-2021, Linaro Limited
 * Copyright (c) 2016, EPAM Systems
 */

#define pr_fmt(fmt) KBUILD_MODNAME ": " fmt

#include <linux/arm-smccc.h>
#include <linux/errno.h>
#include <linux/interrupt.h>
#include <linux/io.h>
#include <linux/irqdomain.h>
#include <linux/mm.h>
#include <linux/module.h>
#include <linux/of.h>
#include <linux/of_irq.h>
#include <linux/of_platform.h>
#include <linux/platform_device.h>
#include <linux/sched.h>
#include <linux/slab.h>
#include <linux/string.h>
#include <linux/tee_drv.h>
#include <linux/types.h>
#include <linux/workqueue.h>
#include "optee_private.h"
#include "optee_smc.h"
#include "optee_rpc_cmd.h"
#include <linux/kmemleak.h>
#define CREATE_TRACE_POINTS
#include "optee_trace.h"

/*
 * This file implement the SMC ABI used when communicating with secure world
 * OP-TEE OS via raw SMCs.
 * This file is divided into the following sections:
 * 1. Convert between struct tee_param and struct optee_msg_param
 * 2. Low level support functions to register shared memory in secure world
 * 3. Dynamic shared memory pool based on alloc_pages()
 * 4. Do a normal scheduled call into secure world
 * 5. Asynchronous notification
 * 6. Driver initialization.
 */

/*
 * A typical OP-TEE private shm allocation is 224 bytes (argument struct
 * with 6 parameters, needed for open session). So with an alignment of 512
 * we'll waste a bit more than 50%. However, it's only expected that we'll
 * have a handful of these structs allocated at a time. Most memory will
 * be allocated aligned to the page size, So all in all this should scale
 * up and down quite well.
 */
#define OPTEE_MIN_STATIC_POOL_ALIGN    9 /* 512 bytes aligned */

/*
 * 1. Convert between struct tee_param and struct optee_msg_param
 *
 * optee_from_msg_param() and optee_to_msg_param() are the main
 * functions.
 */

static int from_msg_param_tmp_mem(struct tee_param *p, u32 attr,
				  const struct optee_msg_param *mp)
{
	struct tee_shm *shm;
	phys_addr_t pa;
	int rc;

	p->attr = TEE_IOCTL_PARAM_ATTR_TYPE_MEMREF_INPUT +
		  attr - OPTEE_MSG_ATTR_TYPE_TMEM_INPUT;
	p->u.memref.size = mp->u.tmem.size;
	shm = (struct tee_shm *)(unsigned long)mp->u.tmem.shm_ref;
	if (!shm) {
		p->u.memref.shm_offs = 0;
		p->u.memref.shm = NULL;
		return 0;
	}

	rc = tee_shm_get_pa(shm, 0, &pa);
	if (rc)
		return rc;

	p->u.memref.shm_offs = mp->u.tmem.buf_ptr - pa;
	p->u.memref.shm = shm;

	return 0;
}

static void from_msg_param_reg_mem(struct tee_param *p, u32 attr,
				   const struct optee_msg_param *mp)
{
	struct tee_shm *shm;

	p->attr = TEE_IOCTL_PARAM_ATTR_TYPE_MEMREF_INPUT +
		  attr - OPTEE_MSG_ATTR_TYPE_RMEM_INPUT;
	p->u.memref.size = mp->u.rmem.size;
	shm = (struct tee_shm *)(unsigned long)mp->u.rmem.shm_ref;

	if (shm) {
		p->u.memref.shm_offs = mp->u.rmem.offs;
		p->u.memref.shm = shm;
	} else {
		p->u.memref.shm_offs = 0;
		p->u.memref.shm = NULL;
	}
}

/**
 * optee_from_msg_param() - convert from OPTEE_MSG parameters to
 *			    struct tee_param
 * @optee:	main service struct
 * @params:	subsystem internal parameter representation
 * @num_params:	number of elements in the parameter arrays
 * @msg_params:	OPTEE_MSG parameters
 * Returns 0 on success or <0 on failure
 */
static int optee_from_msg_param(struct optee *optee, struct tee_param *params,
				size_t num_params,
				const struct optee_msg_param *msg_params)
{
	int rc;
	size_t n;

	for (n = 0; n < num_params; n++) {
		struct tee_param *p = params + n;
		const struct optee_msg_param *mp = msg_params + n;
		u32 attr = mp->attr & OPTEE_MSG_ATTR_TYPE_MASK;

		switch (attr) {
		case OPTEE_MSG_ATTR_TYPE_NONE:
			p->attr = TEE_IOCTL_PARAM_ATTR_TYPE_NONE;
			memset(&p->u, 0, sizeof(p->u));
			break;
		case OPTEE_MSG_ATTR_TYPE_VALUE_INPUT:
		case OPTEE_MSG_ATTR_TYPE_VALUE_OUTPUT:
		case OPTEE_MSG_ATTR_TYPE_VALUE_INOUT:
			optee_from_msg_param_value(p, attr, mp);
			break;
		case OPTEE_MSG_ATTR_TYPE_TMEM_INPUT:
		case OPTEE_MSG_ATTR_TYPE_TMEM_OUTPUT:
		case OPTEE_MSG_ATTR_TYPE_TMEM_INOUT:
			rc = from_msg_param_tmp_mem(p, attr, mp);
			if (rc)
				return rc;
			break;
		case OPTEE_MSG_ATTR_TYPE_RMEM_INPUT:
		case OPTEE_MSG_ATTR_TYPE_RMEM_OUTPUT:
		case OPTEE_MSG_ATTR_TYPE_RMEM_INOUT:
			from_msg_param_reg_mem(p, attr, mp);
			break;

		default:
			return -EINVAL;
		}
	}
	return 0;
}

static int to_msg_param_tmp_mem(struct optee_msg_param *mp,
				const struct tee_param *p)
{
	int rc;
	phys_addr_t pa;

	mp->attr = OPTEE_MSG_ATTR_TYPE_TMEM_INPUT + p->attr -
		   TEE_IOCTL_PARAM_ATTR_TYPE_MEMREF_INPUT;

	mp->u.tmem.shm_ref = (unsigned long)p->u.memref.shm;
	mp->u.tmem.size = p->u.memref.size;

	if (!p->u.memref.shm) {
		mp->u.tmem.buf_ptr = 0;
		return 0;
	}

	rc = tee_shm_get_pa(p->u.memref.shm, p->u.memref.shm_offs, &pa);
	if (rc)
		return rc;

	mp->u.tmem.buf_ptr = pa;
	mp->attr |= OPTEE_MSG_ATTR_CACHE_PREDEFINED <<
		    OPTEE_MSG_ATTR_CACHE_SHIFT;

	return 0;
}

static int to_msg_param_reg_mem(struct optee_msg_param *mp,
				const struct tee_param *p)
{
	mp->attr = OPTEE_MSG_ATTR_TYPE_RMEM_INPUT + p->attr -
		   TEE_IOCTL_PARAM_ATTR_TYPE_MEMREF_INPUT;

	mp->u.rmem.shm_ref = (unsigned long)p->u.memref.shm;
	mp->u.rmem.size = p->u.memref.size;
	mp->u.rmem.offs = p->u.memref.shm_offs;
	return 0;
}

/**
 * optee_to_msg_param() - convert from struct tee_params to OPTEE_MSG parameters
 * @optee:	main service struct
 * @msg_params:	OPTEE_MSG parameters
 * @num_params:	number of elements in the parameter arrays
 * @params:	subsystem itnernal parameter representation
 * Returns 0 on success or <0 on failure
 */
static int optee_to_msg_param(struct optee *optee,
			      struct optee_msg_param *msg_params,
			      size_t num_params, const struct tee_param *params)
{
	int rc;
	size_t n;

	for (n = 0; n < num_params; n++) {
		const struct tee_param *p = params + n;
		struct optee_msg_param *mp = msg_params + n;

		switch (p->attr) {
		case TEE_IOCTL_PARAM_ATTR_TYPE_NONE:
			mp->attr = TEE_IOCTL_PARAM_ATTR_TYPE_NONE;
			memset(&mp->u, 0, sizeof(mp->u));
			break;
		case TEE_IOCTL_PARAM_ATTR_TYPE_VALUE_INPUT:
		case TEE_IOCTL_PARAM_ATTR_TYPE_VALUE_OUTPUT:
		case TEE_IOCTL_PARAM_ATTR_TYPE_VALUE_INOUT:
			optee_to_msg_param_value(mp, p);
			break;
		case TEE_IOCTL_PARAM_ATTR_TYPE_MEMREF_INPUT:
		case TEE_IOCTL_PARAM_ATTR_TYPE_MEMREF_OUTPUT:
		case TEE_IOCTL_PARAM_ATTR_TYPE_MEMREF_INOUT:
			if (tee_shm_is_dynamic(p->u.memref.shm))
				rc = to_msg_param_reg_mem(mp, p);
			else
				rc = to_msg_param_tmp_mem(mp, p);
			if (rc)
				return rc;
			break;
		default:
			return -EINVAL;
		}
	}
	return 0;
}

/*
 * 2. Low level support functions to register shared memory in secure world
 *
 * Functions to enable/disable shared memory caching in secure world, that
 * is, lazy freeing of previously allocated shared memory. Freeing is
 * performed when a request has been compled.
 *
 * Functions to register and unregister shared memory both for normal
 * clients and for tee-supplicant.
 */

/**
 * optee_enable_shm_cache() - Enables caching of some shared memory allocation
 *			      in OP-TEE
 * @optee:	main service struct
 */
static void optee_enable_shm_cache(struct optee *optee)
{
	struct optee_call_waiter w;

	/* We need to retry until secure world isn't busy. */
	optee_cq_wait_init(&optee->call_queue, &w);
	while (true) {
		struct arm_smccc_res res;

		optee->smc.invoke_fn(OPTEE_SMC_ENABLE_SHM_CACHE,
				     0, 0, 0, 0, 0, 0, 0, &res);
		if (res.a0 == OPTEE_SMC_RETURN_OK)
			break;
		optee_cq_wait_for_completion(&optee->call_queue, &w);
	}
	optee_cq_wait_final(&optee->call_queue, &w);
}

/**
 * __optee_disable_shm_cache() - Disables caching of some shared memory
 *				 allocation in OP-TEE
 * @optee:	main service struct
 * @is_mapped:	true if the cached shared memory addresses were mapped by this
 *		kernel, are safe to dereference, and should be freed
 */
static void __optee_disable_shm_cache(struct optee *optee, bool is_mapped)
{
	struct optee_call_waiter w;

	/* We need to retry until secure world isn't busy. */
	optee_cq_wait_init(&optee->call_queue, &w);
	while (true) {
		union {
			struct arm_smccc_res smccc;
			struct optee_smc_disable_shm_cache_result result;
		} res;

		optee->smc.invoke_fn(OPTEE_SMC_DISABLE_SHM_CACHE,
				     0, 0, 0, 0, 0, 0, 0, &res.smccc);
		if (res.result.status == OPTEE_SMC_RETURN_ENOTAVAIL)
			break; /* All shm's freed */
		if (res.result.status == OPTEE_SMC_RETURN_OK) {
			struct tee_shm *shm;

			/*
			 * Shared memory references that were not mapped by
			 * this kernel must be ignored to prevent a crash.
			 */
			if (!is_mapped)
				continue;

			shm = reg_pair_to_ptr(res.result.shm_upper32,
					      res.result.shm_lower32);
			tee_shm_free(shm);
		} else {
			optee_cq_wait_for_completion(&optee->call_queue, &w);
		}
	}
	optee_cq_wait_final(&optee->call_queue, &w);
}

/**
 * optee_disable_shm_cache() - Disables caching of mapped shared memory
 *			       allocations in OP-TEE
 * @optee:	main service struct
 */
static void optee_disable_shm_cache(struct optee *optee)
{
	return __optee_disable_shm_cache(optee, true);
}

/**
 * optee_disable_unmapped_shm_cache() - Disables caching of shared memory
 *					allocations in OP-TEE which are not
 *					currently mapped
 * @optee:	main service struct
 */
static void optee_disable_unmapped_shm_cache(struct optee *optee)
{
	return __optee_disable_shm_cache(optee, false);
}

#define PAGELIST_ENTRIES_PER_PAGE				\
	((OPTEE_MSG_NONCONTIG_PAGE_SIZE / sizeof(u64)) - 1)

/*
 * The final entry in each pagelist page is a pointer to the next
 * pagelist page.
 */
static size_t get_pages_list_size(size_t num_entries)
{
	int pages = DIV_ROUND_UP(num_entries, PAGELIST_ENTRIES_PER_PAGE);

	return pages * OPTEE_MSG_NONCONTIG_PAGE_SIZE;
}

static u64 *optee_allocate_pages_list(size_t num_entries)
{
	return alloc_pages_exact(get_pages_list_size(num_entries), GFP_KERNEL);
}

static void optee_free_pages_list(void *list, size_t num_entries)
{
	free_pages_exact(list, get_pages_list_size(num_entries));
}

/**
 * optee_fill_pages_list() - write list of user pages to given shared
 * buffer.
 *
 * @dst: page-aligned buffer where list of pages will be stored
 * @pages: array of pages that represents shared buffer
 * @num_pages: number of entries in @pages
 * @page_offset: offset of user buffer from page start
 *
 * @dst should be big enough to hold list of user page addresses and
 *	links to the next pages of buffer
 */
static void optee_fill_pages_list(u64 *dst, struct page **pages, int num_pages,
				  size_t page_offset)
{
	int n = 0;
	phys_addr_t optee_page;
	/*
	 * Refer to OPTEE_MSG_ATTR_NONCONTIG description in optee_msg.h
	 * for details.
	 */
	struct {
		u64 pages_list[PAGELIST_ENTRIES_PER_PAGE];
		u64 next_page_data;
	} *pages_data;

	/*
	 * Currently OP-TEE uses 4k page size and it does not looks
	 * like this will change in the future.  On other hand, there are
	 * no know ARM architectures with page size < 4k.
	 * Thus the next built assert looks redundant. But the following
	 * code heavily relies on this assumption, so it is better be
	 * safe than sorry.
	 */
	BUILD_BUG_ON(PAGE_SIZE < OPTEE_MSG_NONCONTIG_PAGE_SIZE);

	pages_data = (void *)dst;
	/*
	 * If linux page is bigger than 4k, and user buffer offset is
	 * larger than 4k/8k/12k/etc this will skip first 4k pages,
	 * because they bear no value data for OP-TEE.
	 */
	optee_page = page_to_phys(*pages) +
		round_down(page_offset, OPTEE_MSG_NONCONTIG_PAGE_SIZE);

	while (true) {
		pages_data->pages_list[n++] = optee_page;

		if (n == PAGELIST_ENTRIES_PER_PAGE) {
			pages_data->next_page_data =
				virt_to_phys(pages_data + 1);
			pages_data++;
			n = 0;
		}

		optee_page += OPTEE_MSG_NONCONTIG_PAGE_SIZE;
		if (!(optee_page & ~PAGE_MASK)) {
			if (!--num_pages)
				break;
			pages++;
			optee_page = page_to_phys(*pages);
		}
	}
}

static int optee_shm_register(struct tee_context *ctx, struct tee_shm *shm,
			      struct page **pages, size_t num_pages,
			      unsigned long start)
{
	struct optee *optee = tee_get_drvdata(ctx->teedev);
	struct optee_msg_arg *msg_arg;
	struct tee_shm *shm_arg;
	u64 *pages_list;
	size_t sz;
	int rc;

	if (!num_pages)
		return -EINVAL;

	rc = optee_check_mem_type(start, num_pages);
	if (rc)
		return rc;

	pages_list = optee_allocate_pages_list(num_pages);
	if (!pages_list)
		return -ENOMEM;

	/*
	 * We're about to register shared memory we can't register shared
	 * memory for this request or there's a catch-22.
	 *
	 * So in this we'll have to do the good old temporary private
	 * allocation instead of using optee_get_msg_arg().
	 */
	sz = optee_msg_arg_size(optee->rpc_param_count);
	shm_arg = tee_shm_alloc_priv_buf(ctx, sz);
	if (IS_ERR(shm_arg)) {
		rc = PTR_ERR(shm_arg);
		goto out;
	}
	msg_arg = tee_shm_get_va(shm_arg, 0);
	if (IS_ERR(msg_arg)) {
		rc = PTR_ERR(msg_arg);
		goto out;
	}

	optee_fill_pages_list(pages_list, pages, num_pages,
			      tee_shm_get_page_offset(shm));

	memset(msg_arg, 0, OPTEE_MSG_GET_ARG_SIZE(1));
	msg_arg->num_params = 1;
	msg_arg->cmd = OPTEE_MSG_CMD_REGISTER_SHM;
	msg_arg->params->attr = OPTEE_MSG_ATTR_TYPE_TMEM_OUTPUT |
				OPTEE_MSG_ATTR_NONCONTIG;
	msg_arg->params->u.tmem.shm_ref = (unsigned long)shm;
	msg_arg->params->u.tmem.size = tee_shm_get_size(shm);
	/*
	 * In the least bits of msg_arg->params->u.tmem.buf_ptr we
	 * store buffer offset from 4k page, as described in OP-TEE ABI.
	 */
	msg_arg->params->u.tmem.buf_ptr = virt_to_phys(pages_list) |
	  (tee_shm_get_page_offset(shm) & (OPTEE_MSG_NONCONTIG_PAGE_SIZE - 1));

	if (optee->ops->do_call_with_arg(ctx, shm_arg, 0) ||
	    msg_arg->ret != TEEC_SUCCESS)
		rc = -EINVAL;

	tee_shm_free(shm_arg);
out:
	optee_free_pages_list(pages_list, num_pages);
	return rc;
}

static int optee_shm_unregister(struct tee_context *ctx, struct tee_shm *shm)
{
	struct optee *optee = tee_get_drvdata(ctx->teedev);
	struct optee_msg_arg *msg_arg;
	struct tee_shm *shm_arg;
	int rc = 0;
	size_t sz;

	/*
	 * We're about to unregister shared memory and we may not be able
	 * register shared memory for this request in case we're called
	 * from optee_shm_arg_cache_uninit().
	 *
	 * So in order to keep things simple in this function just as in
	 * optee_shm_register() we'll use temporary private allocation
	 * instead of using optee_get_msg_arg().
	 */
	sz = optee_msg_arg_size(optee->rpc_param_count);
	shm_arg = tee_shm_alloc_priv_buf(ctx, sz);
	if (IS_ERR(shm_arg))
		return PTR_ERR(shm_arg);
	msg_arg = tee_shm_get_va(shm_arg, 0);
	if (IS_ERR(msg_arg)) {
		rc = PTR_ERR(msg_arg);
		goto out;
	}

	memset(msg_arg, 0, sz);
	msg_arg->num_params = 1;
	msg_arg->cmd = OPTEE_MSG_CMD_UNREGISTER_SHM;
	msg_arg->params[0].attr = OPTEE_MSG_ATTR_TYPE_RMEM_INPUT;
	msg_arg->params[0].u.rmem.shm_ref = (unsigned long)shm;

	if (optee->ops->do_call_with_arg(ctx, shm_arg, 0) ||
	    msg_arg->ret != TEEC_SUCCESS)
		rc = -EINVAL;
out:
	tee_shm_free(shm_arg);
	return rc;
}

static int optee_shm_register_supp(struct tee_context *ctx, struct tee_shm *shm,
				   struct page **pages, size_t num_pages,
				   unsigned long start)
{
	/*
	 * We don't want to register supplicant memory in OP-TEE.
	 * Instead information about it will be passed in RPC code.
	 */
	return optee_check_mem_type(start, num_pages);
}

static int optee_shm_unregister_supp(struct tee_context *ctx,
				     struct tee_shm *shm)
{
	return 0;
}

/*
 * 3. Dynamic shared memory pool based on alloc_pages()
 *
 * Implements an OP-TEE specific shared memory pool which is used
 * when dynamic shared memory is supported by secure world.
 *
 * The main function is optee_shm_pool_alloc_pages().
 */

static int pool_op_alloc(struct tee_shm_pool *pool,
			 struct tee_shm *shm, size_t size, size_t align)
{
	/*
	 * Shared memory private to the OP-TEE driver doesn't need
	 * to be registered with OP-TEE.
	 */
	if (shm->flags & TEE_SHM_PRIV)
		return optee_pool_op_alloc_helper(pool, shm, size, align, NULL);

	return optee_pool_op_alloc_helper(pool, shm, size, align,
					  optee_shm_register);
}

static void pool_op_free(struct tee_shm_pool *pool,
			 struct tee_shm *shm)
{
	if (!(shm->flags & TEE_SHM_PRIV))
		optee_pool_op_free_helper(pool, shm, optee_shm_unregister);
	else
		optee_pool_op_free_helper(pool, shm, NULL);
}

static void pool_op_destroy_pool(struct tee_shm_pool *pool)
{
	kfree(pool);
}

static const struct tee_shm_pool_ops pool_ops = {
	.alloc = pool_op_alloc,
	.free = pool_op_free,
	.destroy_pool = pool_op_destroy_pool,
};

/**
 * optee_shm_pool_alloc_pages() - create page-based allocator pool
 *
 * This pool is used when OP-TEE supports dymanic SHM. In this case
 * command buffers and such are allocated from kernel's own memory.
 */
static struct tee_shm_pool *optee_shm_pool_alloc_pages(void)
{
	struct tee_shm_pool *pool = kzalloc(sizeof(*pool), GFP_KERNEL);

	if (!pool)
		return ERR_PTR(-ENOMEM);

	pool->ops = &pool_ops;

	return pool;
}

/*
 * 4. Do a normal scheduled call into secure world
 *
 * The function optee_smc_do_call_with_arg() performs a normal scheduled
 * call into secure world. During this call may normal world request help
 * from normal world using RPCs, Remote Procedure Calls. This includes
 * delivery of non-secure interrupts to for instance allow rescheduling of
 * the current task.
 */

static void handle_rpc_func_cmd_shm_free(struct tee_context *ctx,
					 struct optee_msg_arg *arg)
{
	struct tee_shm *shm;

	arg->ret_origin = TEEC_ORIGIN_COMMS;

	if (arg->num_params != 1 ||
	    arg->params[0].attr != OPTEE_MSG_ATTR_TYPE_VALUE_INPUT) {
		arg->ret = TEEC_ERROR_BAD_PARAMETERS;
		return;
	}

	shm = (struct tee_shm *)(unsigned long)arg->params[0].u.value.b;
	switch (arg->params[0].u.value.a) {
	case OPTEE_RPC_SHM_TYPE_APPL:
		optee_rpc_cmd_free_suppl(ctx, shm);
		break;
	case OPTEE_RPC_SHM_TYPE_KERNEL:
		tee_shm_free(shm);
		break;
	default:
		arg->ret = TEEC_ERROR_BAD_PARAMETERS;
	}
	arg->ret = TEEC_SUCCESS;
}

static void handle_rpc_func_cmd_shm_alloc(struct tee_context *ctx,
					  struct optee *optee,
					  struct optee_msg_arg *arg,
					  struct optee_call_ctx *call_ctx)
{
	phys_addr_t pa;
	struct tee_shm *shm;
	size_t sz;
	size_t n;

	arg->ret_origin = TEEC_ORIGIN_COMMS;

	if (!arg->num_params ||
	    arg->params[0].attr != OPTEE_MSG_ATTR_TYPE_VALUE_INPUT) {
		arg->ret = TEEC_ERROR_BAD_PARAMETERS;
		return;
	}

	for (n = 1; n < arg->num_params; n++) {
		if (arg->params[n].attr != OPTEE_MSG_ATTR_TYPE_NONE) {
			arg->ret = TEEC_ERROR_BAD_PARAMETERS;
			return;
		}
	}

	sz = arg->params[0].u.value.b;
	switch (arg->params[0].u.value.a) {
	case OPTEE_RPC_SHM_TYPE_APPL:
		shm = optee_rpc_cmd_alloc_suppl(ctx, sz);
		break;
	case OPTEE_RPC_SHM_TYPE_KERNEL:
		shm = tee_shm_alloc_priv_buf(optee->ctx, sz);
		break;
	default:
		arg->ret = TEEC_ERROR_BAD_PARAMETERS;
		return;
	}

	if (IS_ERR(shm)) {
		arg->ret = TEEC_ERROR_OUT_OF_MEMORY;
		return;
	}

	if (tee_shm_get_pa(shm, 0, &pa)) {
		arg->ret = TEEC_ERROR_BAD_PARAMETERS;
		goto bad;
	}

	sz = tee_shm_get_size(shm);

	if (tee_shm_is_dynamic(shm)) {
		struct page **pages;
		u64 *pages_list;
		size_t page_num;

		pages = tee_shm_get_pages(shm, &page_num);
		if (!pages || !page_num) {
			arg->ret = TEEC_ERROR_OUT_OF_MEMORY;
			goto bad;
		}

		pages_list = optee_allocate_pages_list(page_num);
		if (!pages_list) {
			arg->ret = TEEC_ERROR_OUT_OF_MEMORY;
			goto bad;
		}

		call_ctx->pages_list = pages_list;
		call_ctx->num_entries = page_num;

		arg->params[0].attr = OPTEE_MSG_ATTR_TYPE_TMEM_OUTPUT |
				      OPTEE_MSG_ATTR_NONCONTIG;
		/*
		 * In the least bits of u.tmem.buf_ptr we store buffer offset
		 * from 4k page, as described in OP-TEE ABI.
		 */
		arg->params[0].u.tmem.buf_ptr = virt_to_phys(pages_list) |
			(tee_shm_get_page_offset(shm) &
			 (OPTEE_MSG_NONCONTIG_PAGE_SIZE - 1));
		arg->params[0].u.tmem.size = tee_shm_get_size(shm);
		arg->params[0].u.tmem.shm_ref = (unsigned long)shm;

		optee_fill_pages_list(pages_list, pages, page_num,
				      tee_shm_get_page_offset(shm));
	} else {
		arg->params[0].attr = OPTEE_MSG_ATTR_TYPE_TMEM_OUTPUT;
		arg->params[0].u.tmem.buf_ptr = pa;
		arg->params[0].u.tmem.size = sz;
		arg->params[0].u.tmem.shm_ref = (unsigned long)shm;
	}

	arg->ret = TEEC_SUCCESS;
	return;
bad:
	tee_shm_free(shm);
}

static void free_pages_list(struct optee_call_ctx *call_ctx)
{
	if (call_ctx->pages_list) {
		optee_free_pages_list(call_ctx->pages_list,
				      call_ctx->num_entries);
		call_ctx->pages_list = NULL;
		call_ctx->num_entries = 0;
	}
}

static void optee_rpc_finalize_call(struct optee_call_ctx *call_ctx)
{
	free_pages_list(call_ctx);
}

static void handle_rpc_func_cmd(struct tee_context *ctx, struct optee *optee,
				struct optee_msg_arg *arg,
				struct optee_call_ctx *call_ctx)
{

	switch (arg->cmd) {
	case OPTEE_RPC_CMD_SHM_ALLOC:
		free_pages_list(call_ctx);
		handle_rpc_func_cmd_shm_alloc(ctx, optee, arg, call_ctx);
		break;
	case OPTEE_RPC_CMD_SHM_FREE:
		handle_rpc_func_cmd_shm_free(ctx, arg);
		break;
	default:
		optee_rpc_cmd(ctx, optee, arg);
	}
}

/**
 * optee_handle_rpc() - handle RPC from secure world
 * @ctx:	context doing the RPC
 * @param:	value of registers for the RPC
 * @call_ctx:	call context. Preserved during one OP-TEE invocation
 *
 * Result of RPC is written back into @param.
 */
static void optee_handle_rpc(struct tee_context *ctx,
			     struct optee_msg_arg *rpc_arg,
			     struct optee_rpc_param *param,
			     struct optee_call_ctx *call_ctx)
{
	struct tee_device *teedev = ctx->teedev;
	struct optee *optee = tee_get_drvdata(teedev);
	struct optee_msg_arg *arg;
	struct tee_shm *shm;
	phys_addr_t pa;

	switch (OPTEE_SMC_RETURN_GET_RPC_FUNC(param->a0)) {
	case OPTEE_SMC_RPC_FUNC_ALLOC:
		shm = tee_shm_alloc_priv_buf(optee->ctx, param->a1);
		if (!IS_ERR(shm) && !tee_shm_get_pa(shm, 0, &pa)) {
			reg_pair_from_64(&param->a1, &param->a2, pa);
			reg_pair_from_64(&param->a4, &param->a5,
					 (unsigned long)shm);
		} else {
			param->a1 = 0;
			param->a2 = 0;
			param->a4 = 0;
			param->a5 = 0;
		}
		kmemleak_not_leak(shm);
		break;
	case OPTEE_SMC_RPC_FUNC_FREE:
		shm = reg_pair_to_ptr(param->a1, param->a2);
		tee_shm_free(shm);
		break;
	case OPTEE_SMC_RPC_FUNC_FOREIGN_INTR:
		/*
		 * A foreign interrupt was raised while secure world was
		 * executing, since they are handled in Linux a dummy RPC is
		 * performed to let Linux take the interrupt through the normal
		 * vector.
		 */
		break;
	case OPTEE_SMC_RPC_FUNC_CMD:
		if (rpc_arg) {
			arg = rpc_arg;
		} else {
			shm = reg_pair_to_ptr(param->a1, param->a2);
			arg = tee_shm_get_va(shm, 0);
			if (IS_ERR(arg)) {
				pr_err("%s: tee_shm_get_va %p failed\n",
				       __func__, shm);
				break;
			}
		}

		handle_rpc_func_cmd(ctx, optee, arg, call_ctx);
		break;
	default:
		pr_warn("Unknown RPC func 0x%x\n",
			(u32)OPTEE_SMC_RETURN_GET_RPC_FUNC(param->a0));
		break;
	}

	param->a0 = OPTEE_SMC_CALL_RETURN_FROM_RPC;
}

/**
 * optee_smc_do_call_with_arg() - Do an SMC to OP-TEE in secure world
 * @ctx:	calling context
 * @shm:	shared memory holding the message to pass to secure world
 * @offs:	offset of the message in @shm
 *
 * Does and SMC to OP-TEE in secure world and handles eventual resulting
 * Remote Procedure Calls (RPC) from OP-TEE.
 *
 * Returns return code from secure world, 0 is OK
 */
static int optee_smc_do_call_with_arg(struct tee_context *ctx,
				      struct tee_shm *shm, u_int offs)
{
	struct optee *optee = tee_get_drvdata(ctx->teedev);
	struct optee_call_waiter w;
	struct optee_rpc_param param = { };
	struct optee_call_ctx call_ctx = { };
	struct optee_msg_arg *rpc_arg = NULL;
	int rc;

	if (optee->rpc_param_count) {
		struct optee_msg_arg *arg;
		unsigned int rpc_arg_offs;

		arg = tee_shm_get_va(shm, offs);
		if (IS_ERR(arg))
			return PTR_ERR(arg);

		rpc_arg_offs = OPTEE_MSG_GET_ARG_SIZE(arg->num_params);
		rpc_arg = tee_shm_get_va(shm, offs + rpc_arg_offs);
		if (IS_ERR(arg))
			return PTR_ERR(arg);
	}

	if  (rpc_arg && tee_shm_is_dynamic(shm)) {
		param.a0 = OPTEE_SMC_CALL_WITH_REGD_ARG;
		reg_pair_from_64(&param.a1, &param.a2, (u_long)shm);
		param.a3 = offs;
	} else {
		phys_addr_t parg;

		rc = tee_shm_get_pa(shm, offs, &parg);
		if (rc)
			return rc;

		if (rpc_arg)
			param.a0 = OPTEE_SMC_CALL_WITH_RPC_ARG;
		else
			param.a0 = OPTEE_SMC_CALL_WITH_ARG;
		reg_pair_from_64(&param.a1, &param.a2, parg);
	}
	/* Initialize waiter */
	optee_cq_wait_init(&optee->call_queue, &w);
	while (true) {
		struct arm_smccc_res res;

		trace_optee_invoke_fn_begin(&param);
		optee->smc.invoke_fn(param.a0, param.a1, param.a2, param.a3,
				     param.a4, param.a5, param.a6, param.a7,
				     &res);
		trace_optee_invoke_fn_end(&param, &res);

		if (res.a0 == OPTEE_SMC_RETURN_ETHREAD_LIMIT) {
			/*
			 * Out of threads in secure world, wait for a thread
			 * become available.
			 */
			optee_cq_wait_for_completion(&optee->call_queue, &w);
		} else if (OPTEE_SMC_RETURN_IS_RPC(res.a0)) {
			cond_resched();
			param.a0 = res.a0;
			param.a1 = res.a1;
			param.a2 = res.a2;
			param.a3 = res.a3;
			optee_handle_rpc(ctx, rpc_arg, &param, &call_ctx);
		} else {
			rc = res.a0;
			break;
		}
	}

	optee_rpc_finalize_call(&call_ctx);
	/*
	 * We're done with our thread in secure world, if there's any
	 * thread waiters wake up one.
	 */
	optee_cq_wait_final(&optee->call_queue, &w);

	return rc;
}

static int simple_call_with_arg(struct tee_context *ctx, u32 cmd)
{
	struct optee_shm_arg_entry *entry;
	struct optee_msg_arg *msg_arg;
	struct tee_shm *shm;
	u_int offs;

	msg_arg = optee_get_msg_arg(ctx, 0, &entry, &shm, &offs);
	if (IS_ERR(msg_arg))
		return PTR_ERR(msg_arg);

	msg_arg->cmd = cmd;
	optee_smc_do_call_with_arg(ctx, shm, offs);

	optee_free_msg_arg(ctx, entry, offs);
	return 0;
}

static int optee_smc_do_bottom_half(struct tee_context *ctx)
{
	return simple_call_with_arg(ctx, OPTEE_MSG_CMD_DO_BOTTOM_HALF);
}

static int optee_smc_stop_async_notif(struct tee_context *ctx)
{
	return simple_call_with_arg(ctx, OPTEE_MSG_CMD_STOP_ASYNC_NOTIF);
}

/*
 * 5. Asynchronous notification
 */

static u32 get_async_notif_value(optee_invoke_fn *invoke_fn, bool *value_valid,
				 bool *value_pending)
{
	struct arm_smccc_res res;

	invoke_fn(OPTEE_SMC_GET_ASYNC_NOTIF_VALUE, 0, 0, 0, 0, 0, 0, 0, &res);

	if (res.a0)
		return 0;
	*value_valid = (res.a2 & OPTEE_SMC_ASYNC_NOTIF_VALUE_VALID);
	*value_pending = (res.a2 & OPTEE_SMC_ASYNC_NOTIF_VALUE_PENDING);
	return res.a1;
}

static irqreturn_t notif_irq_handler(int irq, void *dev_id)
{
	struct optee *optee = dev_id;
	bool do_bottom_half = false;
	bool value_valid;
	bool value_pending;
	u32 value;

	do {
		value = get_async_notif_value(optee->smc.invoke_fn,
					      &value_valid, &value_pending);
		if (!value_valid)
			break;

		if (value == OPTEE_SMC_ASYNC_NOTIF_VALUE_DO_BOTTOM_HALF)
			do_bottom_half = true;
		else
			optee_notif_send(optee, value);
	} while (value_pending);

	if (do_bottom_half)
		return IRQ_WAKE_THREAD;
	return IRQ_HANDLED;
}

static irqreturn_t notif_irq_thread_fn(int irq, void *dev_id)
{
	struct optee *optee = dev_id;

	optee_smc_do_bottom_half(optee->ctx);

	return IRQ_HANDLED;
}

static int optee_smc_notif_init_irq(struct optee *optee, u_int irq)
{
	int rc;

	rc = request_threaded_irq(irq, notif_irq_handler,
				  notif_irq_thread_fn,
				  0, "optee_notification", optee);
	if (rc)
		return rc;

	optee->smc.notif_irq = irq;

	return 0;
}

static void optee_smc_notif_uninit_irq(struct optee *optee)
{
	if (optee->smc.sec_caps & OPTEE_SMC_SEC_CAP_ASYNC_NOTIF) {
		optee_smc_stop_async_notif(optee->ctx);
		if (optee->smc.notif_irq) {
			free_irq(optee->smc.notif_irq, optee);
			irq_dispose_mapping(optee->smc.notif_irq);
		}
	}
}

/*
 * 6. Driver initialization
 *
 * During driver initialization is secure world probed to find out which
 * features it supports so the driver can be initialized with a matching
 * configuration. This involves for instance support for dynamic shared
 * memory instead of a static memory carvout.
 */

static void optee_get_version(struct tee_device *teedev,
			      struct tee_ioctl_version_data *vers)
{
	struct tee_ioctl_version_data v = {
		.impl_id = TEE_IMPL_ID_OPTEE,
		.impl_caps = TEE_OPTEE_CAP_TZ,
		.gen_caps = TEE_GEN_CAP_GP,
	};
	struct optee *optee = tee_get_drvdata(teedev);

	if (optee->smc.sec_caps & OPTEE_SMC_SEC_CAP_DYNAMIC_SHM)
		v.gen_caps |= TEE_GEN_CAP_REG_MEM;
	if (optee->smc.sec_caps & OPTEE_SMC_SEC_CAP_MEMREF_NULL)
		v.gen_caps |= TEE_GEN_CAP_MEMREF_NULL;
	*vers = v;
}

static int optee_smc_open(struct tee_context *ctx)
{
	struct optee *optee = tee_get_drvdata(ctx->teedev);
	u32 sec_caps = optee->smc.sec_caps;

	return optee_open(ctx, sec_caps & OPTEE_SMC_SEC_CAP_MEMREF_NULL);
}

static const struct tee_driver_ops optee_clnt_ops = {
	.get_version = optee_get_version,
	.open = optee_smc_open,
	.release = optee_release,
	.open_session = optee_open_session,
	.close_session = optee_close_session,
	.invoke_func = optee_invoke_func,
	.cancel_req = optee_cancel_req,
	.shm_register = optee_shm_register,
	.shm_unregister = optee_shm_unregister,
};

static const struct tee_desc optee_clnt_desc = {
	.name = DRIVER_NAME "-clnt",
	.ops = &optee_clnt_ops,
	.owner = THIS_MODULE,
};

static const struct tee_driver_ops optee_supp_ops = {
	.get_version = optee_get_version,
	.open = optee_smc_open,
	.release = optee_release_supp,
	.supp_recv = optee_supp_recv,
	.supp_send = optee_supp_send,
	.shm_register = optee_shm_register_supp,
	.shm_unregister = optee_shm_unregister_supp,
};

static const struct tee_desc optee_supp_desc = {
	.name = DRIVER_NAME "-supp",
	.ops = &optee_supp_ops,
	.owner = THIS_MODULE,
	.flags = TEE_DESC_PRIVILEGED,
};

static const struct optee_ops optee_ops = {
	.do_call_with_arg = optee_smc_do_call_with_arg,
	.to_msg_param = optee_to_msg_param,
	.from_msg_param = optee_from_msg_param,
};

static int enable_async_notif(optee_invoke_fn *invoke_fn)
{
	struct arm_smccc_res res;

	invoke_fn(OPTEE_SMC_ENABLE_ASYNC_NOTIF, 0, 0, 0, 0, 0, 0, 0, &res);

	if (res.a0)
		return -EINVAL;
	return 0;
}

static bool optee_msg_api_uid_is_optee_api(optee_invoke_fn *invoke_fn)
{
	struct arm_smccc_res res;

	invoke_fn(OPTEE_SMC_CALLS_UID, 0, 0, 0, 0, 0, 0, 0, &res);

	if (res.a0 == OPTEE_MSG_UID_0 && res.a1 == OPTEE_MSG_UID_1 &&
	    res.a2 == OPTEE_MSG_UID_2 && res.a3 == OPTEE_MSG_UID_3)
		return true;
	return false;
}

static void optee_msg_get_os_revision(optee_invoke_fn *invoke_fn)
{
	union {
		struct arm_smccc_res smccc;
		struct optee_smc_call_get_os_revision_result result;
	} res = {
		.result = {
			.build_id = 0
		}
	};

	invoke_fn(OPTEE_SMC_CALL_GET_OS_REVISION, 0, 0, 0, 0, 0, 0, 0,
		  &res.smccc);

	if (res.result.build_id)
		pr_info("revision %lu.%lu (%08lx)", res.result.major,
			res.result.minor, res.result.build_id);
	else
		pr_info("revision %lu.%lu", res.result.major, res.result.minor);
}

static bool optee_msg_api_revision_is_compatible(optee_invoke_fn *invoke_fn)
{
	union {
		struct arm_smccc_res smccc;
		struct optee_smc_calls_revision_result result;
	} res;

	invoke_fn(OPTEE_SMC_CALLS_REVISION, 0, 0, 0, 0, 0, 0, 0, &res.smccc);

	if (res.result.major == OPTEE_MSG_REVISION_MAJOR &&
	    (int)res.result.minor >= OPTEE_MSG_REVISION_MINOR)
		return true;
	return false;
}

static bool optee_msg_exchange_capabilities(optee_invoke_fn *invoke_fn,
					    u32 *sec_caps, u32 *max_notif_value,
					    unsigned int *rpc_param_count)
{
	union {
		struct arm_smccc_res smccc;
		struct optee_smc_exchange_capabilities_result result;
	} res;
	u32 a1 = 0;

	/*
	 * TODO This isn't enough to tell if it's UP system (from kernel
	 * point of view) or not, is_smp() returns the information
	 * needed, but can't be called directly from here.
	 */
	if (!IS_ENABLED(CONFIG_SMP) || nr_cpu_ids == 1)
		a1 |= OPTEE_SMC_NSEC_CAP_UNIPROCESSOR;

	invoke_fn(OPTEE_SMC_EXCHANGE_CAPABILITIES, a1, 0, 0, 0, 0, 0, 0,
		  &res.smccc);

	if (res.result.status != OPTEE_SMC_RETURN_OK)
		return false;

	*sec_caps = res.result.capabilities;
	if (*sec_caps & OPTEE_SMC_SEC_CAP_ASYNC_NOTIF)
		*max_notif_value = res.result.max_notif_value;
	else
		*max_notif_value = OPTEE_DEFAULT_MAX_NOTIF_VALUE;
	if (*sec_caps & OPTEE_SMC_SEC_CAP_RPC_ARG)
		*rpc_param_count = (u8)res.result.data;
	else
		*rpc_param_count = 0;

	return true;
}

static struct tee_shm_pool *
optee_config_shm_memremap(optee_invoke_fn *invoke_fn, void **memremaped_shm)
{
	union {
		struct arm_smccc_res smccc;
		struct optee_smc_get_shm_config_result result;
	} res;
	unsigned long vaddr;
	phys_addr_t paddr;
	size_t size;
	phys_addr_t begin;
	phys_addr_t end;
	void *va;
	void *rc;

	invoke_fn(OPTEE_SMC_GET_SHM_CONFIG, 0, 0, 0, 0, 0, 0, 0, &res.smccc);
	if (res.result.status != OPTEE_SMC_RETURN_OK) {
		pr_err("static shm service not available\n");
		return ERR_PTR(-ENOENT);
	}

	if (res.result.settings != OPTEE_SMC_SHM_CACHED) {
		pr_err("only normal cached shared memory supported\n");
		return ERR_PTR(-EINVAL);
	}

	begin = roundup(res.result.start, PAGE_SIZE);
	end = rounddown(res.result.start + res.result.size, PAGE_SIZE);
	paddr = begin;
	size = end - begin;

	va = memremap(paddr, size, MEMREMAP_WB);
	if (!va) {
		pr_err("shared memory ioremap failed\n");
		return ERR_PTR(-EINVAL);
	}
	vaddr = (unsigned long)va;

	rc = tee_shm_pool_alloc_res_mem(vaddr, paddr, size,
					OPTEE_MIN_STATIC_POOL_ALIGN);
	if (IS_ERR(rc))
		memunmap(va);
	else
		*memremaped_shm = va;

	return rc;
}

/* Simple wrapper functions to be able to use a function pointer */
static void optee_smccc_smc(unsigned long a0, unsigned long a1,
			    unsigned long a2, unsigned long a3,
			    unsigned long a4, unsigned long a5,
			    unsigned long a6, unsigned long a7,
			    struct arm_smccc_res *res)
{
	arm_smccc_smc(a0, a1, a2, a3, a4, a5, a6, a7, res);
}

static void optee_smccc_hvc(unsigned long a0, unsigned long a1,
			    unsigned long a2, unsigned long a3,
			    unsigned long a4, unsigned long a5,
			    unsigned long a6, unsigned long a7,
			    struct arm_smccc_res *res)
{
	arm_smccc_hvc(a0, a1, a2, a3, a4, a5, a6, a7, res);
}

static optee_invoke_fn *get_invoke_func(struct device *dev)
{
	const char *method;

	pr_info("probing for conduit method.\n");

	if (device_property_read_string(dev, "method", &method)) {
		pr_warn("missing \"method\" property\n");
		return ERR_PTR(-ENXIO);
	}

	if (!strcmp("hvc", method))
		return optee_smccc_hvc;
	else if (!strcmp("smc", method))
		return optee_smccc_smc;

	pr_warn("invalid \"method\" property: %s\n", method);
	return ERR_PTR(-EINVAL);
}

/* optee_remove - Device Removal Routine
 * @pdev: platform device information struct
 *
 * optee_remove is called by platform subsystem to alert the driver
 * that it should release the device
 */
static int optee_smc_remove(struct platform_device *pdev)
{
	struct optee *optee = platform_get_drvdata(pdev);

	/*
	 * Ask OP-TEE to free all cached shared memory objects to decrease
	 * reference counters and also avoid wild pointers in secure world
	 * into the old shared memory range.
	 */
	if (!optee->rpc_param_count)
		optee_disable_shm_cache(optee);

	optee_smc_notif_uninit_irq(optee);

	optee_remove_common(optee);

	if (optee->smc.memremaped_shm)
		memunmap(optee->smc.memremaped_shm);

	kfree(optee);

	return 0;
}

/* optee_shutdown - Device Removal Routine
 * @pdev: platform device information struct
 *
 * platform_shutdown is called by the platform subsystem to alert
 * the driver that a shutdown, reboot, or kexec is happening and
 * device must be disabled.
 */
static void optee_shutdown(struct platform_device *pdev)
{
	struct optee *optee = platform_get_drvdata(pdev);

	if (!optee->rpc_param_count)
		optee_disable_shm_cache(optee);
}

static int optee_probe(struct platform_device *pdev)
{
	optee_invoke_fn *invoke_fn;
	struct tee_shm_pool *pool = ERR_PTR(-EINVAL);
	struct optee *optee = NULL;
	void *memremaped_shm = NULL;
	unsigned int rpc_param_count;
	struct tee_device *teedev;
	struct tee_context *ctx;
	u32 max_notif_value;
	u32 arg_cache_flags;
	u32 sec_caps;
	int rc;

	invoke_fn = get_invoke_func(&pdev->dev);
	if (IS_ERR(invoke_fn))
		return PTR_ERR(invoke_fn);

	if (!optee_msg_api_uid_is_optee_api(invoke_fn)) {
		pr_warn("api uid mismatch\n");
		return -EINVAL;
	}

	optee_msg_get_os_revision(invoke_fn);

	if (!optee_msg_api_revision_is_compatible(invoke_fn)) {
		pr_warn("api revision mismatch\n");
		return -EINVAL;
	}

	if (!optee_msg_exchange_capabilities(invoke_fn, &sec_caps,
					     &max_notif_value,
					     &rpc_param_count)) {
		pr_warn("capabilities mismatch\n");
		return -EINVAL;
	}

	/*
	 * Try to use dynamic shared memory if possible
	 */
<<<<<<< HEAD
	if (sec_caps & OPTEE_SMC_SEC_CAP_DYNAMIC_SHM)
		pool = optee_shm_pool_alloc_pages();
=======
	if (sec_caps & OPTEE_SMC_SEC_CAP_DYNAMIC_SHM) {
		/*
		 * If we have OPTEE_SMC_SEC_CAP_RPC_ARG we can ask
		 * optee_get_msg_arg() to pre-register (by having
		 * OPTEE_SHM_ARG_ALLOC_PRIV cleared) the page used to pass
		 * an argument struct.
		 *
		 * With the page is pre-registered we can use a non-zero
		 * offset for argument struct, this is indicated with
		 * OPTEE_SHM_ARG_SHARED.
		 *
		 * This means that optee_smc_do_call_with_arg() will use
		 * OPTEE_SMC_CALL_WITH_REGD_ARG for pre-registered pages.
		 */
		if (sec_caps & OPTEE_SMC_SEC_CAP_RPC_ARG)
			arg_cache_flags = OPTEE_SHM_ARG_SHARED;
		else
			arg_cache_flags = OPTEE_SHM_ARG_ALLOC_PRIV;

		pool = optee_shm_pool_alloc_pages();
	}
>>>>>>> 88084a3d

	/*
	 * If dynamic shared memory is not available or failed - try static one
	 */
	if (IS_ERR(pool) && (sec_caps & OPTEE_SMC_SEC_CAP_HAVE_RESERVED_SHM)) {
		/*
		 * The static memory pool can use non-zero page offsets so
		 * let optee_get_msg_arg() know that with OPTEE_SHM_ARG_SHARED.
		 *
		 * optee_get_msg_arg() should not pre-register the
		 * allocated page used to pass an argument struct, this is
		 * indicated with OPTEE_SHM_ARG_ALLOC_PRIV.
		 *
		 * This means that optee_smc_do_call_with_arg() will use
		 * OPTEE_SMC_CALL_WITH_ARG if rpc_param_count is 0, else
		 * OPTEE_SMC_CALL_WITH_RPC_ARG.
		 */
		arg_cache_flags = OPTEE_SHM_ARG_SHARED |
				  OPTEE_SHM_ARG_ALLOC_PRIV;
		pool = optee_config_shm_memremap(invoke_fn, &memremaped_shm);
	}

	if (IS_ERR(pool))
		return PTR_ERR(pool);

	optee = kzalloc(sizeof(*optee), GFP_KERNEL);
	if (!optee) {
		rc = -ENOMEM;
		goto err_free_pool;
	}

	optee->ops = &optee_ops;
	optee->smc.invoke_fn = invoke_fn;
	optee->smc.sec_caps = sec_caps;
	optee->rpc_param_count = rpc_param_count;

	teedev = tee_device_alloc(&optee_clnt_desc, NULL, pool, optee);
	if (IS_ERR(teedev)) {
		rc = PTR_ERR(teedev);
		goto err_free_optee;
	}
	optee->teedev = teedev;

	teedev = tee_device_alloc(&optee_supp_desc, NULL, pool, optee);
	if (IS_ERR(teedev)) {
		rc = PTR_ERR(teedev);
		goto err_unreg_teedev;
	}
	optee->supp_teedev = teedev;

	rc = tee_device_register(optee->teedev);
	if (rc)
		goto err_unreg_supp_teedev;

	rc = tee_device_register(optee->supp_teedev);
	if (rc)
		goto err_unreg_supp_teedev;

	mutex_init(&optee->call_queue.mutex);
	INIT_LIST_HEAD(&optee->call_queue.waiters);
	optee_supp_init(&optee->supp);
	optee->smc.memremaped_shm = memremaped_shm;
	optee->pool = pool;
	optee_shm_arg_cache_init(optee, arg_cache_flags);

	platform_set_drvdata(pdev, optee);
	ctx = teedev_open(optee->teedev);
	if (IS_ERR(ctx)) {
		rc = PTR_ERR(ctx);
		goto err_supp_uninit;
	}
	optee->ctx = ctx;
	rc = optee_notif_init(optee, max_notif_value);
	if (rc)
		goto err_close_ctx;

	if (sec_caps & OPTEE_SMC_SEC_CAP_ASYNC_NOTIF) {
		unsigned int irq;

		rc = platform_get_irq(pdev, 0);
		if (rc < 0) {
			pr_err("platform_get_irq: ret %d\n", rc);
			goto err_notif_uninit;
		}
		irq = rc;

		rc = optee_smc_notif_init_irq(optee, irq);
		if (rc) {
			irq_dispose_mapping(irq);
			goto err_notif_uninit;
		}
		enable_async_notif(optee->smc.invoke_fn);
		pr_info("Asynchronous notifications enabled\n");
	}

	/*
	 * Ensure that there are no pre-existing shm objects before enabling
	 * the shm cache so that there's no chance of receiving an invalid
	 * address during shutdown. This could occur, for example, if we're
	 * kexec booting from an older kernel that did not properly cleanup the
	 * shm cache.
	 */
	optee_disable_unmapped_shm_cache(optee);

	/*
	 * Only enable the shm cache in case we're not able to pass the RPC
	 * arg struct right after the normal arg struct.
	 */
	if (!optee->rpc_param_count)
		optee_enable_shm_cache(optee);

	if (optee->smc.sec_caps & OPTEE_SMC_SEC_CAP_DYNAMIC_SHM)
		pr_info("dynamic shared memory is enabled\n");

	rc = optee_enumerate_devices(PTA_CMD_GET_DEVICES);
	if (rc)
		goto err_disable_shm_cache;

	pr_info("initialized driver\n");
	return 0;

err_disable_shm_cache:
	if (!optee->rpc_param_count)
		optee_disable_shm_cache(optee);
	optee_smc_notif_uninit_irq(optee);
	optee_unregister_devices();
err_notif_uninit:
	optee_notif_uninit(optee);
err_close_ctx:
	teedev_close_context(ctx);
err_supp_uninit:
	optee_shm_arg_cache_uninit(optee);
	optee_supp_uninit(&optee->supp);
	mutex_destroy(&optee->call_queue.mutex);
err_unreg_supp_teedev:
	tee_device_unregister(optee->supp_teedev);
err_unreg_teedev:
	tee_device_unregister(optee->teedev);
err_free_optee:
	kfree(optee);
err_free_pool:
	tee_shm_pool_free(pool);
	if (memremaped_shm)
		memunmap(memremaped_shm);
	return rc;
}

static const struct of_device_id optee_dt_match[] = {
	{ .compatible = "linaro,optee-tz" },
	{},
};
MODULE_DEVICE_TABLE(of, optee_dt_match);

static struct platform_driver optee_driver = {
	.probe  = optee_probe,
	.remove = optee_smc_remove,
	.shutdown = optee_shutdown,
	.driver = {
		.name = "optee",
		.of_match_table = optee_dt_match,
	},
};

int optee_smc_abi_register(void)
{
	return platform_driver_register(&optee_driver);
}

void optee_smc_abi_unregister(void)
{
	platform_driver_unregister(&optee_driver);
}<|MERGE_RESOLUTION|>--- conflicted
+++ resolved
@@ -1394,10 +1394,6 @@
 	/*
 	 * Try to use dynamic shared memory if possible
 	 */
-<<<<<<< HEAD
-	if (sec_caps & OPTEE_SMC_SEC_CAP_DYNAMIC_SHM)
-		pool = optee_shm_pool_alloc_pages();
-=======
 	if (sec_caps & OPTEE_SMC_SEC_CAP_DYNAMIC_SHM) {
 		/*
 		 * If we have OPTEE_SMC_SEC_CAP_RPC_ARG we can ask
@@ -1419,7 +1415,6 @@
 
 		pool = optee_shm_pool_alloc_pages();
 	}
->>>>>>> 88084a3d
 
 	/*
 	 * If dynamic shared memory is not available or failed - try static one
