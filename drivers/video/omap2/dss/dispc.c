--- conflicted
+++ resolved
@@ -496,18 +496,6 @@
 
 	r = pm_runtime_put_sync(&dispc.pdev->dev);
 	WARN_ON(r < 0 && r != -ENOSYS);
-<<<<<<< HEAD
-}
-
-static inline bool dispc_mgr_is_lcd(enum omap_channel channel)
-{
-	if (channel == OMAP_DSS_CHANNEL_LCD ||
-			channel == OMAP_DSS_CHANNEL_LCD2)
-		return true;
-	else
-		return false;
-=======
->>>>>>> 974a6582
 }
 
 u32 dispc_mgr_get_vsync_irq(enum omap_channel channel)
