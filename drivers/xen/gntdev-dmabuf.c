// SPDX-License-Identifier: GPL-2.0

/*
 * Xen dma-buf functionality for gntdev.
 *
 * DMA buffer implementation is based on drivers/gpu/drm/drm_prime.c.
 *
 * Copyright (c) 2018 Oleksandr Andrushchenko, EPAM Systems Inc.
 */

#include <linux/kernel.h>
#include <linux/errno.h>
#include <linux/dma-buf.h>
#include <linux/slab.h>
#include <linux/types.h>
#include <linux/uaccess.h>
#include <linux/module.h>

#include <xen/xen.h>
#include <xen/grant_table.h>

#include "gntdev-common.h"
#include "gntdev-dmabuf.h"

MODULE_IMPORT_NS(DMA_BUF);

struct gntdev_dmabuf {
	struct gntdev_dmabuf_priv *priv;
	struct dma_buf *dmabuf;
	struct list_head next;
	int fd;

	union {
		struct {
			/* Exported buffers are reference counted. */
			struct kref refcount;

			struct gntdev_priv *priv;
			struct gntdev_grant_map *map;
		} exp;
		struct {
			/* Granted references of the imported buffer. */
			grant_ref_t *refs;
			/* Scatter-gather table of the imported buffer. */
			struct sg_table *sgt;
			/* dma-buf attachment of the imported buffer. */
			struct dma_buf_attachment *attach;
		} imp;
	} u;

	/* Number of pages this buffer has. */
	int nr_pages;
	/* Pages of this buffer. */
	struct page **pages;
};

struct gntdev_dmabuf_wait_obj {
	struct list_head next;
	struct gntdev_dmabuf *gntdev_dmabuf;
	struct completion completion;
};

struct gntdev_dmabuf_attachment {
	struct sg_table *sgt;
	enum dma_data_direction dir;
};

struct gntdev_dmabuf_priv {
	/* List of exported DMA buffers. */
	struct list_head exp_list;
	/* List of wait objects. */
	struct list_head exp_wait_list;
	/* List of imported DMA buffers. */
	struct list_head imp_list;
	/* This is the lock which protects dma_buf_xxx lists. */
	struct mutex lock;
	/*
	 * We reference this file while exporting dma-bufs, so
	 * the grant device context is not destroyed while there are
	 * external users alive.
	 */
	struct file *filp;
};

/* DMA buffer export support. */

/* Implementation of wait for exported DMA buffer to be released. */

static void dmabuf_exp_release(struct kref *kref);

static struct gntdev_dmabuf_wait_obj *
dmabuf_exp_wait_obj_new(struct gntdev_dmabuf_priv *priv,
			struct gntdev_dmabuf *gntdev_dmabuf)
{
	struct gntdev_dmabuf_wait_obj *obj;

	obj = kzalloc(sizeof(*obj), GFP_KERNEL);
	if (!obj)
		return ERR_PTR(-ENOMEM);

	init_completion(&obj->completion);
	obj->gntdev_dmabuf = gntdev_dmabuf;

	mutex_lock(&priv->lock);
	list_add(&obj->next, &priv->exp_wait_list);
	/* Put our reference and wait for gntdev_dmabuf's release to fire. */
	kref_put(&gntdev_dmabuf->u.exp.refcount, dmabuf_exp_release);
	mutex_unlock(&priv->lock);
	return obj;
}

static void dmabuf_exp_wait_obj_free(struct gntdev_dmabuf_priv *priv,
				     struct gntdev_dmabuf_wait_obj *obj)
{
	mutex_lock(&priv->lock);
	list_del(&obj->next);
	mutex_unlock(&priv->lock);
	kfree(obj);
}

static int dmabuf_exp_wait_obj_wait(struct gntdev_dmabuf_wait_obj *obj,
				    u32 wait_to_ms)
{
	if (wait_for_completion_timeout(&obj->completion,
			msecs_to_jiffies(wait_to_ms)) <= 0)
		return -ETIMEDOUT;

	return 0;
}

static void dmabuf_exp_wait_obj_signal(struct gntdev_dmabuf_priv *priv,
				       struct gntdev_dmabuf *gntdev_dmabuf)
{
	struct gntdev_dmabuf_wait_obj *obj;

	list_for_each_entry(obj, &priv->exp_wait_list, next)
		if (obj->gntdev_dmabuf == gntdev_dmabuf) {
			pr_debug("Found gntdev_dmabuf in the wait list, wake\n");
			complete_all(&obj->completion);
			break;
		}
}

static struct gntdev_dmabuf *
dmabuf_exp_wait_obj_get_dmabuf(struct gntdev_dmabuf_priv *priv, int fd)
{
	struct gntdev_dmabuf *gntdev_dmabuf, *ret = ERR_PTR(-ENOENT);

	mutex_lock(&priv->lock);
	list_for_each_entry(gntdev_dmabuf, &priv->exp_list, next)
		if (gntdev_dmabuf->fd == fd) {
			pr_debug("Found gntdev_dmabuf in the wait list\n");
			kref_get(&gntdev_dmabuf->u.exp.refcount);
			ret = gntdev_dmabuf;
			break;
		}
	mutex_unlock(&priv->lock);
	return ret;
}

static int dmabuf_exp_wait_released(struct gntdev_dmabuf_priv *priv, int fd,
				    int wait_to_ms)
{
	struct gntdev_dmabuf *gntdev_dmabuf;
	struct gntdev_dmabuf_wait_obj *obj;
	int ret;

	pr_debug("Will wait for dma-buf with fd %d\n", fd);
	/*
	 * Try to find the DMA buffer: if not found means that
	 * either the buffer has already been released or file descriptor
	 * provided is wrong.
	 */
	gntdev_dmabuf = dmabuf_exp_wait_obj_get_dmabuf(priv, fd);
	if (IS_ERR(gntdev_dmabuf))
		return PTR_ERR(gntdev_dmabuf);

	/*
	 * gntdev_dmabuf still exists and is reference count locked by us now,
	 * so prepare to wait: allocate wait object and add it to the wait list,
	 * so we can find it on release.
	 */
	obj = dmabuf_exp_wait_obj_new(priv, gntdev_dmabuf);
	if (IS_ERR(obj))
		return PTR_ERR(obj);

	ret = dmabuf_exp_wait_obj_wait(obj, wait_to_ms);
	dmabuf_exp_wait_obj_free(priv, obj);
	return ret;
}

/* DMA buffer export support. */

static struct sg_table *
dmabuf_pages_to_sgt(struct page **pages, unsigned int nr_pages)
{
	struct sg_table *sgt;
	int ret;

	sgt = kmalloc(sizeof(*sgt), GFP_KERNEL);
	if (!sgt) {
		ret = -ENOMEM;
		goto out;
	}

	ret = sg_alloc_table_from_pages(sgt, pages, nr_pages, 0,
					nr_pages << PAGE_SHIFT,
					GFP_KERNEL);
	if (ret)
		goto out;

	return sgt;

out:
	kfree(sgt);
	return ERR_PTR(ret);
}

static int dmabuf_exp_ops_attach(struct dma_buf *dma_buf,
				 struct dma_buf_attachment *attach)
{
	struct gntdev_dmabuf_attachment *gntdev_dmabuf_attach;

	gntdev_dmabuf_attach = kzalloc(sizeof(*gntdev_dmabuf_attach),
				       GFP_KERNEL);
	if (!gntdev_dmabuf_attach)
		return -ENOMEM;

	gntdev_dmabuf_attach->dir = DMA_NONE;
	attach->priv = gntdev_dmabuf_attach;
	return 0;
}

static void dmabuf_exp_ops_detach(struct dma_buf *dma_buf,
				  struct dma_buf_attachment *attach)
{
	struct gntdev_dmabuf_attachment *gntdev_dmabuf_attach = attach->priv;

	if (gntdev_dmabuf_attach) {
		struct sg_table *sgt = gntdev_dmabuf_attach->sgt;

		if (sgt) {
			if (gntdev_dmabuf_attach->dir != DMA_NONE)
				dma_unmap_sgtable(attach->dev, sgt,
						  gntdev_dmabuf_attach->dir,
						  DMA_ATTR_SKIP_CPU_SYNC);
			sg_free_table(sgt);
		}

		kfree(sgt);
		kfree(gntdev_dmabuf_attach);
		attach->priv = NULL;
	}
}

static struct sg_table *
dmabuf_exp_ops_map_dma_buf(struct dma_buf_attachment *attach,
			   enum dma_data_direction dir)
{
	struct gntdev_dmabuf_attachment *gntdev_dmabuf_attach = attach->priv;
	struct gntdev_dmabuf *gntdev_dmabuf = attach->dmabuf->priv;
	struct sg_table *sgt;

	pr_debug("Mapping %d pages for dev %p\n", gntdev_dmabuf->nr_pages,
		 attach->dev);

	if (dir == DMA_NONE || !gntdev_dmabuf_attach)
		return ERR_PTR(-EINVAL);

	/* Return the cached mapping when possible. */
	if (gntdev_dmabuf_attach->dir == dir)
		return gntdev_dmabuf_attach->sgt;

	/*
	 * Two mappings with different directions for the same attachment are
	 * not allowed.
	 */
	if (gntdev_dmabuf_attach->dir != DMA_NONE)
		return ERR_PTR(-EBUSY);

	sgt = dmabuf_pages_to_sgt(gntdev_dmabuf->pages,
				  gntdev_dmabuf->nr_pages);
	if (!IS_ERR(sgt)) {
		if (dma_map_sgtable(attach->dev, sgt, dir,
				    DMA_ATTR_SKIP_CPU_SYNC)) {
			sg_free_table(sgt);
			kfree(sgt);
			sgt = ERR_PTR(-ENOMEM);
		} else {
			gntdev_dmabuf_attach->sgt = sgt;
			gntdev_dmabuf_attach->dir = dir;
		}
	}
	if (IS_ERR(sgt))
		pr_debug("Failed to map sg table for dev %p\n", attach->dev);
	return sgt;
}

static void dmabuf_exp_ops_unmap_dma_buf(struct dma_buf_attachment *attach,
					 struct sg_table *sgt,
					 enum dma_data_direction dir)
{
	/* Not implemented. The unmap is done at dmabuf_exp_ops_detach(). */
}

static void dmabuf_exp_release(struct kref *kref)
{
	struct gntdev_dmabuf *gntdev_dmabuf =
		container_of(kref, struct gntdev_dmabuf, u.exp.refcount);

	dmabuf_exp_wait_obj_signal(gntdev_dmabuf->priv, gntdev_dmabuf);
	list_del(&gntdev_dmabuf->next);
	fput(gntdev_dmabuf->priv->filp);
	kfree(gntdev_dmabuf);
}

static void dmabuf_exp_remove_map(struct gntdev_priv *priv,
				  struct gntdev_grant_map *map)
{
	mutex_lock(&priv->lock);
	list_del(&map->next);
	gntdev_put_map(NULL /* already removed */, map);
	mutex_unlock(&priv->lock);
}

static void dmabuf_exp_ops_release(struct dma_buf *dma_buf)
{
	struct gntdev_dmabuf *gntdev_dmabuf = dma_buf->priv;
	struct gntdev_dmabuf_priv *priv = gntdev_dmabuf->priv;

	dmabuf_exp_remove_map(gntdev_dmabuf->u.exp.priv,
			      gntdev_dmabuf->u.exp.map);
	mutex_lock(&priv->lock);
	kref_put(&gntdev_dmabuf->u.exp.refcount, dmabuf_exp_release);
	mutex_unlock(&priv->lock);
}

static const struct dma_buf_ops dmabuf_exp_ops =  {
	.attach = dmabuf_exp_ops_attach,
	.detach = dmabuf_exp_ops_detach,
	.map_dma_buf = dmabuf_exp_ops_map_dma_buf,
	.unmap_dma_buf = dmabuf_exp_ops_unmap_dma_buf,
	.release = dmabuf_exp_ops_release,
};

struct gntdev_dmabuf_export_args {
	struct gntdev_priv *priv;
	struct gntdev_grant_map *map;
	struct gntdev_dmabuf_priv *dmabuf_priv;
	struct device *dev;
	int count;
	struct page **pages;
	u32 fd;
};

static int dmabuf_exp_from_pages(struct gntdev_dmabuf_export_args *args)
{
	DEFINE_DMA_BUF_EXPORT_INFO(exp_info);
	struct gntdev_dmabuf *gntdev_dmabuf;
	int ret;

	gntdev_dmabuf = kzalloc(sizeof(*gntdev_dmabuf), GFP_KERNEL);
	if (!gntdev_dmabuf)
		return -ENOMEM;

	kref_init(&gntdev_dmabuf->u.exp.refcount);

	gntdev_dmabuf->priv = args->dmabuf_priv;
	gntdev_dmabuf->nr_pages = args->count;
	gntdev_dmabuf->pages = args->pages;
	gntdev_dmabuf->u.exp.priv = args->priv;
	gntdev_dmabuf->u.exp.map = args->map;

	exp_info.exp_name = KBUILD_MODNAME;
	if (args->dev->driver && args->dev->driver->owner)
		exp_info.owner = args->dev->driver->owner;
	else
		exp_info.owner = THIS_MODULE;
	exp_info.ops = &dmabuf_exp_ops;
	exp_info.size = args->count << PAGE_SHIFT;
	exp_info.flags = O_RDWR;
	exp_info.priv = gntdev_dmabuf;

	gntdev_dmabuf->dmabuf = dma_buf_export(&exp_info);
	if (IS_ERR(gntdev_dmabuf->dmabuf)) {
		ret = PTR_ERR(gntdev_dmabuf->dmabuf);
		gntdev_dmabuf->dmabuf = NULL;
		goto fail;
	}

	ret = dma_buf_fd(gntdev_dmabuf->dmabuf, O_CLOEXEC);
	if (ret < 0)
		goto fail;

	gntdev_dmabuf->fd = ret;
	args->fd = ret;

	pr_debug("Exporting DMA buffer with fd %d\n", ret);

	mutex_lock(&args->dmabuf_priv->lock);
	list_add(&gntdev_dmabuf->next, &args->dmabuf_priv->exp_list);
	mutex_unlock(&args->dmabuf_priv->lock);
	get_file(gntdev_dmabuf->priv->filp);
	return 0;

fail:
	if (gntdev_dmabuf->dmabuf)
		dma_buf_put(gntdev_dmabuf->dmabuf);
	kfree(gntdev_dmabuf);
	return ret;
}

static struct gntdev_grant_map *
dmabuf_exp_alloc_backing_storage(struct gntdev_priv *priv, int dmabuf_flags,
				 int count)
{
	struct gntdev_grant_map *map;

	if (unlikely(gntdev_test_page_count(count)))
		return ERR_PTR(-EINVAL);

	if ((dmabuf_flags & GNTDEV_DMA_FLAG_WC) &&
	    (dmabuf_flags & GNTDEV_DMA_FLAG_COHERENT)) {
		pr_debug("Wrong dma-buf flags: 0x%x\n", dmabuf_flags);
		return ERR_PTR(-EINVAL);
	}

	map = gntdev_alloc_map(priv, count, dmabuf_flags);
	if (!map)
		return ERR_PTR(-ENOMEM);

	return map;
}

static int dmabuf_exp_from_refs(struct gntdev_priv *priv, int flags,
				int count, u32 domid, u32 *refs, u32 *fd)
{
	struct gntdev_grant_map *map;
	struct gntdev_dmabuf_export_args args;
	int i, ret;

	map = dmabuf_exp_alloc_backing_storage(priv, flags, count);
	if (IS_ERR(map))
		return PTR_ERR(map);

	for (i = 0; i < count; i++) {
		map->grants[i].domid = domid;
		map->grants[i].ref = refs[i];
	}

	mutex_lock(&priv->lock);
	gntdev_add_map(priv, map);
	mutex_unlock(&priv->lock);

	map->flags |= GNTMAP_host_map;
#if defined(CONFIG_X86)
	map->flags |= GNTMAP_device_map;
#endif

	ret = gntdev_map_grant_pages(map);
	if (ret < 0)
		goto out;

	args.priv = priv;
	args.map = map;
	args.dev = priv->dma_dev;
	args.dmabuf_priv = priv->dmabuf_priv;
	args.count = map->count;
	args.pages = map->pages;
	args.fd = -1; /* Shut up unnecessary gcc warning for i386 */

	ret = dmabuf_exp_from_pages(&args);
	if (ret < 0)
		goto out;

	*fd = args.fd;
	return 0;

out:
	dmabuf_exp_remove_map(priv, map);
	return ret;
}

/* DMA buffer import support. */

static int
dmabuf_imp_grant_foreign_access(struct page **pages, u32 *refs,
				int count, int domid)
{
	grant_ref_t priv_gref_head;
	int i, ret;

	ret = gnttab_alloc_grant_references(count, &priv_gref_head);
	if (ret < 0) {
		pr_debug("Cannot allocate grant references, ret %d\n", ret);
		return ret;
	}

	for (i = 0; i < count; i++) {
		int cur_ref;

		cur_ref = gnttab_claim_grant_reference(&priv_gref_head);
		if (cur_ref < 0) {
			ret = cur_ref;
			pr_debug("Cannot claim grant reference, ret %d\n", ret);
			goto out;
		}

		gnttab_grant_foreign_access_ref(cur_ref, domid,
						xen_page_to_gfn(pages[i]), 0);
		refs[i] = cur_ref;
	}

	return 0;

out:
	gnttab_free_grant_references(priv_gref_head);
	return ret;
}

static void dmabuf_imp_end_foreign_access(u32 *refs, int count)
{
	int i;

	for (i = 0; i < count; i++)
<<<<<<< HEAD
		if (refs[i] != GRANT_INVALID_REF)
			gnttab_end_foreign_access(refs[i], 0UL);
=======
		if (refs[i] != INVALID_GRANT_REF)
			gnttab_end_foreign_access(refs[i], NULL);
>>>>>>> 88084a3d
}

static void dmabuf_imp_free_storage(struct gntdev_dmabuf *gntdev_dmabuf)
{
	kfree(gntdev_dmabuf->pages);
	kfree(gntdev_dmabuf->u.imp.refs);
	kfree(gntdev_dmabuf);
}

static struct gntdev_dmabuf *dmabuf_imp_alloc_storage(int count)
{
	struct gntdev_dmabuf *gntdev_dmabuf;
	int i;

	gntdev_dmabuf = kzalloc(sizeof(*gntdev_dmabuf), GFP_KERNEL);
	if (!gntdev_dmabuf)
		goto fail_no_free;

	gntdev_dmabuf->u.imp.refs = kcalloc(count,
					    sizeof(gntdev_dmabuf->u.imp.refs[0]),
					    GFP_KERNEL);
	if (!gntdev_dmabuf->u.imp.refs)
		goto fail;

	gntdev_dmabuf->pages = kcalloc(count,
				       sizeof(gntdev_dmabuf->pages[0]),
				       GFP_KERNEL);
	if (!gntdev_dmabuf->pages)
		goto fail;

	gntdev_dmabuf->nr_pages = count;

	for (i = 0; i < count; i++)
		gntdev_dmabuf->u.imp.refs[i] = INVALID_GRANT_REF;

	return gntdev_dmabuf;

fail:
	dmabuf_imp_free_storage(gntdev_dmabuf);
fail_no_free:
	return ERR_PTR(-ENOMEM);
}

static struct gntdev_dmabuf *
dmabuf_imp_to_refs(struct gntdev_dmabuf_priv *priv, struct device *dev,
		   int fd, int count, int domid)
{
	struct gntdev_dmabuf *gntdev_dmabuf, *ret;
	struct dma_buf *dma_buf;
	struct dma_buf_attachment *attach;
	struct sg_table *sgt;
	struct sg_page_iter sg_iter;
	int i;

	dma_buf = dma_buf_get(fd);
	if (IS_ERR(dma_buf))
		return ERR_CAST(dma_buf);

	gntdev_dmabuf = dmabuf_imp_alloc_storage(count);
	if (IS_ERR(gntdev_dmabuf)) {
		ret = gntdev_dmabuf;
		goto fail_put;
	}

	gntdev_dmabuf->priv = priv;
	gntdev_dmabuf->fd = fd;

	attach = dma_buf_attach(dma_buf, dev);
	if (IS_ERR(attach)) {
		ret = ERR_CAST(attach);
		goto fail_free_obj;
	}

	gntdev_dmabuf->u.imp.attach = attach;

	sgt = dma_buf_map_attachment(attach, DMA_BIDIRECTIONAL);
	if (IS_ERR(sgt)) {
		ret = ERR_CAST(sgt);
		goto fail_detach;
	}

	/* Check that we have zero offset. */
	if (sgt->sgl->offset) {
		ret = ERR_PTR(-EINVAL);
		pr_debug("DMA buffer has %d bytes offset, user-space expects 0\n",
			 sgt->sgl->offset);
		goto fail_unmap;
	}

	/* Check number of pages that imported buffer has. */
	if (attach->dmabuf->size != gntdev_dmabuf->nr_pages << PAGE_SHIFT) {
		ret = ERR_PTR(-EINVAL);
		pr_debug("DMA buffer has %zu pages, user-space expects %d\n",
			 attach->dmabuf->size, gntdev_dmabuf->nr_pages);
		goto fail_unmap;
	}

	gntdev_dmabuf->u.imp.sgt = sgt;

	/* Now convert sgt to array of pages and check for page validity. */
	i = 0;
	for_each_sgtable_page(sgt, &sg_iter, 0) {
		struct page *page = sg_page_iter_page(&sg_iter);
		/*
		 * Check if page is valid: this can happen if we are given
		 * a page from VRAM or other resources which are not backed
		 * by a struct page.
		 */
		if (!pfn_valid(page_to_pfn(page))) {
			ret = ERR_PTR(-EINVAL);
			goto fail_unmap;
		}

		gntdev_dmabuf->pages[i++] = page;
	}

	ret = ERR_PTR(dmabuf_imp_grant_foreign_access(gntdev_dmabuf->pages,
						      gntdev_dmabuf->u.imp.refs,
						      count, domid));
	if (IS_ERR(ret))
		goto fail_end_access;

	pr_debug("Imported DMA buffer with fd %d\n", fd);

	mutex_lock(&priv->lock);
	list_add(&gntdev_dmabuf->next, &priv->imp_list);
	mutex_unlock(&priv->lock);

	return gntdev_dmabuf;

fail_end_access:
	dmabuf_imp_end_foreign_access(gntdev_dmabuf->u.imp.refs, count);
fail_unmap:
	dma_buf_unmap_attachment(attach, sgt, DMA_BIDIRECTIONAL);
fail_detach:
	dma_buf_detach(dma_buf, attach);
fail_free_obj:
	dmabuf_imp_free_storage(gntdev_dmabuf);
fail_put:
	dma_buf_put(dma_buf);
	return ret;
}

/*
 * Find the hyper dma-buf by its file descriptor and remove
 * it from the buffer's list.
 */
static struct gntdev_dmabuf *
dmabuf_imp_find_unlink(struct gntdev_dmabuf_priv *priv, int fd)
{
	struct gntdev_dmabuf *q, *gntdev_dmabuf, *ret = ERR_PTR(-ENOENT);

	mutex_lock(&priv->lock);
	list_for_each_entry_safe(gntdev_dmabuf, q, &priv->imp_list, next) {
		if (gntdev_dmabuf->fd == fd) {
			pr_debug("Found gntdev_dmabuf in the import list\n");
			ret = gntdev_dmabuf;
			list_del(&gntdev_dmabuf->next);
			break;
		}
	}
	mutex_unlock(&priv->lock);
	return ret;
}

static int dmabuf_imp_release(struct gntdev_dmabuf_priv *priv, u32 fd)
{
	struct gntdev_dmabuf *gntdev_dmabuf;
	struct dma_buf_attachment *attach;
	struct dma_buf *dma_buf;

	gntdev_dmabuf = dmabuf_imp_find_unlink(priv, fd);
	if (IS_ERR(gntdev_dmabuf))
		return PTR_ERR(gntdev_dmabuf);

	pr_debug("Releasing DMA buffer with fd %d\n", fd);

	dmabuf_imp_end_foreign_access(gntdev_dmabuf->u.imp.refs,
				      gntdev_dmabuf->nr_pages);

	attach = gntdev_dmabuf->u.imp.attach;

	if (gntdev_dmabuf->u.imp.sgt)
		dma_buf_unmap_attachment(attach, gntdev_dmabuf->u.imp.sgt,
					 DMA_BIDIRECTIONAL);
	dma_buf = attach->dmabuf;
	dma_buf_detach(attach->dmabuf, attach);
	dma_buf_put(dma_buf);

	dmabuf_imp_free_storage(gntdev_dmabuf);
	return 0;
}

static void dmabuf_imp_release_all(struct gntdev_dmabuf_priv *priv)
{
	struct gntdev_dmabuf *q, *gntdev_dmabuf;

	list_for_each_entry_safe(gntdev_dmabuf, q, &priv->imp_list, next)
		dmabuf_imp_release(priv, gntdev_dmabuf->fd);
}

/* DMA buffer IOCTL support. */

long gntdev_ioctl_dmabuf_exp_from_refs(struct gntdev_priv *priv, int use_ptemod,
				       struct ioctl_gntdev_dmabuf_exp_from_refs __user *u)
{
	struct ioctl_gntdev_dmabuf_exp_from_refs op;
	u32 *refs;
	long ret;

	if (use_ptemod) {
		pr_debug("Cannot provide dma-buf: use_ptemode %d\n",
			 use_ptemod);
		return -EINVAL;
	}

	if (copy_from_user(&op, u, sizeof(op)) != 0)
		return -EFAULT;

	if (unlikely(gntdev_test_page_count(op.count)))
		return -EINVAL;

	refs = kcalloc(op.count, sizeof(*refs), GFP_KERNEL);
	if (!refs)
		return -ENOMEM;

	if (copy_from_user(refs, u->refs, sizeof(*refs) * op.count) != 0) {
		ret = -EFAULT;
		goto out;
	}

	ret = dmabuf_exp_from_refs(priv, op.flags, op.count,
				   op.domid, refs, &op.fd);
	if (ret)
		goto out;

	if (copy_to_user(u, &op, sizeof(op)) != 0)
		ret = -EFAULT;

out:
	kfree(refs);
	return ret;
}

long gntdev_ioctl_dmabuf_exp_wait_released(struct gntdev_priv *priv,
					   struct ioctl_gntdev_dmabuf_exp_wait_released __user *u)
{
	struct ioctl_gntdev_dmabuf_exp_wait_released op;

	if (copy_from_user(&op, u, sizeof(op)) != 0)
		return -EFAULT;

	return dmabuf_exp_wait_released(priv->dmabuf_priv, op.fd,
					op.wait_to_ms);
}

long gntdev_ioctl_dmabuf_imp_to_refs(struct gntdev_priv *priv,
				     struct ioctl_gntdev_dmabuf_imp_to_refs __user *u)
{
	struct ioctl_gntdev_dmabuf_imp_to_refs op;
	struct gntdev_dmabuf *gntdev_dmabuf;
	long ret;

	if (copy_from_user(&op, u, sizeof(op)) != 0)
		return -EFAULT;

	if (unlikely(gntdev_test_page_count(op.count)))
		return -EINVAL;

	gntdev_dmabuf = dmabuf_imp_to_refs(priv->dmabuf_priv,
					   priv->dma_dev, op.fd,
					   op.count, op.domid);
	if (IS_ERR(gntdev_dmabuf))
		return PTR_ERR(gntdev_dmabuf);

	if (copy_to_user(u->refs, gntdev_dmabuf->u.imp.refs,
			 sizeof(*u->refs) * op.count) != 0) {
		ret = -EFAULT;
		goto out_release;
	}
	return 0;

out_release:
	dmabuf_imp_release(priv->dmabuf_priv, op.fd);
	return ret;
}

long gntdev_ioctl_dmabuf_imp_release(struct gntdev_priv *priv,
				     struct ioctl_gntdev_dmabuf_imp_release __user *u)
{
	struct ioctl_gntdev_dmabuf_imp_release op;

	if (copy_from_user(&op, u, sizeof(op)) != 0)
		return -EFAULT;

	return dmabuf_imp_release(priv->dmabuf_priv, op.fd);
}

struct gntdev_dmabuf_priv *gntdev_dmabuf_init(struct file *filp)
{
	struct gntdev_dmabuf_priv *priv;

	priv = kzalloc(sizeof(*priv), GFP_KERNEL);
	if (!priv)
		return ERR_PTR(-ENOMEM);

	mutex_init(&priv->lock);
	INIT_LIST_HEAD(&priv->exp_list);
	INIT_LIST_HEAD(&priv->exp_wait_list);
	INIT_LIST_HEAD(&priv->imp_list);

	priv->filp = filp;

	return priv;
}

void gntdev_dmabuf_fini(struct gntdev_dmabuf_priv *priv)
{
	dmabuf_imp_release_all(priv);
	kfree(priv);
}<|MERGE_RESOLUTION|>--- conflicted
+++ resolved
@@ -523,13 +523,8 @@
 	int i;
 
 	for (i = 0; i < count; i++)
-<<<<<<< HEAD
-		if (refs[i] != GRANT_INVALID_REF)
-			gnttab_end_foreign_access(refs[i], 0UL);
-=======
 		if (refs[i] != INVALID_GRANT_REF)
 			gnttab_end_foreign_access(refs[i], NULL);
->>>>>>> 88084a3d
 }
 
 static void dmabuf_imp_free_storage(struct gntdev_dmabuf *gntdev_dmabuf)
