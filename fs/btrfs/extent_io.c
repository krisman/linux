--- conflicted
+++ resolved
@@ -2674,11 +2674,7 @@
 	struct bio *bio;
 
 	bio = bio_alloc_bioset(GFP_NOFS, BIO_MAX_PAGES, btrfs_bioset);
-<<<<<<< HEAD
-	bio->bi_bdev = bdev;
-=======
 	bio_set_dev(bio, bdev);
->>>>>>> bb176f67
 	bio->bi_iter.bi_sector = first_byte >> 9;
 	btrfs_io_bio_init(btrfs_io_bio(bio));
 	return bio;
@@ -2805,20 +2801,12 @@
 		}
 	}
 
-<<<<<<< HEAD
-	bio = btrfs_bio_alloc(bdev, sector << 9);
-=======
 	bio = btrfs_bio_alloc(bdev, (u64)sector << 9);
->>>>>>> bb176f67
 	bio_add_page(bio, page, page_size, offset);
 	bio->bi_end_io = end_io_func;
 	bio->bi_private = tree;
 	bio->bi_write_hint = page->mapping->host->i_write_hint;
-<<<<<<< HEAD
-	bio_set_op_attrs(bio, op, op_flags);
-=======
 	bio->bi_opf = opf;
->>>>>>> bb176f67
 	if (wbc) {
 		wbc_init_bio(wbc, bio);
 		wbc_account_io(wbc, page, page_size);
@@ -4454,21 +4442,12 @@
 
 /*
  * Emit last fiemap cache
-<<<<<<< HEAD
  *
  * The last fiemap cache may still be cached in the following case:
  * 0		      4k		    8k
  * |<- Fiemap range ->|
  * |<------------  First extent ----------->|
  *
-=======
- *
- * The last fiemap cache may still be cached in the following case:
- * 0		      4k		    8k
- * |<- Fiemap range ->|
- * |<------------  First extent ----------->|
- *
->>>>>>> bb176f67
  * In this case, the first extent range will be cached but not emitted.
  * So we must emit it before ending extent_fiemap().
  */
