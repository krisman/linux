/*
 * inode.c - NILFS inode operations.
 *
 * Copyright (C) 2005-2008 Nippon Telegraph and Telephone Corporation.
 *
 * This program is free software; you can redistribute it and/or modify
 * it under the terms of the GNU General Public License as published by
 * the Free Software Foundation; either version 2 of the License, or
 * (at your option) any later version.
 *
 * This program is distributed in the hope that it will be useful,
 * but WITHOUT ANY WARRANTY; without even the implied warranty of
 * MERCHANTABILITY or FITNESS FOR A PARTICULAR PURPOSE.  See the
 * GNU General Public License for more details.
 *
 * You should have received a copy of the GNU General Public License
 * along with this program; if not, write to the Free Software
 * Foundation, Inc., 51 Franklin St, Fifth Floor, Boston, MA  02110-1301  USA
 *
 * Written by Ryusuke Konishi <ryusuke@osrg.net>
 *
 */

#include <linux/buffer_head.h>
#include <linux/gfp.h>
#include <linux/mpage.h>
#include <linux/writeback.h>
#include <linux/uio.h>
#include "nilfs.h"
#include "btnode.h"
#include "segment.h"
#include "page.h"
#include "mdt.h"
#include "cpfile.h"
#include "ifile.h"

struct nilfs_iget_args {
	u64 ino;
	__u64 cno;
	struct nilfs_root *root;
	int for_gc;
};

void nilfs_inode_add_blocks(struct inode *inode, int n)
{
	struct nilfs_root *root = NILFS_I(inode)->i_root;

	inode_add_bytes(inode, (1 << inode->i_blkbits) * n);
	if (root)
		atomic_add(n, &root->blocks_count);
}

void nilfs_inode_sub_blocks(struct inode *inode, int n)
{
	struct nilfs_root *root = NILFS_I(inode)->i_root;

	inode_sub_bytes(inode, (1 << inode->i_blkbits) * n);
	if (root)
		atomic_sub(n, &root->blocks_count);
}

/**
 * nilfs_get_block() - get a file block on the filesystem (callback function)
 * @inode - inode struct of the target file
 * @blkoff - file block number
 * @bh_result - buffer head to be mapped on
 * @create - indicate whether allocating the block or not when it has not
 *      been allocated yet.
 *
 * This function does not issue actual read request of the specified data
 * block. It is done by VFS.
 */
int nilfs_get_block(struct inode *inode, sector_t blkoff,
		    struct buffer_head *bh_result, int create)
{
	struct nilfs_inode_info *ii = NILFS_I(inode);
	struct the_nilfs *nilfs = inode->i_sb->s_fs_info;
	__u64 blknum = 0;
	int err = 0, ret;
	unsigned maxblocks = bh_result->b_size >> inode->i_blkbits;

	down_read(&NILFS_MDT(nilfs->ns_dat)->mi_sem);
	ret = nilfs_bmap_lookup_contig(ii->i_bmap, blkoff, &blknum, maxblocks);
	up_read(&NILFS_MDT(nilfs->ns_dat)->mi_sem);
	if (ret >= 0) {	/* found */
		map_bh(bh_result, inode->i_sb, blknum);
		if (ret > 0)
			bh_result->b_size = (ret << inode->i_blkbits);
		goto out;
	}
	/* data block was not found */
	if (ret == -ENOENT && create) {
		struct nilfs_transaction_info ti;

		bh_result->b_blocknr = 0;
		err = nilfs_transaction_begin(inode->i_sb, &ti, 1);
		if (unlikely(err))
			goto out;
		err = nilfs_bmap_insert(ii->i_bmap, (unsigned long)blkoff,
					(unsigned long)bh_result);
		if (unlikely(err != 0)) {
			if (err == -EEXIST) {
				/*
				 * The get_block() function could be called
				 * from multiple callers for an inode.
				 * However, the page having this block must
				 * be locked in this case.
				 */
				printk(KERN_WARNING
				       "nilfs_get_block: a race condition "
				       "while inserting a data block. "
				       "(inode number=%lu, file block "
				       "offset=%llu)\n",
				       inode->i_ino,
				       (unsigned long long)blkoff);
				err = 0;
			}
			nilfs_transaction_abort(inode->i_sb);
			goto out;
		}
		nilfs_mark_inode_dirty(inode);
		nilfs_transaction_commit(inode->i_sb); /* never fails */
		/* Error handling should be detailed */
		set_buffer_new(bh_result);
		set_buffer_delay(bh_result);
		map_bh(bh_result, inode->i_sb, 0); /* dbn must be changed
						      to proper value */
	} else if (ret == -ENOENT) {
		/* not found is not error (e.g. hole); must return without
		   the mapped state flag. */
		;
	} else {
		err = ret;
	}

 out:
	return err;
}

/**
 * nilfs_readpage() - implement readpage() method of nilfs_aops {}
 * address_space_operations.
 * @file - file struct of the file to be read
 * @page - the page to be read
 */
static int nilfs_readpage(struct file *file, struct page *page)
{
	return mpage_readpage(page, nilfs_get_block);
}

/**
 * nilfs_readpages() - implement readpages() method of nilfs_aops {}
 * address_space_operations.
 * @file - file struct of the file to be read
 * @mapping - address_space struct used for reading multiple pages
 * @pages - the pages to be read
 * @nr_pages - number of pages to be read
 */
static int nilfs_readpages(struct file *file, struct address_space *mapping,
			   struct list_head *pages, unsigned nr_pages)
{
	return mpage_readpages(mapping, pages, nr_pages, nilfs_get_block);
}

static int nilfs_writepages(struct address_space *mapping,
			    struct writeback_control *wbc)
{
	struct inode *inode = mapping->host;
	int err = 0;

	if (wbc->sync_mode == WB_SYNC_ALL)
		err = nilfs_construct_dsync_segment(inode->i_sb, inode,
						    wbc->range_start,
						    wbc->range_end);
	return err;
}

static int nilfs_writepage(struct page *page, struct writeback_control *wbc)
{
	struct inode *inode = page->mapping->host;
	int err;

	redirty_page_for_writepage(wbc, page);
	unlock_page(page);

	if (wbc->sync_mode == WB_SYNC_ALL) {
		err = nilfs_construct_segment(inode->i_sb);
		if (unlikely(err))
			return err;
	} else if (wbc->for_reclaim)
		nilfs_flush_segment(inode->i_sb, inode->i_ino);

	return 0;
}

static int nilfs_set_page_dirty(struct page *page)
{
	int ret = __set_page_dirty_buffers(page);

	if (ret) {
		struct inode *inode = page->mapping->host;
		unsigned nr_dirty = 1 << (PAGE_SHIFT - inode->i_blkbits);

		nilfs_set_file_dirty(inode, nr_dirty);
	}
	return ret;
}

static int nilfs_write_begin(struct file *file, struct address_space *mapping,
			     loff_t pos, unsigned len, unsigned flags,
			     struct page **pagep, void **fsdata)

{
	struct inode *inode = mapping->host;
	int err = nilfs_transaction_begin(inode->i_sb, NULL, 1);

	if (unlikely(err))
		return err;

	err = block_write_begin(mapping, pos, len, flags, pagep,
				nilfs_get_block);
	if (unlikely(err)) {
		loff_t isize = mapping->host->i_size;
		if (pos + len > isize)
			vmtruncate(mapping->host, isize);

		nilfs_transaction_abort(inode->i_sb);
	}
	return err;
}

static int nilfs_write_end(struct file *file, struct address_space *mapping,
			   loff_t pos, unsigned len, unsigned copied,
			   struct page *page, void *fsdata)
{
	struct inode *inode = mapping->host;
	unsigned start = pos & (PAGE_CACHE_SIZE - 1);
	unsigned nr_dirty;
	int err;

	nr_dirty = nilfs_page_count_clean_buffers(page, start,
						  start + copied);
	copied = generic_write_end(file, mapping, pos, len, copied, page,
				   fsdata);
	nilfs_set_file_dirty(inode, nr_dirty);
	err = nilfs_transaction_commit(inode->i_sb);
	return err ? : copied;
}

static ssize_t
nilfs_direct_IO(int rw, struct kiocb *iocb, const struct iovec *iov,
		loff_t offset, unsigned long nr_segs)
{
	struct file *file = iocb->ki_filp;
	struct inode *inode = file->f_mapping->host;
	ssize_t size;

	if (rw == WRITE)
		return 0;

	/* Needs synchronization with the cleaner */
	size = blockdev_direct_IO(rw, iocb, inode, inode->i_sb->s_bdev, iov,
				  offset, nr_segs, nilfs_get_block, NULL);

	/*
	 * In case of error extending write may have instantiated a few
	 * blocks outside i_size. Trim these off again.
	 */
	if (unlikely((rw & WRITE) && size < 0)) {
		loff_t isize = i_size_read(inode);
		loff_t end = offset + iov_length(iov, nr_segs);

		if (end > isize)
			vmtruncate(inode, isize);
	}

	return size;
}

const struct address_space_operations nilfs_aops = {
	.writepage		= nilfs_writepage,
	.readpage		= nilfs_readpage,
	.writepages		= nilfs_writepages,
	.set_page_dirty		= nilfs_set_page_dirty,
	.readpages		= nilfs_readpages,
	.write_begin		= nilfs_write_begin,
	.write_end		= nilfs_write_end,
	/* .releasepage		= nilfs_releasepage, */
	.invalidatepage		= block_invalidatepage,
	.direct_IO		= nilfs_direct_IO,
	.is_partially_uptodate  = block_is_partially_uptodate,
};

struct inode *nilfs_new_inode(struct inode *dir, int mode)
{
	struct super_block *sb = dir->i_sb;
	struct the_nilfs *nilfs = sb->s_fs_info;
	struct inode *inode;
	struct nilfs_inode_info *ii;
	struct nilfs_root *root;
	int err = -ENOMEM;
	ino_t ino;

	inode = new_inode(sb);
	if (unlikely(!inode))
		goto failed;

	mapping_set_gfp_mask(inode->i_mapping,
			     mapping_gfp_mask(inode->i_mapping) & ~__GFP_FS);

	root = NILFS_I(dir)->i_root;
	ii = NILFS_I(inode);
	ii->i_state = 1 << NILFS_I_NEW;
	ii->i_root = root;

	err = nilfs_ifile_create_inode(root->ifile, &ino, &ii->i_bh);
	if (unlikely(err))
		goto failed_ifile_create_inode;
	/* reference count of i_bh inherits from nilfs_mdt_read_block() */

	atomic_inc(&root->inodes_count);
	inode_init_owner(inode, dir, mode);
	inode->i_ino = ino;
	inode->i_mtime = inode->i_atime = inode->i_ctime = CURRENT_TIME;

	if (S_ISREG(mode) || S_ISDIR(mode) || S_ISLNK(mode)) {
		err = nilfs_bmap_read(ii->i_bmap, NULL);
		if (err < 0)
			goto failed_bmap;

		set_bit(NILFS_I_BMAP, &ii->i_state);
		/* No lock is needed; iget() ensures it. */
	}

	ii->i_flags = nilfs_mask_flags(
		mode, NILFS_I(dir)->i_flags & NILFS_FL_INHERITED);

	/* ii->i_file_acl = 0; */
	/* ii->i_dir_acl = 0; */
	ii->i_dir_start_lookup = 0;
	nilfs_set_inode_flags(inode);
	spin_lock(&nilfs->ns_next_gen_lock);
	inode->i_generation = nilfs->ns_next_generation++;
	spin_unlock(&nilfs->ns_next_gen_lock);
	insert_inode_hash(inode);

	err = nilfs_init_acl(inode, dir);
	if (unlikely(err))
		goto failed_acl; /* never occur. When supporting
				    nilfs_init_acl(), proper cancellation of
				    above jobs should be considered */

	return inode;

 failed_acl:
 failed_bmap:
	inode->i_nlink = 0;
	iput(inode);  /* raw_inode will be deleted through
			 generic_delete_inode() */
	goto failed;

 failed_ifile_create_inode:
	make_bad_inode(inode);
	iput(inode);  /* if i_nlink == 1, generic_forget_inode() will be
			 called */
 failed:
	return ERR_PTR(err);
}

void nilfs_set_inode_flags(struct inode *inode)
{
	unsigned int flags = NILFS_I(inode)->i_flags;

	inode->i_flags &= ~(S_SYNC | S_APPEND | S_IMMUTABLE | S_NOATIME |
			    S_DIRSYNC);
	if (flags & FS_SYNC_FL)
		inode->i_flags |= S_SYNC;
	if (flags & FS_APPEND_FL)
		inode->i_flags |= S_APPEND;
	if (flags & FS_IMMUTABLE_FL)
		inode->i_flags |= S_IMMUTABLE;
	if (flags & FS_NOATIME_FL)
		inode->i_flags |= S_NOATIME;
	if (flags & FS_DIRSYNC_FL)
		inode->i_flags |= S_DIRSYNC;
	mapping_set_gfp_mask(inode->i_mapping,
			     mapping_gfp_mask(inode->i_mapping) & ~__GFP_FS);
}

int nilfs_read_inode_common(struct inode *inode,
			    struct nilfs_inode *raw_inode)
{
	struct nilfs_inode_info *ii = NILFS_I(inode);
	int err;

	inode->i_mode = le16_to_cpu(raw_inode->i_mode);
	inode->i_uid = (uid_t)le32_to_cpu(raw_inode->i_uid);
	inode->i_gid = (gid_t)le32_to_cpu(raw_inode->i_gid);
	inode->i_nlink = le16_to_cpu(raw_inode->i_links_count);
	inode->i_size = le64_to_cpu(raw_inode->i_size);
	inode->i_atime.tv_sec = le64_to_cpu(raw_inode->i_mtime);
	inode->i_ctime.tv_sec = le64_to_cpu(raw_inode->i_ctime);
	inode->i_mtime.tv_sec = le64_to_cpu(raw_inode->i_mtime);
	inode->i_atime.tv_nsec = le32_to_cpu(raw_inode->i_mtime_nsec);
	inode->i_ctime.tv_nsec = le32_to_cpu(raw_inode->i_ctime_nsec);
	inode->i_mtime.tv_nsec = le32_to_cpu(raw_inode->i_mtime_nsec);
	if (inode->i_nlink == 0 && inode->i_mode == 0)
		return -EINVAL; /* this inode is deleted */

	inode->i_blocks = le64_to_cpu(raw_inode->i_blocks);
	ii->i_flags = le32_to_cpu(raw_inode->i_flags);
#if 0
	ii->i_file_acl = le32_to_cpu(raw_inode->i_file_acl);
	ii->i_dir_acl = S_ISREG(inode->i_mode) ?
		0 : le32_to_cpu(raw_inode->i_dir_acl);
#endif
	ii->i_dir_start_lookup = 0;
	inode->i_generation = le32_to_cpu(raw_inode->i_generation);

	if (S_ISREG(inode->i_mode) || S_ISDIR(inode->i_mode) ||
	    S_ISLNK(inode->i_mode)) {
		err = nilfs_bmap_read(ii->i_bmap, raw_inode);
		if (err < 0)
			return err;
		set_bit(NILFS_I_BMAP, &ii->i_state);
		/* No lock is needed; iget() ensures it. */
	}
	return 0;
}

static int __nilfs_read_inode(struct super_block *sb,
			      struct nilfs_root *root, unsigned long ino,
			      struct inode *inode)
{
	struct the_nilfs *nilfs = sb->s_fs_info;
	struct buffer_head *bh;
	struct nilfs_inode *raw_inode;
	int err;

	down_read(&NILFS_MDT(nilfs->ns_dat)->mi_sem);
	err = nilfs_ifile_get_inode_block(root->ifile, ino, &bh);
	if (unlikely(err))
		goto bad_inode;

	raw_inode = nilfs_ifile_map_inode(root->ifile, ino, bh);

	err = nilfs_read_inode_common(inode, raw_inode);
	if (err)
		goto failed_unmap;

	if (S_ISREG(inode->i_mode)) {
		inode->i_op = &nilfs_file_inode_operations;
		inode->i_fop = &nilfs_file_operations;
		inode->i_mapping->a_ops = &nilfs_aops;
	} else if (S_ISDIR(inode->i_mode)) {
		inode->i_op = &nilfs_dir_inode_operations;
		inode->i_fop = &nilfs_dir_operations;
		inode->i_mapping->a_ops = &nilfs_aops;
	} else if (S_ISLNK(inode->i_mode)) {
		inode->i_op = &nilfs_symlink_inode_operations;
		inode->i_mapping->a_ops = &nilfs_aops;
	} else {
		inode->i_op = &nilfs_special_inode_operations;
		init_special_inode(
			inode, inode->i_mode,
			huge_decode_dev(le64_to_cpu(raw_inode->i_device_code)));
	}
	nilfs_ifile_unmap_inode(root->ifile, ino, bh);
	brelse(bh);
	up_read(&NILFS_MDT(nilfs->ns_dat)->mi_sem);
	nilfs_set_inode_flags(inode);
	return 0;

 failed_unmap:
	nilfs_ifile_unmap_inode(root->ifile, ino, bh);
	brelse(bh);

 bad_inode:
	up_read(&NILFS_MDT(nilfs->ns_dat)->mi_sem);
	return err;
}

static int nilfs_iget_test(struct inode *inode, void *opaque)
{
	struct nilfs_iget_args *args = opaque;
	struct nilfs_inode_info *ii;

	if (args->ino != inode->i_ino || args->root != NILFS_I(inode)->i_root)
		return 0;

	ii = NILFS_I(inode);
	if (!test_bit(NILFS_I_GCINODE, &ii->i_state))
		return !args->for_gc;

	return args->for_gc && args->cno == ii->i_cno;
}

static int nilfs_iget_set(struct inode *inode, void *opaque)
{
	struct nilfs_iget_args *args = opaque;

	inode->i_ino = args->ino;
	if (args->for_gc) {
		NILFS_I(inode)->i_state = 1 << NILFS_I_GCINODE;
		NILFS_I(inode)->i_cno = args->cno;
		NILFS_I(inode)->i_root = NULL;
	} else {
		if (args->root && args->ino == NILFS_ROOT_INO)
			nilfs_get_root(args->root);
		NILFS_I(inode)->i_root = args->root;
	}
	return 0;
}

struct inode *nilfs_ilookup(struct super_block *sb, struct nilfs_root *root,
			    unsigned long ino)
{
	struct nilfs_iget_args args = {
		.ino = ino, .root = root, .cno = 0, .for_gc = 0
	};

	return ilookup5(sb, ino, nilfs_iget_test, &args);
}

struct inode *nilfs_iget_locked(struct super_block *sb, struct nilfs_root *root,
				unsigned long ino)
{
	struct nilfs_iget_args args = {
		.ino = ino, .root = root, .cno = 0, .for_gc = 0
	};

	return iget5_locked(sb, ino, nilfs_iget_test, nilfs_iget_set, &args);
}

struct inode *nilfs_iget(struct super_block *sb, struct nilfs_root *root,
			 unsigned long ino)
{
	struct inode *inode;
	int err;

	inode = nilfs_iget_locked(sb, root, ino);
	if (unlikely(!inode))
		return ERR_PTR(-ENOMEM);
	if (!(inode->i_state & I_NEW))
		return inode;

	err = __nilfs_read_inode(sb, root, ino, inode);
	if (unlikely(err)) {
		iget_failed(inode);
		return ERR_PTR(err);
	}
	unlock_new_inode(inode);
	return inode;
}

struct inode *nilfs_iget_for_gc(struct super_block *sb, unsigned long ino,
				__u64 cno)
{
	struct nilfs_iget_args args = {
		.ino = ino, .root = NULL, .cno = cno, .for_gc = 1
	};
	struct inode *inode;
	int err;

	inode = iget5_locked(sb, ino, nilfs_iget_test, nilfs_iget_set, &args);
	if (unlikely(!inode))
		return ERR_PTR(-ENOMEM);
	if (!(inode->i_state & I_NEW))
		return inode;

	err = nilfs_init_gcinode(inode);
	if (unlikely(err)) {
		iget_failed(inode);
		return ERR_PTR(err);
	}
	unlock_new_inode(inode);
	return inode;
}

void nilfs_write_inode_common(struct inode *inode,
			      struct nilfs_inode *raw_inode, int has_bmap)
{
	struct nilfs_inode_info *ii = NILFS_I(inode);

	raw_inode->i_mode = cpu_to_le16(inode->i_mode);
	raw_inode->i_uid = cpu_to_le32(inode->i_uid);
	raw_inode->i_gid = cpu_to_le32(inode->i_gid);
	raw_inode->i_links_count = cpu_to_le16(inode->i_nlink);
	raw_inode->i_size = cpu_to_le64(inode->i_size);
	raw_inode->i_ctime = cpu_to_le64(inode->i_ctime.tv_sec);
	raw_inode->i_mtime = cpu_to_le64(inode->i_mtime.tv_sec);
	raw_inode->i_ctime_nsec = cpu_to_le32(inode->i_ctime.tv_nsec);
	raw_inode->i_mtime_nsec = cpu_to_le32(inode->i_mtime.tv_nsec);
	raw_inode->i_blocks = cpu_to_le64(inode->i_blocks);

	raw_inode->i_flags = cpu_to_le32(ii->i_flags);
	raw_inode->i_generation = cpu_to_le32(inode->i_generation);

	if (NILFS_ROOT_METADATA_FILE(inode->i_ino)) {
		struct the_nilfs *nilfs = inode->i_sb->s_fs_info;

		/* zero-fill unused portion in the case of super root block */
		raw_inode->i_xattr = 0;
		raw_inode->i_pad = 0;
		memset((void *)raw_inode + sizeof(*raw_inode), 0,
		       nilfs->ns_inode_size - sizeof(*raw_inode));
	}

	if (has_bmap)
		nilfs_bmap_write(ii->i_bmap, raw_inode);
	else if (S_ISCHR(inode->i_mode) || S_ISBLK(inode->i_mode))
		raw_inode->i_device_code =
			cpu_to_le64(huge_encode_dev(inode->i_rdev));
	/* When extending inode, nilfs->ns_inode_size should be checked
	   for substitutions of appended fields */
}

void nilfs_update_inode(struct inode *inode, struct buffer_head *ibh)
{
	ino_t ino = inode->i_ino;
	struct nilfs_inode_info *ii = NILFS_I(inode);
	struct inode *ifile = ii->i_root->ifile;
	struct nilfs_inode *raw_inode;

	raw_inode = nilfs_ifile_map_inode(ifile, ino, ibh);

	if (test_and_clear_bit(NILFS_I_NEW, &ii->i_state))
		memset(raw_inode, 0, NILFS_MDT(ifile)->mi_entry_size);
	set_bit(NILFS_I_INODE_DIRTY, &ii->i_state);

	nilfs_write_inode_common(inode, raw_inode, 0);
		/* XXX: call with has_bmap = 0 is a workaround to avoid
		   deadlock of bmap. This delays update of i_bmap to just
		   before writing */
	nilfs_ifile_unmap_inode(ifile, ino, ibh);
}

#define NILFS_MAX_TRUNCATE_BLOCKS	16384  /* 64MB for 4KB block */

static void nilfs_truncate_bmap(struct nilfs_inode_info *ii,
				unsigned long from)
{
	unsigned long b;
	int ret;

	if (!test_bit(NILFS_I_BMAP, &ii->i_state))
		return;
repeat:
	ret = nilfs_bmap_last_key(ii->i_bmap, &b);
	if (ret == -ENOENT)
		return;
	else if (ret < 0)
		goto failed;

	if (b < from)
		return;

	b -= min_t(unsigned long, NILFS_MAX_TRUNCATE_BLOCKS, b - from);
	ret = nilfs_bmap_truncate(ii->i_bmap, b);
	nilfs_relax_pressure_in_lock(ii->vfs_inode.i_sb);
	if (!ret || (ret == -ENOMEM &&
		     nilfs_bmap_truncate(ii->i_bmap, b) == 0))
		goto repeat;

failed:
	nilfs_warning(ii->vfs_inode.i_sb, __func__,
		      "failed to truncate bmap (ino=%lu, err=%d)",
		      ii->vfs_inode.i_ino, ret);
}

void nilfs_truncate(struct inode *inode)
{
	unsigned long blkoff;
	unsigned int blocksize;
	struct nilfs_transaction_info ti;
	struct super_block *sb = inode->i_sb;
	struct nilfs_inode_info *ii = NILFS_I(inode);

	if (!test_bit(NILFS_I_BMAP, &ii->i_state))
		return;
	if (IS_APPEND(inode) || IS_IMMUTABLE(inode))
		return;

	blocksize = sb->s_blocksize;
	blkoff = (inode->i_size + blocksize - 1) >> sb->s_blocksize_bits;
	nilfs_transaction_begin(sb, &ti, 0); /* never fails */

	block_truncate_page(inode->i_mapping, inode->i_size, nilfs_get_block);

	nilfs_truncate_bmap(ii, blkoff);

	inode->i_mtime = inode->i_ctime = CURRENT_TIME;
	if (IS_SYNC(inode))
		nilfs_set_transaction_flag(NILFS_TI_SYNC);

	nilfs_mark_inode_dirty(inode);
	nilfs_set_file_dirty(inode, 0);
	nilfs_transaction_commit(sb);
	/* May construct a logical segment and may fail in sync mode.
	   But truncate has no return value. */
}

static void nilfs_clear_inode(struct inode *inode)
{
	struct nilfs_inode_info *ii = NILFS_I(inode);
	struct nilfs_mdt_info *mdi = NILFS_MDT(inode);

	/*
	 * Free resources allocated in nilfs_read_inode(), here.
	 */
	BUG_ON(!list_empty(&ii->i_dirty));
	brelse(ii->i_bh);
	ii->i_bh = NULL;

	if (mdi && mdi->mi_palloc_cache)
		nilfs_palloc_destroy_cache(inode);

	if (test_bit(NILFS_I_BMAP, &ii->i_state))
		nilfs_bmap_clear(ii->i_bmap);

	nilfs_btnode_cache_clear(&ii->i_btnode_cache);

	if (ii->i_root && inode->i_ino == NILFS_ROOT_INO)
		nilfs_put_root(ii->i_root);
}

void nilfs_evict_inode(struct inode *inode)
{
	struct nilfs_transaction_info ti;
	struct super_block *sb = inode->i_sb;
	struct nilfs_inode_info *ii = NILFS_I(inode);
	int ret;

	if (inode->i_nlink || !ii->i_root || unlikely(is_bad_inode(inode))) {
		if (inode->i_data.nrpages)
			truncate_inode_pages(&inode->i_data, 0);
		end_writeback(inode);
		nilfs_clear_inode(inode);
		return;
	}
	nilfs_transaction_begin(sb, &ti, 0); /* never fails */

	if (inode->i_data.nrpages)
		truncate_inode_pages(&inode->i_data, 0);

	/* TODO: some of the following operations may fail.  */
	nilfs_truncate_bmap(ii, 0);
	nilfs_mark_inode_dirty(inode);
	end_writeback(inode);

	ret = nilfs_ifile_delete_inode(ii->i_root->ifile, inode->i_ino);
	if (!ret)
		atomic_dec(&ii->i_root->inodes_count);

	nilfs_clear_inode(inode);

	if (IS_SYNC(inode))
		nilfs_set_transaction_flag(NILFS_TI_SYNC);
	nilfs_transaction_commit(sb);
	/* May construct a logical segment and may fail in sync mode.
	   But delete_inode has no return value. */
}

int nilfs_setattr(struct dentry *dentry, struct iattr *iattr)
{
	struct nilfs_transaction_info ti;
	struct inode *inode = dentry->d_inode;
	struct super_block *sb = inode->i_sb;
	int err;

	err = inode_change_ok(inode, iattr);
	if (err)
		return err;

	err = nilfs_transaction_begin(sb, &ti, 0);
	if (unlikely(err))
		return err;

	if ((iattr->ia_valid & ATTR_SIZE) &&
	    iattr->ia_size != i_size_read(inode)) {
		err = vmtruncate(inode, iattr->ia_size);
		if (unlikely(err))
			goto out_err;
	}

	setattr_copy(inode, iattr);
	mark_inode_dirty(inode);

	if (iattr->ia_valid & ATTR_MODE) {
		err = nilfs_acl_chmod(inode);
		if (unlikely(err))
			goto out_err;
	}

	return nilfs_transaction_commit(sb);

out_err:
	nilfs_transaction_abort(sb);
	return err;
}

int nilfs_permission(struct inode *inode, int mask, unsigned int flags)
{
	struct nilfs_root *root;

	if (flags & IPERM_FLAG_RCU)
		return -ECHILD;

	root = NILFS_I(inode)->i_root;
	if ((mask & MAY_WRITE) && root &&
	    root->cno != NILFS_CPTREE_CURRENT_CNO)
		return -EROFS; /* snapshot is not writable */

	return generic_permission(inode, mask, flags, NULL);
}

int nilfs_load_inode_block(struct inode *inode, struct buffer_head **pbh)
{
	struct the_nilfs *nilfs = inode->i_sb->s_fs_info;
	struct nilfs_inode_info *ii = NILFS_I(inode);
	int err;

	spin_lock(&nilfs->ns_inode_lock);
	if (ii->i_bh == NULL) {
		spin_unlock(&nilfs->ns_inode_lock);
		err = nilfs_ifile_get_inode_block(ii->i_root->ifile,
						  inode->i_ino, pbh);
		if (unlikely(err))
			return err;
		spin_lock(&nilfs->ns_inode_lock);
		if (ii->i_bh == NULL)
			ii->i_bh = *pbh;
		else {
			brelse(*pbh);
			*pbh = ii->i_bh;
		}
	} else
		*pbh = ii->i_bh;

	get_bh(*pbh);
	spin_unlock(&nilfs->ns_inode_lock);
	return 0;
}

int nilfs_inode_dirty(struct inode *inode)
{
	struct nilfs_inode_info *ii = NILFS_I(inode);
	struct the_nilfs *nilfs = inode->i_sb->s_fs_info;
	int ret = 0;

	if (!list_empty(&ii->i_dirty)) {
		spin_lock(&nilfs->ns_inode_lock);
		ret = test_bit(NILFS_I_DIRTY, &ii->i_state) ||
			test_bit(NILFS_I_BUSY, &ii->i_state);
		spin_unlock(&nilfs->ns_inode_lock);
	}
	return ret;
}

int nilfs_set_file_dirty(struct inode *inode, unsigned nr_dirty)
{
	struct nilfs_inode_info *ii = NILFS_I(inode);
	struct the_nilfs *nilfs = inode->i_sb->s_fs_info;

	atomic_add(nr_dirty, &nilfs->ns_ndirtyblks);

	if (test_and_set_bit(NILFS_I_DIRTY, &ii->i_state))
		return 0;

	spin_lock(&nilfs->ns_inode_lock);
	if (!test_bit(NILFS_I_QUEUED, &ii->i_state) &&
	    !test_bit(NILFS_I_BUSY, &ii->i_state)) {
		/* Because this routine may race with nilfs_dispose_list(),
		   we have to check NILFS_I_QUEUED here, too. */
		if (list_empty(&ii->i_dirty) && igrab(inode) == NULL) {
			/* This will happen when somebody is freeing
			   this inode. */
			nilfs_warning(inode->i_sb, __func__,
				      "cannot get inode (ino=%lu)\n",
				      inode->i_ino);
			spin_unlock(&nilfs->ns_inode_lock);
			return -EINVAL; /* NILFS_I_DIRTY may remain for
					   freeing inode */
		}
<<<<<<< HEAD
		list_del(&ii->i_dirty);
		list_add_tail(&ii->i_dirty, &nilfs->ns_dirty_files);
=======
		list_move_tail(&ii->i_dirty, &nilfs->ns_dirty_files);
>>>>>>> d762f438
		set_bit(NILFS_I_QUEUED, &ii->i_state);
	}
	spin_unlock(&nilfs->ns_inode_lock);
	return 0;
}

int nilfs_mark_inode_dirty(struct inode *inode)
{
	struct buffer_head *ibh;
	int err;

	err = nilfs_load_inode_block(inode, &ibh);
	if (unlikely(err)) {
		nilfs_warning(inode->i_sb, __func__,
			      "failed to reget inode block.\n");
		return err;
	}
	nilfs_update_inode(inode, ibh);
	mark_buffer_dirty(ibh);
	nilfs_mdt_mark_dirty(NILFS_I(inode)->i_root->ifile);
	brelse(ibh);
	return 0;
}

/**
 * nilfs_dirty_inode - reflect changes on given inode to an inode block.
 * @inode: inode of the file to be registered.
 *
 * nilfs_dirty_inode() loads a inode block containing the specified
 * @inode and copies data from a nilfs_inode to a corresponding inode
 * entry in the inode block. This operation is excluded from the segment
 * construction. This function can be called both as a single operation
 * and as a part of indivisible file operations.
 */
void nilfs_dirty_inode(struct inode *inode)
{
	struct nilfs_transaction_info ti;
	struct nilfs_mdt_info *mdi = NILFS_MDT(inode);

	if (is_bad_inode(inode)) {
		nilfs_warning(inode->i_sb, __func__,
			      "tried to mark bad_inode dirty. ignored.\n");
		dump_stack();
		return;
	}
	if (mdi) {
		nilfs_mdt_mark_dirty(inode);
		return;
	}
	nilfs_transaction_begin(inode->i_sb, &ti, 0);
	nilfs_mark_inode_dirty(inode);
	nilfs_transaction_commit(inode->i_sb); /* never fails */
}

int nilfs_fiemap(struct inode *inode, struct fiemap_extent_info *fieinfo,
		 __u64 start, __u64 len)
{
	struct the_nilfs *nilfs = inode->i_sb->s_fs_info;
	__u64 logical = 0, phys = 0, size = 0;
	__u32 flags = 0;
	loff_t isize;
	sector_t blkoff, end_blkoff;
	sector_t delalloc_blkoff;
	unsigned long delalloc_blklen;
	unsigned int blkbits = inode->i_blkbits;
	int ret, n;

	ret = fiemap_check_flags(fieinfo, FIEMAP_FLAG_SYNC);
	if (ret)
		return ret;

	mutex_lock(&inode->i_mutex);

	isize = i_size_read(inode);

	blkoff = start >> blkbits;
	end_blkoff = (start + len - 1) >> blkbits;

	delalloc_blklen = nilfs_find_uncommitted_extent(inode, blkoff,
							&delalloc_blkoff);

	do {
		__u64 blkphy;
		unsigned int maxblocks;

		if (delalloc_blklen && blkoff == delalloc_blkoff) {
			if (size) {
				/* End of the current extent */
				ret = fiemap_fill_next_extent(
					fieinfo, logical, phys, size, flags);
				if (ret)
					break;
			}
			if (blkoff > end_blkoff)
				break;

			flags = FIEMAP_EXTENT_MERGED | FIEMAP_EXTENT_DELALLOC;
			logical = blkoff << blkbits;
			phys = 0;
			size = delalloc_blklen << blkbits;

			blkoff = delalloc_blkoff + delalloc_blklen;
			delalloc_blklen = nilfs_find_uncommitted_extent(
				inode, blkoff, &delalloc_blkoff);
			continue;
		}

		/*
		 * Limit the number of blocks that we look up so as
		 * not to get into the next delayed allocation extent.
		 */
		maxblocks = INT_MAX;
		if (delalloc_blklen)
			maxblocks = min_t(sector_t, delalloc_blkoff - blkoff,
					  maxblocks);
		blkphy = 0;

		down_read(&NILFS_MDT(nilfs->ns_dat)->mi_sem);
		n = nilfs_bmap_lookup_contig(
			NILFS_I(inode)->i_bmap, blkoff, &blkphy, maxblocks);
		up_read(&NILFS_MDT(nilfs->ns_dat)->mi_sem);

		if (n < 0) {
			int past_eof;

			if (unlikely(n != -ENOENT))
				break; /* error */

			/* HOLE */
			blkoff++;
			past_eof = ((blkoff << blkbits) >= isize);

			if (size) {
				/* End of the current extent */

				if (past_eof)
					flags |= FIEMAP_EXTENT_LAST;

				ret = fiemap_fill_next_extent(
					fieinfo, logical, phys, size, flags);
				if (ret)
					break;
				size = 0;
			}
			if (blkoff > end_blkoff || past_eof)
				break;
		} else {
			if (size) {
				if (phys && blkphy << blkbits == phys + size) {
					/* The current extent goes on */
					size += n << blkbits;
				} else {
					/* Terminate the current extent */
					ret = fiemap_fill_next_extent(
						fieinfo, logical, phys, size,
						flags);
					if (ret || blkoff > end_blkoff)
						break;

					/* Start another extent */
					flags = FIEMAP_EXTENT_MERGED;
					logical = blkoff << blkbits;
					phys = blkphy << blkbits;
					size = n << blkbits;
				}
			} else {
				/* Start a new extent */
				flags = FIEMAP_EXTENT_MERGED;
				logical = blkoff << blkbits;
				phys = blkphy << blkbits;
				size = n << blkbits;
			}
			blkoff += n;
		}
		cond_resched();
	} while (true);

	/* If ret is 1 then we just hit the end of the extent array */
	if (ret == 1)
		ret = 0;

	mutex_unlock(&inode->i_mutex);
	return ret;
}<|MERGE_RESOLUTION|>--- conflicted
+++ resolved
@@ -882,12 +882,7 @@
 			return -EINVAL; /* NILFS_I_DIRTY may remain for
 					   freeing inode */
 		}
-<<<<<<< HEAD
-		list_del(&ii->i_dirty);
-		list_add_tail(&ii->i_dirty, &nilfs->ns_dirty_files);
-=======
 		list_move_tail(&ii->i_dirty, &nilfs->ns_dirty_files);
->>>>>>> d762f438
 		set_bit(NILFS_I_QUEUED, &ii->i_state);
 	}
 	spin_unlock(&nilfs->ns_inode_lock);
