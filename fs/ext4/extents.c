--- conflicted
+++ resolved
@@ -4884,13 +4884,8 @@
 	return 0;
 }
 
-<<<<<<< HEAD
-static int _ext4_fiemap(struct inode *inode, struct fiemap_extent_info *fieinfo,
-			__u64 start, __u64 len, bool from_es_cache)
-=======
 int ext4_fiemap(struct inode *inode, struct fiemap_extent_info *fieinfo,
 		u64 start, u64 len)
->>>>>>> 6b8ed620
 {
 	int error = 0;
 
@@ -4900,15 +4895,6 @@
 			return error;
 		fieinfo->fi_flags &= ~FIEMAP_FLAG_CACHE;
 	}
-
-	/*
-	 * For bitmap files the maximum size limit could be smaller than
-	 * s_maxbytes, so check len here manually instead of just relying on the
-	 * generic check.
-	 */
-	error = ext4_fiemap_check_ranges(inode, start, &len);
-	if (error)
-		return error;
 
 	/*
 	 * For bitmap files the maximum size limit could be smaller than
